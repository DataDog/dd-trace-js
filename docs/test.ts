--- conflicted
+++ resolved
@@ -93,15 +93,12 @@
 tracer.use('when');
 tracer.use('winston');
 
-<<<<<<< HEAD
+tracer.use('express', false)
+tracer.use('express', { enabled: false })
 tracer.use('express', { service: 'name' });
 tracer.use('express', { analytics: true });
 tracer.use('express', { analytics: { enabled: true, sampleRate: 0.5 } });
 tracer.use('express', { analytics: { sampleRates: { 'express.request': 0.5 } } });
-=======
-tracer.use('express', false)
-tracer.use('express', { enabled: false })
->>>>>>> 2af644e6
 
 span = tracer.startSpan('test');
 span = tracer.startSpan('test', {});
