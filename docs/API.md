<h1 id="home">Datadog JavaScript Tracer API</h1>

This is the API documentation for the Datadog JavaScript Tracer. If you are just looking to get started, check out the [tracing setup documentation](https://docs.datadoghq.com/tracing/setup/javascript/).

<h2 id="overview">Overview</h2>

The module exported by this library is an instance of the [Tracer](./Tracer.html) class.

<h2 id="manual-instrumentation">Manual Instrumentation</h2>

If you aren’t using supported library instrumentation (see [Compatibility](#compatibility)), you may want to manually instrument your code.

This can be done using the [OpenTracing API](#opentracing-api) and the [Scope Manager](#scope-manager).

<h3 id="opentracing-api">OpenTracing API</h3>

This library is OpenTracing compliant. Use the [OpenTracing API](https://doc.esdoc.org/github.com/opentracing/opentracing-javascript/) and the Datadog Tracer (dd-trace) library to measure execution times for specific pieces of code. In the following example, a Datadog Tracer is initialized and used as a global tracer:

```javascript
const tracer = require('dd-trace').init()
const opentracing = require('opentracing')

opentracing.initGlobalTracer(tracer)
```

The following tags are available to override Datadog specific options:

* `service.name`: The service name to be used for this span. The service name from the tracer will be used if this is not provided.
* `resource.name`: The resource name to be used for this span. The operation name will be used if this is not provided.
* `span.type`: The span type to be used for this span. Will fallback to `custom` if not provided.

<h3 id="scope-manager">Scope Manager</h3>

In order to provide context propagation, this library includes a scope manager. A scope is basically a wrapper around a span that can cross both synchronous and asynchronous contexts.

For example:

```javascript
const tracer = require('dd-trace').init({ plugins: false })
const express = require('express')
const app = express()

app.use((req, res, next) => {
  const span = tracer.startSpan('web.request')
  const scope = tracer.scopeManager().activate(span)

  next()
})

app.get('/hello', (req, res, next) => {
  setTimeout(() => {
    const scope = tracer.scopeManager().active() // the scope activated earlier
    const span = scope.span() // the span wrapped by the scope

    span.finish()
    scope.close() // optional as the scope is automatically closed at the end of the current asynchronous context.

    res.status(200).send()
  }, 100)
})

app.listen(3000)
```

See the [API documentation](./ScopeManager.html) for usage.

<h2 id="integrations">Integrations</h2>

APM provides out-of-the-box instrumentation for many popular frameworks and libraries by using a plugin system. By default all built-in plugins are enabled. This behavior can be changed by setting the `plugins` option to `false` in the [tracer settings](#tracer-settings).

Built-in plugins can be enabled by name and configured individually:

```javascript
const tracer = require('dd-trace').init({ plugins: false })

// enable express integration
tracer.use('express')

// enable and configure postgresql integration
tracer.use('pg', {
  service: 'pg-cluster'
})
```

Each integration also has its own list of default tags. These tags get automatically added to the span created by the integration.

<h3 id="amqplib">amqplib</h3>

<h5 id="amqplib-tags">Tags</h5>

| Tag              | Description                                               |
|------------------|-----------------------------------------------------------|
| out.host         | The host of the AMQP server.                              |
| out.port         | The port of the AMQP server.                              |
| span.kind        | Set to either `producer` or `consumer` where it applies.  |
| amqp.queue       | The queue targeted by the command (when available).       |
| amqp.exchange    | The exchange targeted by the command (when available).    |
| amqp.routingKey  | The routing key targeted by the command (when available). |
| amqp.consumerTag | The consumer tag (when available).                        |
| amqp.source      | The source exchange of the binding (when available).      |
| amqp.destination | The destination exchange of the binding (when available). |

<h5 id="amqplib-config">Configuration Options</h5>

| Option           | Default                   | Description                            |
|------------------|---------------------------|----------------------------------------|
| service          | *Service name of the app* | The service name for this integration. |

<h3 id="elasticsearch">elasticsearch</h3>

<h5 id="elasticsearch-tags">Tags</h5>

| Tag                  | Description                                           |
|----------------------|-------------------------------------------------------|
| db.type              | Always set to `elasticsearch`.                        |
| out.host             | The host of the Elasticsearch server.                 |
| out.port             | The port of the Elasticsearch server.                 |
| span.kind            | Always set to `client`.                               |
| elasticsearch.method | The underlying HTTP request verb.                     |
| elasticsearch.url    | The underlying HTTP request URL path.                 |
| elasticsearch.body   | The body of the query.                                |
| elasticsearch.params | The parameters of the query.                          |

<h5 id="elasticsearch-config">Configuration Options</h5>

| Option           | Default          | Description                            |
|------------------|------------------|----------------------------------------|
| service          | elasticsearch    | The service name for this integration. |

<h3 id="express">express</h3>

<h5 id="express-tags">Tags</h5>

| Tag              | Description                                               |
|------------------|-----------------------------------------------------------|
| http.url         | The complete URL of the request.                          |
| http.method      | The HTTP method of the request.                           |
| http.status_code | The HTTP status code of the response.                     |
| http.headers.*   | A recorded HTTP header.                                   |

<h5 id="express-config">Configuration Options</h5>

| Option           | Default                   | Description                            |
|------------------|---------------------------|----------------------------------------|
| service          | *Service name of the app* | The service name for this integration. |
| validateStatus   | `code => code < 500`      | Callback function to determine if there was an error. It should take a status code as its only parameter and return `true` for success or `false` for errors. |
| headers          | `[]`                      | An array of headers to include in the span metadata. |

<h3 id="graphql">graphql</h3>

The `graphql` integration uses the operation name as the span resource name. If no operation name is set, the resource name will always be just `query` or `mutation`.

For example:

```graphql
# good, the resource name will be `query HelloWorld`
query HelloWorld {
  hello
  world
}

# bad, the resource name will be `query`
{
  hello
  world
}
```

<h5 id="graphql-tags">Tags</h5>

| Tag                 | Description                                               |
|---------------------|-----------------------------------------------------------|
| graphql.document    | The original GraphQL document.                            |
| graphql.variables.* | The variables applied to the document.                    |

<h5 id="graphql-config">Configuration Options</h5>

| Option          | Default                                          | Description                                                            |
|-----------------|--------------------------------------------------|------------------------------------------------------------------------|
| service         | *Service name of the app suffixed with -graphql* | The service name for this integration.                                 |
| variables       | `undefined`                                      | A callback to enable recording of variables. By default, no variables are recorded. For example, using `variables => variables` would record all variables. |
| depth           | -1                                               | The maximum depth of fields/resolvers to instrument. Set to `0` to only instrument the operation or to -1 to instrument all fields/resolvers. |

<h3 id="hapi">hapi</h3>

<h5 id="hapi-tags">Tags</h5>

| Tag              | Description                                               |
|------------------|-----------------------------------------------------------|
| http.url         | The complete URL of the request.                          |
| http.method      | The HTTP method of the request.                           |
| http.status_code | The HTTP status code of the response.                     |
| http.headers.*   | A recorded HTTP header.                                   |

<h5 id="hapi-config">Configuration Options</h5>

| Option           | Default                   | Description                            |
|------------------|---------------------------|----------------------------------------|
| service          | *Service name of the app* | The service name for this integration. |
| validateStatus   | `code => code < 500`      | Callback function to determine if there was an error. It should take a status code as its only parameter and return `true` for success or `false` for errors. |
| headers          | `[]`                      | An array of headers to include in the span metadata. |

<h3 id="http">http / https</h3>

<h5 id="http-tags">Tags</h5>

| Tag              | Description                                               |
|------------------|-----------------------------------------------------------|
| http.url         | The complete URL of the request.                          |
| http.method      | The HTTP method of the request.                           |
| http.status_code | The HTTP status code of the response.                     |

<h5 id="http-config">Configuration Options</h5>

| Option           | Default          | Description                            |
|------------------|------------------|----------------------------------------|
| service          | http-client      | The service name for this integration. |
| splitByDomain    | false            | Use the remote endpoint host as the service name instead of the default. |

<<<<<<< HEAD
<h3 id="memcached">memcached</h3>

<h5 id="memcached-tags">Tags</h5>

| Tag              | Description                                               |
|------------------|-----------------------------------------------------------|
| memcached.query  | The query sent to the server.                             |
| out.host         | The host of the Memcached server.                         |
| out.port         | The port of the Memcached server.                         |

<h5 id="memcached-config">Configuration Options</h5>

| Option           | Default          | Description                            |
|------------------|------------------|----------------------------------------|
| service          | memcached        | The service name for this integration. |
=======
<h3 id="ioredis">ioredis</h3>

<h5 id="ioredis-tags">Tags</h5>

| Tag              | Description                                               |
|------------------|-----------------------------------------------------------|
| db.name          | The index of the queried database.                        |
| out.host         | The host of the Redis server.                             |
| out.port         | The port of the Redis server.                             |

<h5 id="ioredis-config">Configuration Options</h5>

| Option           | Default          | Description                            |
|------------------|------------------|----------------------------------------|
| service          | redis            | The service name for this integration. |
>>>>>>> 80ab4670

<h3 id="mongodb-core">mongodb-core</h3>

<h5 id="mongodb-core-tags">Tags</h5>

| Tag                  | Description                                           |
|----------------------|-------------------------------------------------------|
| db.name              | The qualified name of the queried collection.         |
| out.host             | The host of the MongoDB server.                       |
| out.port             | The port of the MongoDB server.                       |
| mongodb.cursor.index | When using a cursor, the current index of the cursor. |

<h5 id="mongodb-core-config">Configuration Options</h5>

| Option           | Default          | Description                            |
|------------------|------------------|----------------------------------------|
| service          | mongodb          | The service name for this integration. |

<h3 id="mysql">mysql</h3>

<h5 id="mysql-tags">Tags</h5>

| Tag              | Description                                               |
|------------------|-----------------------------------------------------------|
| db.name          | The name of the queried database.                         |
| db.user          | The user who made the query.                              |
| out.host         | The host of the MySQL server.                             |
| out.port         | The port of the MySQL server.                             |

<h5 id="mysql-config">Configuration Options</h5>

| Option           | Default          | Description                            |
|------------------|------------------|----------------------------------------|
| service          | mysql            | The service name for this integration. |

<h3 id="mysql2">mysql2</h3>

<h5 id="mysql2-tags">Tags</h5>

| Tag              | Description                                               |
|------------------|-----------------------------------------------------------|
| db.name          | The name of the queried database.                         |
| db.user          | The user who made the query.                              |
| out.host         | The host of the MySQL server.                             |
| out.port         | The port of the MySQL server.                             |

<h5 id="mysql2-config">Configuration Options</h5>

| Option           | Default          | Description                            |
|------------------|------------------|----------------------------------------|
| service          | mysql            | The service name for this integration. |

<h3 id="pg">pg</h3>

<h5 id="pg-tags">Tags</h5>

| Tag              | Description                                               |
|------------------|-----------------------------------------------------------|
| db.name          | The name of the queried database.                         |
| db.user          | The user who made the query.                              |
| out.host         | The host of the PostgreSQL server.                        |
| out.port         | The port of the PostgreSQL server.                        |

<h5 id="pg-config">Configuration Options</h5>

| Option           | Default          | Description                            |
|------------------|------------------|----------------------------------------|
| service          | postgres         | The service name for this integration. |

<h3 id="redis">redis</h3>

<h5 id="redis-tags">Tags</h5>

| Tag              | Description                                               |
|------------------|-----------------------------------------------------------|
| db.name          | The index of the queried database.                        |
| out.host         | The host of the Redis server.                             |
| out.port         | The port of the Redis server.                             |

<h5 id="redis-config">Configuration Options</h5>

| Option           | Default          | Description                            |
|------------------|------------------|----------------------------------------|
| service          | redis            | The service name for this integration. |

<h2 id="advanced-configuration">Advanced Configuration</h2>

<h3 id="tracer-settings">Tracer settings</h3>

Options can be configured as a parameter to the [init()](https://datadog.github.io/dd-trace-js/Tracer.html#init__anchor) method or as environment variables.

| Config        | Environment Variable         | Default   | Description |
| ------------- | ---------------------------- | --------- | ----------- |
| enabled       | DD_TRACE_ENABLED             | true      | Whether to enable the tracer. |
| debug         | DD_TRACE_DEBUG               | false     | Enable debug logging in the tracer. |
| service       | DD_SERVICE_NAME              |           | The service name to be used for this program. |
| hostname      | DD_TRACE_AGENT_HOSTNAME      | localhost | The address of the trace agent that the tracer will submit to. |
| port          | DD_TRACE_AGENT_PORT          | 8126      | The port of the trace agent that the tracer will submit to. |
| env           | DD_ENV                       |           | Set an application’s environment e.g. `prod`, `pre-prod`, `stage`. |
| tags          |                              | {}        | Set global tags that should be applied to all spans. |
| sampleRate    |                              | 1         | Percentage of spans to sample as a float between 0 and 1. |
| flushInterval |                              | 2000      | Interval in milliseconds at which the tracer will submit traces to the agent. |
| experimental  |                              | {}        | Experimental features can be enabled all at once using boolean `true` or individually using key/value pairs. There are currently no experimental features available. |
| plugins       |                              | true      | Whether or not to enable automatic instrumentation of external libraries using the built-in plugins. |

<h3 id="custom-logging">Custom Logging</h3>

By default, logging from this library is disabled. In order to get debbuging information and errors sent to logs, the `debug` options should be set to `true` in the [init()](https://datadog.github.io/dd-trace-js/Tracer.html#init__anchor) method.

The tracer will then log debug information to `console.log()` and errors to `console.error()`. This behavior can be changed by passing a custom logger to the tracer. The logger should contain a `debug()` and `error()` methods that can handle messages and errors, respectively.

For example:

```javascript
const bunyan = require('bunyan')
const logger = bunyan.createLogger({
  name: 'dd-trace',
  level: 'trace'
})

const tracer = require('dd-trace').init({
  logger: {
    debug: message => logger.trace(message),
    error: err => logger.error(err)
  },
  debug: true
})
```<|MERGE_RESOLUTION|>--- conflicted
+++ resolved
@@ -217,7 +217,22 @@
 | service          | http-client      | The service name for this integration. |
 | splitByDomain    | false            | Use the remote endpoint host as the service name instead of the default. |
 
-<<<<<<< HEAD
+<h3 id="ioredis">ioredis</h3>
+
+<h5 id="ioredis-tags">Tags</h5>
+
+| Tag              | Description                                               |
+|------------------|-----------------------------------------------------------|
+| db.name          | The index of the queried database.                        |
+| out.host         | The host of the Redis server.                             |
+| out.port         | The port of the Redis server.                             |
+
+<h5 id="ioredis-config">Configuration Options</h5>
+
+| Option           | Default          | Description                            |
+|------------------|------------------|----------------------------------------|
+| service          | redis            | The service name for this integration. |
+
 <h3 id="memcached">memcached</h3>
 
 <h5 id="memcached-tags">Tags</h5>
@@ -233,23 +248,6 @@
 | Option           | Default          | Description                            |
 |------------------|------------------|----------------------------------------|
 | service          | memcached        | The service name for this integration. |
-=======
-<h3 id="ioredis">ioredis</h3>
-
-<h5 id="ioredis-tags">Tags</h5>
-
-| Tag              | Description                                               |
-|------------------|-----------------------------------------------------------|
-| db.name          | The index of the queried database.                        |
-| out.host         | The host of the Redis server.                             |
-| out.port         | The port of the Redis server.                             |
-
-<h5 id="ioredis-config">Configuration Options</h5>
-
-| Option           | Default          | Description                            |
-|------------------|------------------|----------------------------------------|
-| service          | redis            | The service name for this integration. |
->>>>>>> 80ab4670
 
 <h3 id="mongodb-core">mongodb-core</h3>
 
