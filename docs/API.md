--- conflicted
+++ resolved
@@ -217,7 +217,22 @@
 | service          | http-client      | The service name for this integration. |
 | splitByDomain    | false            | Use the remote endpoint host as the service name instead of the default. |
 
-<<<<<<< HEAD
+<h3 id="ioredis">ioredis</h3>
+
+<h5 id="ioredis-tags">Tags</h5>
+
+| Tag              | Description                                               |
+|------------------|-----------------------------------------------------------|
+| db.name          | The index of the queried database.                        |
+| out.host         | The host of the Redis server.                             |
+| out.port         | The port of the Redis server.                             |
+
+<h5 id="ioredis-config">Configuration Options</h5>
+
+| Option           | Default          | Description                            |
+|------------------|------------------|----------------------------------------|
+| service          | redis            | The service name for this integration. |
+
 <h3 id="koa">koa</h3>
 
 <h5 id="koa-tags">Tags</h5>
@@ -236,23 +251,6 @@
 | service          | *Service name of the app* | The service name for this integration. |
 | validateStatus   | `code => code < 500`      | Callback function to determine if there was an error. It should take a status code as its only parameter and return `true` for success or `false` for errors. |
 | headers          | `[]`                      | An array of headers to include in the span metadata. |
-=======
-<h3 id="ioredis">ioredis</h3>
-
-<h5 id="ioredis-tags">Tags</h5>
-
-| Tag              | Description                                               |
-|------------------|-----------------------------------------------------------|
-| db.name          | The index of the queried database.                        |
-| out.host         | The host of the Redis server.                             |
-| out.port         | The port of the Redis server.                             |
-
-<h5 id="ioredis-config">Configuration Options</h5>
-
-| Option           | Default          | Description                            |
-|------------------|------------------|----------------------------------------|
-| service          | redis            | The service name for this integration. |
->>>>>>> 80ab4670
 
 <h3 id="mongodb-core">mongodb-core</h3>
 
