--- conflicted
+++ resolved
@@ -310,28 +310,6 @@
 
 Options can be configured as a parameter to the [init()](./interfaces/tracer.html#init) method or as environment variables.
 
-<<<<<<< HEAD
-| Config               | Environment Variable           | Default     | Description |
-| -------------------- | ------------------------------ | ----------- | ----------- |
-| enabled              | `DD_TRACE_ENABLED`             | `true`      | Whether to enable the tracer. |
-| debug                | `DD_TRACE_DEBUG`               | `false`     | Enable debug logging in the tracer. |
-| service              | `DD_SERVICE_NAME`              | -           | The service name to be used for this program. |
-| url                  | `DD_TRACE_AGENT_URL`           | -           | The url of the trace agent that the tracer will submit to. Takes priority over hostname and port, if set. |
-| hostname             | `DD_TRACE_AGENT_HOSTNAME`      | `localhost` | The address of the agent that the tracer will submit to. |
-| port                 | `DD_TRACE_AGENT_PORT`          | `8126`      | The port of the trace agent that the tracer will submit to. |
-| dogstatsd.port       | `DD_DOGSTATSD_PORT`            | `8125`      | The port of the Dogstatsd agent that metrics will be submitted to. |
-| env                  | `DD_ENV`                       | -           | Set an application’s environment e.g. `prod`, `pre-prod`, `stage`. |
-| logInjection         | `DD_LOGS_INJECTION`            | `false`     | Enable automatic injection of trace IDs in logs for supported logging libraries. |
-| tags                 | -                              | `{}`        | Set global tags that should be applied to all spans. |
-| sampleRate           | -                              | `1`         | Percentage of spans to sample as a float between 0 and 1. |
-| flushInterval        | -                              | `2000`      | Interval in milliseconds at which the tracer will submit traces to the agent. |
-| runtimeMetrics       | `DD_RUNTIME_METRICS_ENABLED`   | `false`     | Whether to enable capturing runtime metrics. Port 8125 (or configured with `dogstatsd.port`) must be opened on the agent for UDP. |
-| reportHostname       | `DD_TRACE_REPORT_HOSTNAME`     | `false`     | Whether to report the system's hostname for each trace. When disabled, the hostname of the agent will be used instead. |
-| experimental         | -                              | `{}`        | Experimental features can be enabled all at once using boolean `true` or individually using key/value pairs. Please contact us to learn more about the available experimental features. |
-| plugins              | -                              | `true`      | Whether or not to enable automatic instrumentation of external libraries using the built-in plugins. |
-| clientToken          | `DD_CLIENT_TOKEN`              | -           | Client token for browser tracing. Can be generated in the UI at `Integrations -> APIs`. |
-| integrationsDisabled | `DD_INTEGRATIONS_DISABLED`     | `[]`        | Set an array of integration names to disable upon tracer is initialization, e.g. `['express','http','dns']` or `'express,http,dns'` when set as env var. |
-=======
 | Config         | Environment Variable           | Default     | Description |
 | -------------- | ------------------------------ | ----------- | ----------- |
 | enabled        | `DD_TRACE_ENABLED`             | `true`      | Whether to enable the tracer. |
@@ -352,7 +330,7 @@
 | plugins        | -                              | `true`      | Whether or not to enable automatic instrumentation of external libraries using the built-in plugins. |
 | clientToken    | `DD_CLIENT_TOKEN`              | -           | Client token for browser tracing. Can be generated in the UI at `Integrations -> APIs`. |
 | logLevel       | `DD_TRACE_LOG_LEVEL`           | `debug`     | A string for the minimum log level for the tracer to use when debug logging is enabled, e.g. `'error'`, `'debug'`. |
->>>>>>> 9ebe4248
+| integrationsDisabled | `DD_INTEGRATIONS_DISABLED` | `[]`      | Set an array of integration names to disable upon tracer is initialization, e.g. `['express','http','dns']` or `'express,http,dns'` when set as env var. |
 
 <h3 id="custom-logging">Custom Logging</h3>
 
