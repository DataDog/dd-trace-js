--- conflicted
+++ resolved
@@ -563,23 +563,14 @@
 
   node-router: *node-plugin-base
 
-<<<<<<< HEAD
   node-sharedb:
     <<: *node-plugin-base
     docker:
-      - image: node:12
+      - image: node:<< parameters.node-version >>
         environment:
           - PLUGINS=sharedb
 
-  node-when:
-    <<: *node-plugin-base
-    docker:
-      - image: node:12
-        environment:
-          - PLUGINS=when
-=======
   node-when: *node-plugin-base
->>>>>>> d6f0e322
 
   node-winston: *node-plugin-base
 
@@ -735,30 +726,6 @@
       - node-knex: *matrix-supported-node-versions
       - node-koa: *matrix-supported-node-versions
       # - node-limitd-client
-<<<<<<< HEAD
-      - node-memcached
-      - node-microgateway-core
-      - node-mocha
-      - node-mongodb-core
-      - node-mongoose
-      - node-mysql
-      - node-net
-      - node-next
-      - node-oracledb
-      - node-paperplane
-      - node-pino
-      - node-postgres
-      - node-promise-js
-      - node-promise
-      - node-q
-      - node-redis
-      - node-restify
-      - node-router
-      - node-sharedb
-      - node-tedious
-      - node-when
-      - node-winston
-=======
       - node-memcached: *matrix-supported-node-versions
       - node-microgateway-core: *matrix-supported-node-versions
       - node-mocha: *matrix-supported-node-versions
@@ -781,10 +748,10 @@
       - node-redis: *matrix-supported-node-versions
       - node-restify: *matrix-supported-node-versions
       - node-router: *matrix-supported-node-versions
+      - node-sharedb: *matrix-supported-node-versions
       - node-tedious: *matrix-supported-node-versions
       - node-when: *matrix-supported-node-versions
       - node-winston: *matrix-supported-node-versions
->>>>>>> d6f0e322
       - codecov:
           requires:
             - node-core
@@ -892,74 +859,9 @@
             branches:
               only:
                 - master
-<<<<<<< HEAD
-    jobs:
-      - node-core-12
-      - node-core-14
-      - node-core-16
-      - node-core-latest
-      - node-core-windows
-      - node-integration-12
-      - node-integration-14
-      - node-integration-16
-      - node-integration-latest
-      - node-amqplib
-      - node-amqp10
-      - node-aws-sdk
-      - node-bluebird
-      - node-http
-      - node-bunyan
-      - node-cassandra
-      - node-connect
-      - node-couchbase
-      - node-cucumber
-      - node-dns
-      - node-elasticsearch
-      - node-express
-      - node-fastify
-      - node-fs-12
-      - node-fs-14
-      - node-fs-16
-      - node-fs-latest
-      - node-generic-pool
-      - node-google-cloud-pubsub
-      - node-graphql
-      - node-grpc
-      - node-hapi
-      - node-http
-      - node-http2
-      - node-jest
-      - node-kafkajs
-      - node-knex
-      - node-koa
-      # - node-limitd-client
-      - node-memcached
-      - node-microgateway-core
-      - node-mocha
-      - node-mongodb-core
-      - node-mongoose
-      - node-mysql
-      - node-net
-      - node-next
-      - node-oracledb
-      - node-paperplane
-      - node-pino
-      - node-postgres
-      - node-promise-js
-      - node-promise
-      - node-q
-      - node-redis
-      - node-restify
-      - node-router
-      - node-sharedb
-      - node-tedious
-      - node-when
-      - node-winston
-=======
                 - profiler
     <<: *build-jobs
 
->>>>>>> d6f0e322
   nightly-bench:
     triggers:
       - schedule:
