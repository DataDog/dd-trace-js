--- conflicted
+++ resolved
@@ -60,15 +60,9 @@
     "node": ">=14"
   },
   "dependencies": {
-<<<<<<< HEAD
     "@datadog/native-appsec": "^3.1.0",
-    "@datadog/native-iast-rewriter": "1.1.2",
-    "@datadog/native-iast-taint-tracking": "1.1.0",
-=======
-    "@datadog/native-appsec": "2.0.0",
     "@datadog/native-iast-rewriter": "2.0.1",
     "@datadog/native-iast-taint-tracking": "1.1.1",
->>>>>>> 75ad5673
     "@datadog/native-metrics": "^1.5.0",
     "@datadog/pprof": "^2.0.0",
     "@datadog/sketches-js": "^2.1.0",
