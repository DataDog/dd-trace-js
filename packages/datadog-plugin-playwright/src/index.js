--- conflicted
+++ resolved
@@ -17,12 +17,9 @@
   TEST_EARLY_FLAKE_ENABLED,
   TELEMETRY_TEST_SESSION,
   TEST_RETRY_REASON,
-<<<<<<< HEAD
   TEST_MANAGEMENT_IS_QUARANTINED,
-  TEST_MANAGEMENT_ENABLED
-=======
+  TEST_MANAGEMENT_ENABLED,
   TEST_BROWSER_NAME
->>>>>>> b599fab6
 } = require('../../dd-trace/src/plugins/util/test')
 const { RESOURCE_NAME } = require('../../../ext/tags')
 const { COMPONENT } = require('../../dd-trace/src/constants')
