--- conflicted
+++ resolved
@@ -42,12 +42,14 @@
       proc && proc.kill()
       await agent.stop()
     })
-<<<<<<< HEAD
     for (const variant of ['default', 'star', 'destructure']) {
       describe('with DD_TRACE_MIDDLEWARE_TRACING_ENABLED unset', () => {
         it('is instrumented', async () => {
           proc = await spawnPluginIntegrationTestProc(sandbox.folder, variants[variant], agent.port)
-          const numberOfSpans = semver.intersects(version, '<5.0.0') ? 4 : 3
+          const numberOfSpans = semver.intersects(version, '<5.0.0') ? 4 : 2
+        const whichMiddleware = semver.intersects(version, '<5.0.0')
+          ? 'express'
+          : 'router'
   
           return curlAndAssertMessage(agent, proc, ({ headers, payload }) => {
             assert.propertyVal(headers, 'host', `127.0.0.1:${agent.port}`)
@@ -56,35 +58,9 @@
             assert.isArray(payload[0])
             assert.strictEqual(payload[0].length, numberOfSpans)
             assert.propertyVal(payload[0][0], 'name', 'express.request')
-            assert.propertyVal(payload[0][1], 'name', 'express.middleware')
+            assert.propertyVal(payload[0][1], 'name', `${whichMiddleware}.middleware`)
           })
         }).timeout(50000)
-=======
-
-    describe('with DD_TRACE_MIDDLEWARE_TRACING_ENABLED unset', () => {
-      it('is instrumented', async () => {
-        proc = await spawnPluginIntegrationTestProc(sandbox.folder, 'server.mjs', agent.port)
-        const numberOfSpans = semver.intersects(version, '<5.0.0') ? 4 : 2
-        const whichMiddleware = semver.intersects(version, '<5.0.0')
-          ? 'express'
-          : 'router'
-
-        return curlAndAssertMessage(agent, proc, ({ headers, payload }) => {
-          assert.propertyVal(headers, 'host', `127.0.0.1:${agent.port}`)
-          assert.isArray(payload)
-          assert.strictEqual(payload.length, 1)
-          assert.isArray(payload[0])
-          assert.strictEqual(payload[0].length, numberOfSpans)
-          assert.propertyVal(payload[0][0], 'name', 'express.request')
-          assert.propertyVal(payload[0][1], 'name', `${whichMiddleware}.middleware`)
-        })
-      }).timeout(50000)
-    })
-
-    describe('with DD_TRACE_MIDDLEWARE_TRACING_ENABLED=true', () => {
-      before(() => {
-        process.env.DD_TRACE_MIDDLEWARE_TRACING_ENABLED = false
->>>>>>> ba5fec62
       })
 
       describe('with DD_TRACE_MIDDLEWARE_TRACING_ENABLED=true', () => {
