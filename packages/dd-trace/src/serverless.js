'use strict'

<<<<<<< HEAD
const log = require('./log')
const { getConfiguration } = require('./config-helper')

function maybeStartServerlessMiniAgent (config) {
  if (process.platform !== 'win32' && process.platform !== 'linux') {
    log.error('Serverless Mini Agent is only supported on Windows and Linux.')
    return
  }

  const rustBinaryPath = getRustBinaryPath(config)

  const fs = require('fs')

  log.debug(`Trying to spawn the Serverless Mini Agent at path: ${rustBinaryPath}`)

  // trying to spawn with an invalid path will return a non-descriptive error, so we want to catch
  // invalid paths and log our own error.
  if (!fs.existsSync(rustBinaryPath)) {
    log.error('Serverless Mini Agent did not start. Could not find mini agent binary.')
    return
  }
  try {
    require('child_process').spawn(rustBinaryPath, { stdio: 'inherit' })
  } catch (err) {
    log.error('Error spawning mini agent process: %s', err.message)
  }
}

function getRustBinaryPath (config) {
  if (getConfiguration('DD_MINI_AGENT_PATH') !== undefined) {
    return getConfiguration('DD_MINI_AGENT_PATH')
  }

  const rustBinaryPathRoot = config.isGCPFunction ? '/workspace' : '/home/site/wwwroot'
  const rustBinaryPathOsFolder = process.platform === 'win32'
    ? 'datadog-serverless-agent-windows-amd64'
    : 'datadog-serverless-agent-linux-amd64'

  const rustBinaryExtension = process.platform === 'win32' ? '.exe' : ''

  const rustBinaryPath =
    `${rustBinaryPathRoot}/node_modules/@datadog/sma/${rustBinaryPathOsFolder}/\
datadog-serverless-trace-mini-agent${rustBinaryExtension}`

  return rustBinaryPath
}

=======
>>>>>>> 070a7d17
function getIsGCPFunction () {
  const isDeprecatedGCPFunction =
    getConfiguration('FUNCTION_NAME') !== undefined &&
    getConfiguration('GCP_PROJECT') !== undefined
  const isNewerGCPFunction =
    getConfiguration('K_SERVICE') !== undefined &&
    getConfiguration('FUNCTION_TARGET') !== undefined

  return isDeprecatedGCPFunction || isNewerGCPFunction
}

function getIsAzureFunction () {
  const isAzureFunction =
    getConfiguration('FUNCTIONS_EXTENSION_VERSION') !== undefined &&
    getConfiguration('FUNCTIONS_WORKER_RUNTIME') !== undefined

  return isAzureFunction
}

function isInServerlessEnvironment () {
  const inAWSLambda = getConfiguration('AWS_LAMBDA_FUNCTION_NAME') !== undefined
  const isGCPFunction = getIsGCPFunction()
  const isAzureFunction = getIsAzureFunction()

  return inAWSLambda || isGCPFunction || isAzureFunction
}

module.exports = {
  getIsGCPFunction,
  getIsAzureFunction,
  isInServerlessEnvironment
}<|MERGE_RESOLUTION|>--- conflicted
+++ resolved
@@ -1,55 +1,5 @@
 'use strict'
 
-<<<<<<< HEAD
-const log = require('./log')
-const { getConfiguration } = require('./config-helper')
-
-function maybeStartServerlessMiniAgent (config) {
-  if (process.platform !== 'win32' && process.platform !== 'linux') {
-    log.error('Serverless Mini Agent is only supported on Windows and Linux.')
-    return
-  }
-
-  const rustBinaryPath = getRustBinaryPath(config)
-
-  const fs = require('fs')
-
-  log.debug(`Trying to spawn the Serverless Mini Agent at path: ${rustBinaryPath}`)
-
-  // trying to spawn with an invalid path will return a non-descriptive error, so we want to catch
-  // invalid paths and log our own error.
-  if (!fs.existsSync(rustBinaryPath)) {
-    log.error('Serverless Mini Agent did not start. Could not find mini agent binary.')
-    return
-  }
-  try {
-    require('child_process').spawn(rustBinaryPath, { stdio: 'inherit' })
-  } catch (err) {
-    log.error('Error spawning mini agent process: %s', err.message)
-  }
-}
-
-function getRustBinaryPath (config) {
-  if (getConfiguration('DD_MINI_AGENT_PATH') !== undefined) {
-    return getConfiguration('DD_MINI_AGENT_PATH')
-  }
-
-  const rustBinaryPathRoot = config.isGCPFunction ? '/workspace' : '/home/site/wwwroot'
-  const rustBinaryPathOsFolder = process.platform === 'win32'
-    ? 'datadog-serverless-agent-windows-amd64'
-    : 'datadog-serverless-agent-linux-amd64'
-
-  const rustBinaryExtension = process.platform === 'win32' ? '.exe' : ''
-
-  const rustBinaryPath =
-    `${rustBinaryPathRoot}/node_modules/@datadog/sma/${rustBinaryPathOsFolder}/\
-datadog-serverless-trace-mini-agent${rustBinaryExtension}`
-
-  return rustBinaryPath
-}
-
-=======
->>>>>>> 070a7d17
 function getIsGCPFunction () {
   const isDeprecatedGCPFunction =
     getConfiguration('FUNCTION_NAME') !== undefined &&
