'use strict'

<<<<<<< HEAD
const rfdc = require('rfdc')({ proto: false, circles: false })
=======
const rfdc = require('../../../../vendor/dist/rfdc')({ proto: false, circles: false })

>>>>>>> b00ab500
const {
  PAYLOAD_TAG_REQUEST_PREFIX,
  PAYLOAD_TAG_RESPONSE_PREFIX
} = require('../constants')

const jsonpath = require('../../../../vendor/dist/jsonpath-plus').JSONPath

const { tagsFromObject } = require('./tagging')

/**
 * Given an identified value, attempt to parse it as JSON if relevant
 *
 * @param {unknown} value
 * @returns {unknown} the parsed object if parsing was successful, the input if not
 */
function maybeJSONParseValue (value) {
  if (typeof value !== 'string' || value[0] !== '{') {
    return value
  }

  try {
    return JSON.parse(value)
  } catch {
    return value
  }
}

/**
 * Apply expansion to all expansion JSONPath queries
 *
 * @param {Record<string, unknown>} object
 * @param {string[]} expansionRules list of JSONPath queries
 */
function expand (object, expansionRules) {
  for (const rule of expansionRules) {
    jsonpath(rule, object, (value, _type, desc) => {
      if (desc.parent && desc.parentProperty) {
        desc.parent[desc.parentProperty] = maybeJSONParseValue(value)
      }
    })
  }
}

/**
 * Apply redaction to all redaction JSONPath queries
 *
 * @param {Record<string, unknown>} object
 * @param {string[]} redactionRules
 */
function redact (object, redactionRules) {
  for (const rule of redactionRules) {
    jsonpath(rule, object, (_value, _type, desc) => {
      if (desc.parent && desc.parentProperty) {
        desc.parent[desc.parentProperty] = 'redacted'
      }
    })
  }
}

/**
 * Generate a map of tag names to tag values by performing:
 * 1. Attempting to parse identified fields as JSON
 * 2. Redacting fields identified by redaction rules
 * 3. Flattening the resulting object, producing as many tag name/tag value pairs
 *    as there are leaf values in the object
 * This function performs side-effects on a _copy_ of the input object.
 *
 * @param {{ expand: string[], request: string[], response: string[] }} config sdk configuration for the service
 * @param {Record<string, unknown>} object the input object to generate tags from
 * @param {{ prefix: string, maxDepth: number }} opts tag generation options
 * @returns {Record<string, string|boolean>} Tags map
 */
function computeTags (config, object, opts) {
  const payload = rfdc(object)
  const redactionRules = opts.prefix === PAYLOAD_TAG_REQUEST_PREFIX ? config.request : config.response
  const expansionRules = config.expand
  expand(payload, expansionRules)
  redact(payload, redactionRules)
  return tagsFromObject(payload, opts)
}

/**
 * Compute request tags with the request prefix.
 *
 * @param {{ expand: string[], request: string[], response: string[] }} config
 * @param {Record<string, unknown>} object
 * @param {{ maxDepth: number }} opts
 * @returns {Record<string, string|boolean>}
 */
function tagsFromRequest (config, object, opts) {
  return computeTags(config, object, { ...opts, prefix: PAYLOAD_TAG_REQUEST_PREFIX })
}

/**
 * Compute response tags with the response prefix.
 *
 * @param {{ expand: string[], request: string[], response: string[] }} config
 * @param {Record<string, unknown>} object
 * @param {{ maxDepth: number }} opts
 * @returns {Record<string, string|boolean>}
 */
function tagsFromResponse (config, object, opts) {
  return computeTags(config, object, { ...opts, prefix: PAYLOAD_TAG_RESPONSE_PREFIX })
}

module.exports = { computeTags, tagsFromRequest, tagsFromResponse }<|MERGE_RESOLUTION|>--- conflicted
+++ resolved
@@ -1,11 +1,8 @@
 'use strict'
 
-<<<<<<< HEAD
-const rfdc = require('rfdc')({ proto: false, circles: false })
-=======
+
 const rfdc = require('../../../../vendor/dist/rfdc')({ proto: false, circles: false })
 
->>>>>>> b00ab500
 const {
   PAYLOAD_TAG_REQUEST_PREFIX,
   PAYLOAD_TAG_RESPONSE_PREFIX
