'use strict'

const fs = require('fs')
const os = require('os')
const uuid = require('crypto-randomuuid') // we need to keep the old uuid dep because of cypress
const { URL } = require('url')
const log = require('./log')
const tagger = require('./tagger')
const set = require('../../datadog-core/src/utils/src/set')
const { isTrue, isFalse, normalizeProfilingEnabledValue } = require('./util')
const { GIT_REPOSITORY_URL, GIT_COMMIT_SHA } = require('./plugins/util/tags')
const { getGitMetadataFromGitProperties, removeUserSensitiveInfo, getRemoteOriginURL, resolveGitHeadSHA } =
  require('./git_properties')
const { updateConfig } = require('./telemetry')
const telemetryMetrics = require('./telemetry/metrics')
const { isInServerlessEnvironment, getIsGCPFunction, getIsAzureFunction } = require('./serverless')
const { ORIGIN_KEY } = require('./constants')
const { appendRules } = require('./payload-tagging/config')
const { getEnvironmentVariable, getEnvironmentVariables } = require('./config-helper')
const defaults = require('./config_defaults')
const path = require('path')

const tracerMetrics = telemetryMetrics.manager.namespace('tracers')

const changeTracker = {}

const telemetryCounters = {
  'otel.env.hiding': {},
  'otel.env.invalid': {}
}

function getCounter (event, ddVar, otelVar) {
  const counters = telemetryCounters[event]
  const tags = []
  const ddVarPrefix = 'config_datadog:'
  const otelVarPrefix = 'config_opentelemetry:'
  if (ddVar) {
    ddVar = ddVarPrefix + ddVar.toLowerCase()
    tags.push(ddVar)
  }
  if (otelVar) {
    otelVar = otelVarPrefix + otelVar.toLowerCase()
    tags.push(otelVar)
  }

  if (!(otelVar in counters)) counters[otelVar] = {}

  const counter = tracerMetrics.count(event, tags)
  counters[otelVar][ddVar] = counter
  return counter
}

const otelDdEnvMapping = {
  OTEL_LOG_LEVEL: 'DD_TRACE_LOG_LEVEL',
  OTEL_PROPAGATORS: 'DD_TRACE_PROPAGATION_STYLE',
  OTEL_SERVICE_NAME: 'DD_SERVICE',
  OTEL_TRACES_SAMPLER: 'DD_TRACE_SAMPLE_RATE',
  OTEL_TRACES_SAMPLER_ARG: 'DD_TRACE_SAMPLE_RATE',
  OTEL_TRACES_EXPORTER: 'DD_TRACE_ENABLED',
  OTEL_METRICS_EXPORTER: 'DD_RUNTIME_METRICS_ENABLED',
  OTEL_RESOURCE_ATTRIBUTES: 'DD_TAGS',
  OTEL_SDK_DISABLED: 'DD_TRACE_OTEL_ENABLED',
  OTEL_LOGS_EXPORTER: undefined
}

const VALID_PROPAGATION_STYLES = new Set(['datadog', 'tracecontext', 'b3', 'b3 single header', 'none'])

const VALID_PROPAGATION_BEHAVIOR_EXTRACT = new Set(['continue', 'restart', 'ignore'])

const VALID_LOG_LEVELS = new Set(['debug', 'info', 'warn', 'error'])

const DEFAULT_OTLP_PORT = 4318

function getFromOtelSamplerMap (otelTracesSampler, otelTracesSamplerArg) {
  const OTEL_TRACES_SAMPLER_MAPPING = {
    always_on: '1.0',
    always_off: '0.0',
    traceidratio: otelTracesSamplerArg,
    parentbased_always_on: '1.0',
    parentbased_always_off: '0.0',
    parentbased_traceidratio: otelTracesSamplerArg
  }
  return OTEL_TRACES_SAMPLER_MAPPING[otelTracesSampler]
}

function validateEnvVarType (envVar) {
  const value = getEnvironmentVariable(envVar)
  switch (envVar) {
    case 'OTEL_LOG_LEVEL':
      return VALID_LOG_LEVELS.has(value)
    case 'OTEL_PROPAGATORS':
    case 'OTEL_RESOURCE_ATTRIBUTES':
    case 'OTEL_SERVICE_NAME':
      return typeof value === 'string'
    case 'OTEL_TRACES_SAMPLER':
      return getFromOtelSamplerMap(value, getEnvironmentVariable('OTEL_TRACES_SAMPLER_ARG')) !== undefined
    case 'OTEL_TRACES_SAMPLER_ARG':
      return !Number.isNaN(Number.parseFloat(value))
    case 'OTEL_SDK_DISABLED':
      return value.toLowerCase() === 'true' || value.toLowerCase() === 'false'
    case 'OTEL_TRACES_EXPORTER':
    case 'OTEL_METRICS_EXPORTER':
    case 'OTEL_LOGS_EXPORTER':
      return value.toLowerCase() === 'none'
    default:
      return false
  }
}

function checkIfBothOtelAndDdEnvVarSet () {
  for (const [otelEnvVar, ddEnvVar] of Object.entries(otelDdEnvMapping)) {
    if (ddEnvVar && getEnvironmentVariable(ddEnvVar) && getEnvironmentVariable(otelEnvVar)) {
      log.warn('both %s and %s environment variables are set', ddEnvVar, otelEnvVar)
      getCounter('otel.env.hiding', ddEnvVar, otelEnvVar).inc()
    }

    if (getEnvironmentVariable(otelEnvVar) && !validateEnvVarType(otelEnvVar)) {
      log.warn('unexpected value for %s environment variable', otelEnvVar)
      getCounter('otel.env.invalid', ddEnvVar, otelEnvVar).inc()
    }
  }
}

const runtimeId = uuid()

function maybeFile (filepath) {
  if (!filepath) return
  try {
    return fs.readFileSync(filepath, 'utf8')
  } catch (e) {
    log.error('Error reading file %s', filepath, e)
  }
}

function maybeJsonFile (filepath) {
  const file = maybeFile(filepath)
  if (!file) return
  try {
    return JSON.parse(file)
  } catch (e) {
    log.error('Error parsing JSON file %s', filepath, e)
  }
}

function safeJsonParse (input) {
  try {
    return JSON.parse(input)
  } catch {}
}

const namingVersions = new Set(['v0', 'v1'])
const defaultNamingVersion = 'v0'

function validateNamingVersion (versionString) {
  if (!versionString) {
    return defaultNamingVersion
  }
  if (!namingVersions.has(versionString)) {
    log.warn('Unexpected input for config.spanAttributeSchema, picked default', defaultNamingVersion)
    return defaultNamingVersion
  }
  return versionString
}

/**
 * Given a string of comma-separated paths, return the array of paths.
 * If a blank path is provided a null is returned to signal that the feature is disabled.
 * An empty array means the feature is enabled but that no rules need to be applied.
 *
 * @param {string | string[]} input
 */
function splitJSONPathRules (input) {
  if (!input) return
  if (Array.isArray(input)) return input
  if (input === 'all') return []
  return input.split(',')
}

// Shallow clone with property name remapping
function remapify (input, mappings) {
  if (!input) return
  const output = {}
  for (const [key, value] of Object.entries(input)) {
    output[key in mappings ? mappings[key] : key] = value
  }
  return output
}

/**
 * Normalizes propagation style values to a lowercase array.
 * Handles both string (comma-separated) and array inputs.
 */
function normalizePropagationStyle (value) {
  if (Array.isArray(value)) {
    return value.map(v => v.toLowerCase())
  }
  if (typeof value === 'string') {
    return value.split(',')
      .filter(v => v !== '')
      .map(v => v.trim().toLowerCase())
  }
  if (value !== undefined) {
    log.warn('Unexpected input for config.tracePropagationStyle')
  }
}

/**
 * Warns if both DD_TRACE_PROPAGATION_STYLE and specific inject/extract vars are set.
 */
function warnIfPropagationStyleConflict (general, inject, extract) {
  if (general && (inject || extract)) {
    log.warn(
      // eslint-disable-next-line @stylistic/max-len
      'Use either the DD_TRACE_PROPAGATION_STYLE environment variable or separate DD_TRACE_PROPAGATION_STYLE_INJECT and DD_TRACE_PROPAGATION_STYLE_EXTRACT environment variables'
    )
  }
}

function reformatSpanSamplingRules (rules) {
  if (!rules) return rules
  return rules.map(rule => {
    return remapify(rule, {
      sample_rate: 'sampleRate',
      max_per_second: 'maxPerSecond'
    })
  })
}

const sourcesOrder = [
  { containerProperty: '_remote', origin: 'remote_config', unprocessedProperty: '_remoteUnprocessed' },
  { containerProperty: '_options', origin: 'code', unprocessedProperty: '_optsUnprocessed' },
  { containerProperty: '_fleetStableConfig', origin: 'fleet_stable_config' },
  { containerProperty: '_env', origin: 'env_var', unprocessedProperty: '_envUnprocessed' },
  { containerProperty: '_localStableConfig', origin: 'local_stable_config' },
  { containerProperty: '_calculated', origin: 'calculated' },
  { containerProperty: '_defaults', origin: 'default' }
]

class Config {
  /**
   * parsed DD_TAGS, usable as a standalone tag set across products
   * @type {Record<string, string> | undefined}
   */
  #parsedDdTags = {}

  constructor (options = {}) {
    if (!isInServerlessEnvironment()) {
      // Bail out early if we're in a serverless environment, stable config isn't supported
      const StableConfig = require('./config_stable')
      this.stableConfig = new StableConfig()
    }

    options = {
      ...options,
      appsec: options.appsec == null ? options.experimental?.appsec : options.appsec,
      iast: options.iast == null ? options.experimental?.iast : options.iast
    }

    // Configure the logger first so it can be used to warn about other configs
    const logConfig = log.getConfig()
    this.debug = log.isEnabled(
      this.stableConfig?.fleetEntries?.DD_TRACE_DEBUG,
      this.stableConfig?.localEntries?.DD_TRACE_DEBUG
    )
    this.logger = options.logger ?? logConfig.logger
    this.logLevel = log.getLogLevel(
      options.logLevel,
      this.stableConfig?.fleetEntries?.DD_TRACE_LOG_LEVEL,
      this.stableConfig?.localEntries?.DD_TRACE_LOG_LEVEL
    )
    log.use(this.logger)
    log.toggle(this.debug, this.logLevel)

    // Process stable config warnings, if any
    for (const warning of this.stableConfig?.warnings ?? []) {
      log.warn(warning)
    }

    checkIfBothOtelAndDdEnvVarSet()

    if (typeof options.appsec === 'boolean') {
      options.appsec = {
        enabled: options.appsec
      }
    }

    if (typeof options.runtimeMetrics === 'boolean') {
      options.runtimeMetrics = {
        enabled: options.runtimeMetrics
      }
    }

    this._applyDefaults()
    this._applyLocalStableConfig()
    this._applyEnvironment()
    this._applyFleetStableConfig()
    this._applyOptions(options)
    this._applyCalculated()
    this._applyRemote({})
    this._merge()

    tagger.add(this.tags, {
      service: this.service,
      env: this.env,
      version: this.version,
      'runtime-id': runtimeId
    })

    if (this.isCiVisibility) {
      tagger.add(this.tags, {
        [ORIGIN_KEY]: 'ciapp-test'
      })
    }

    if (this.gitMetadataEnabled) {
      this._loadGitMetadata()
    }
  }

  get parsedDdTags () {
    return this.#parsedDdTags
  }

  // Supports only a subset of options for now.
  configure (options, remote) {
    if (remote) {
      this._applyRemote(options)
    } else {
      this._applyOptions(options)
    }

    // TODO: test
    this._applyCalculated()
    this._merge()
  }

  _getDefaultPropagationStyle (options) {
    // TODO: Remove the experimental env vars as a major?
    const DD_TRACE_B3_ENABLED = options.experimental?.b3 ??
      getEnvironmentVariable('DD_TRACE_EXPERIMENTAL_B3_ENABLED')
    const defaultPropagationStyle = ['datadog', 'tracecontext']
    if (isTrue(DD_TRACE_B3_ENABLED)) {
      defaultPropagationStyle.push('b3', 'b3 single header')
    }
    return defaultPropagationStyle
  }

  _isInServerlessEnvironment () {
    return isInServerlessEnvironment()
  }

  // for _merge to work, every config value must have a default value
  _applyDefaults () {
    setHiddenProperty(this, '_defaults', defaults)

    // Runtime-dependent defaults
    // NOTE: Should these be part of _applyCalculated instead?
    const isServerless = this._isInServerlessEnvironment()
    if (isServerless) {
      this._defaults['crashtracking.enabled'] = false
      this._defaults['profiling.enabled'] = false
      this._defaults['remoteConfig.enabled'] = false
      this._defaults['telemetry.enabled'] = false
    }

    // JEST_WORKER_ID disables telemetry even in non-serverless
    if (getEnvironmentVariable('JEST_WORKER_ID')) {
      this._defaults['telemetry.enabled'] = false
    }
  }

  _applyLocalStableConfig () {
    const obj = setHiddenProperty(this, '_localStableConfig', {})
    this._applyStableConfig(this.stableConfig?.localEntries ?? {}, obj, 'local stable config')
  }

  _applyFleetStableConfig () {
    const obj = setHiddenProperty(this, '_fleetStableConfig', {})
    this._applyStableConfig(this.stableConfig?.fleetEntries ?? {}, obj, 'fleet stable config')
  }

  _applyStableConfig (config, obj, origin) {
    // Stable config uses the same processing logic as environment variables
    this._applyConfigValues(config, obj, {}, origin)
  }

  _applyEnvironment () {
    const env = setHiddenProperty(this, '_env', {})
    setHiddenProperty(this, '_envUnprocessed', {})
    this._applyConfigValues(getEnvironmentVariables(), env, this._envUnprocessed, 'environment')
  }

  _applyConfigValues (source, target, unprocessedTarget, origin) {
    const {
      AWS_LAMBDA_FUNCTION_NAME,
      DD_AGENT_HOST,
      DD_AI_GUARD_ENABLED,
      DD_AI_GUARD_ENDPOINT,
      DD_AI_GUARD_MAX_CONTENT_SIZE,
      DD_AI_GUARD_MAX_MESSAGES_LENGTH,
      DD_AI_GUARD_TIMEOUT,
      DD_API_KEY,
      DD_API_SECURITY_ENABLED,
      DD_API_SECURITY_SAMPLE_DELAY,
      DD_API_SECURITY_ENDPOINT_COLLECTION_ENABLED,
      DD_API_SECURITY_ENDPOINT_COLLECTION_MESSAGE_LIMIT,
      DD_APM_TRACING_ENABLED,
      DD_APP_KEY,
      DD_APPSEC_AUTO_USER_INSTRUMENTATION_MODE,
      DD_APPSEC_COLLECT_ALL_HEADERS,
      DD_APPSEC_ENABLED,
      DD_APPSEC_GRAPHQL_BLOCKED_TEMPLATE_JSON,
      DD_APPSEC_HEADER_COLLECTION_REDACTION_ENABLED,
      DD_APPSEC_HTTP_BLOCKED_TEMPLATE_HTML,
      DD_APPSEC_HTTP_BLOCKED_TEMPLATE_JSON,
      DD_APPSEC_MAX_COLLECTED_HEADERS,
      DD_APPSEC_MAX_STACK_TRACES,
      DD_APPSEC_MAX_STACK_TRACE_DEPTH,
      DD_APPSEC_OBFUSCATION_PARAMETER_KEY_REGEXP,
      DD_APPSEC_OBFUSCATION_PARAMETER_VALUE_REGEXP,
      DD_APPSEC_RULES,
      DD_APPSEC_SCA_ENABLED,
      DD_APPSEC_STACK_TRACE_ENABLED,
      DD_APPSEC_RASP_ENABLED,
      DD_APPSEC_RASP_COLLECT_REQUEST_BODY,
      DD_APPSEC_TRACE_RATE_LIMIT,
      DD_APPSEC_WAF_TIMEOUT,
      DD_CRASHTRACKING_ENABLED,
      DD_CODE_ORIGIN_FOR_SPANS_ENABLED,
      DD_CODE_ORIGIN_FOR_SPANS_EXPERIMENTAL_EXIT_SPANS_ENABLED,
      DD_DATA_STREAMS_ENABLED,
      DD_DBM_PROPAGATION_MODE,
      DD_DOGSTATSD_HOST,
      DD_DOGSTATSD_PORT,
      DD_DYNAMIC_INSTRUMENTATION_ENABLED,
      DD_DYNAMIC_INSTRUMENTATION_PROBE_FILE,
      DD_DYNAMIC_INSTRUMENTATION_REDACTED_IDENTIFIERS,
      DD_DYNAMIC_INSTRUMENTATION_REDACTION_EXCLUDED_IDENTIFIERS,
      DD_DYNAMIC_INSTRUMENTATION_UPLOAD_INTERVAL_SECONDS,
      DD_ENV,
      DD_EXPERIMENTAL_APPSEC_STANDALONE_ENABLED,
      DD_PROFILING_ENABLED,
      DD_GRPC_CLIENT_ERROR_STATUSES,
      DD_GRPC_SERVER_ERROR_STATUSES,
      DD_HEAP_SNAPSHOT_COUNT,
      DD_HEAP_SNAPSHOT_DESTINATION,
      DD_HEAP_SNAPSHOT_INTERVAL,
      DD_IAST_DB_ROWS_TO_TAINT,
      DD_IAST_DEDUPLICATION_ENABLED,
      DD_IAST_ENABLED,
      DD_IAST_MAX_CONCURRENT_REQUESTS,
      DD_IAST_MAX_CONTEXT_OPERATIONS,
      DD_IAST_REDACTION_ENABLED,
      DD_IAST_REDACTION_NAME_PATTERN,
      DD_IAST_REDACTION_VALUE_PATTERN,
      DD_IAST_REQUEST_SAMPLING,
      DD_IAST_SECURITY_CONTROLS_CONFIGURATION,
      DD_IAST_TELEMETRY_VERBOSITY,
      DD_IAST_STACK_TRACE_ENABLED,
      DD_INJECTION_ENABLED,
      DD_INJECT_FORCE,
      DD_INSTRUMENTATION_TELEMETRY_ENABLED,
      DD_INSTRUMENTATION_CONFIG_ID,
      DD_LOGS_INJECTION,
      DD_LOGS_OTEL_ENABLED,
      DD_LANGCHAIN_SPAN_CHAR_LIMIT,
      DD_LANGCHAIN_SPAN_PROMPT_COMPLETION_SAMPLE_RATE,
      DD_LLMOBS_AGENTLESS_ENABLED,
      DD_LLMOBS_ENABLED,
      DD_LLMOBS_ML_APP,
      DD_OPENAI_LOGS_ENABLED,
      DD_OPENAI_SPAN_CHAR_LIMIT,
      DD_PROFILING_EXPORTERS,
      DD_PROFILING_SOURCE_MAP,
      DD_INTERNAL_PROFILING_LONG_LIVED_THRESHOLD,
      DD_INSTRUMENTATION_INSTALL_ID,
      DD_INSTRUMENTATION_INSTALL_TIME,
      DD_INSTRUMENTATION_INSTALL_TYPE,
      DD_REMOTE_CONFIGURATION_ENABLED,
      DD_REMOTE_CONFIG_POLL_INTERVAL_SECONDS,
      DD_RUNTIME_METRICS_ENABLED,
      DD_RUNTIME_METRICS_EVENT_LOOP_ENABLED,
      DD_RUNTIME_METRICS_GC_ENABLED,
      DD_SERVICE,
      DD_SERVICE_MAPPING,
      DD_SITE,
      DD_SPAN_SAMPLING_RULES,
      DD_SPAN_SAMPLING_RULES_FILE,
      DD_TAGS,
      DD_TELEMETRY_DEBUG,
      DD_TELEMETRY_DEPENDENCY_COLLECTION_ENABLED,
      DD_TELEMETRY_HEARTBEAT_INTERVAL,
      DD_TELEMETRY_LOG_COLLECTION_ENABLED,
      DD_TELEMETRY_METRICS_ENABLED,
      DD_TRACE_128_BIT_TRACEID_GENERATION_ENABLED,
      DD_TRACE_128_BIT_TRACEID_LOGGING_ENABLED,
      DD_TRACE_AGENT_PORT,
      DD_TRACE_AGENT_PROTOCOL_VERSION,
      DD_TRACE_AWS_ADD_SPAN_POINTERS,
      DD_TRACE_BAGGAGE_MAX_BYTES,
      DD_TRACE_BAGGAGE_MAX_ITEMS,
      DD_TRACE_BAGGAGE_TAG_KEYS,
      DD_TRACE_CLIENT_IP_ENABLED,
      DD_TRACE_CLIENT_IP_HEADER,
      DD_TRACE_CLOUD_REQUEST_PAYLOAD_TAGGING,
      DD_TRACE_CLOUD_RESPONSE_PAYLOAD_TAGGING,
      DD_TRACE_CLOUD_PAYLOAD_TAGGING_MAX_DEPTH,
      DD_TRACE_DYNAMODB_TABLE_PRIMARY_KEYS,
      DD_TRACE_ENABLED,
      DD_TRACE_EXPERIMENTAL_EXPORTER,
      DD_TRACE_EXPERIMENTAL_GET_RUM_DATA_ENABLED,
      DD_RUNTIME_METRICS_RUNTIME_ID_ENABLED,
      DD_TRACE_GIT_METADATA_ENABLED,
      DD_TRACE_GLOBAL_TAGS,
      DD_TRACE_GRAPHQL_ERROR_EXTENSIONS,
      DD_TRACE_HEADER_TAGS,
      DD_TRACE_LEGACY_BAGGAGE_ENABLED,
      DD_TRACE_MEMCACHED_COMMAND_ENABLED,
      DD_TRACE_MIDDLEWARE_TRACING_ENABLED,
      DD_TRACE_OBFUSCATION_QUERY_STRING_REGEXP,
      DD_TRACE_PARTIAL_FLUSH_MIN_SPANS,
      DD_TRACE_PEER_SERVICE_MAPPING,
      DD_TRACE_PROPAGATION_EXTRACT_FIRST,
      DD_TRACE_PROPAGATION_BEHAVIOR_EXTRACT,
      DD_TRACE_PROPAGATION_STYLE,
      DD_TRACE_PROPAGATION_STYLE_INJECT,
      DD_TRACE_PROPAGATION_STYLE_EXTRACT,
      DD_TRACE_RATE_LIMIT,
      DD_TRACE_REMOVE_INTEGRATION_SERVICE_NAMES_ENABLED,
      DD_TRACE_REPORT_HOSTNAME,
      DD_TRACE_SAMPLE_RATE,
      DD_TRACE_SAMPLING_RULES,
      DD_TRACE_SCOPE,
      DD_TRACE_SPAN_ATTRIBUTE_SCHEMA,
      DD_TRACE_SPAN_LEAK_DEBUG,
      DD_TRACE_STARTUP_LOGS,
      DD_TRACE_TAGS,
      DD_TRACE_WEBSOCKET_MESSAGES_ENABLED,
      DD_TRACE_WEBSOCKET_MESSAGES_INHERIT_SAMPLING,
      DD_TRACE_WEBSOCKET_MESSAGES_SEPARATE_TRACES,
      DD_TRACE_X_DATADOG_TAGS_MAX_LENGTH,
      DD_TRACING_ENABLED,
      DD_VERSION,
      DD_VERTEXAI_SPAN_PROMPT_COMPLETION_SAMPLE_RATE,
      DD_VERTEXAI_SPAN_CHAR_LIMIT,
      DD_TRACE_INFERRED_PROXY_SERVICES_ENABLED,
      DD_TRACE_NATIVE_SPAN_EVENTS,
      OTEL_METRICS_EXPORTER,
      OTEL_PROPAGATORS,
      OTEL_RESOURCE_ATTRIBUTES,
      OTEL_SERVICE_NAME,
      OTEL_TRACES_SAMPLER,
<<<<<<< HEAD
      OTEL_TRACES_SAMPLER_ARG
    } = source
=======
      OTEL_TRACES_SAMPLER_ARG,
      DD_EXPERIMENTAL_FLAGGING_PROVIDER_ENABLED,
      OTEL_EXPORTER_OTLP_LOGS_ENDPOINT,
      OTEL_EXPORTER_OTLP_LOGS_HEADERS,
      OTEL_EXPORTER_OTLP_LOGS_PROTOCOL,
      OTEL_EXPORTER_OTLP_LOGS_TIMEOUT,
      OTEL_EXPORTER_OTLP_PROTOCOL,
      OTEL_EXPORTER_OTLP_ENDPOINT,
      OTEL_EXPORTER_OTLP_HEADERS,
      OTEL_EXPORTER_OTLP_TIMEOUT,
      OTEL_BSP_SCHEDULE_DELAY,
      OTEL_BSP_MAX_EXPORT_BATCH_SIZE
    } = getEnvironmentVariables()
>>>>>>> 191e9088

    const tags = {}

    const parsedDdTags = parseSpaceSeparatedTags(DD_TAGS)
    tagger.add(this.#parsedDdTags, parsedDdTags)

    tagger.add(tags, parseSpaceSeparatedTags(handleOtel(OTEL_RESOURCE_ATTRIBUTES)))
    tagger.add(tags, parsedDdTags)
    tagger.add(tags, DD_TRACE_TAGS)
    tagger.add(tags, DD_TRACE_GLOBAL_TAGS)

<<<<<<< HEAD
    this._setString(target, 'apiKey', DD_API_KEY)
=======
    this._setBoolean(env, 'otelLogsEnabled', isTrue(DD_LOGS_OTEL_ENABLED))
    // Set OpenTelemetry logs configuration with specific _LOGS_ vars taking precedence over generic _EXPORTERS_ vars
    if (OTEL_EXPORTER_OTLP_ENDPOINT) {
      // Only set if there's a custom URL, otherwise let calc phase handle the default
      this._setString(env, 'otelUrl', OTEL_EXPORTER_OTLP_ENDPOINT)
    }
    if (OTEL_EXPORTER_OTLP_ENDPOINT || OTEL_EXPORTER_OTLP_LOGS_ENDPOINT) {
      this._setString(env, 'otelLogsUrl', OTEL_EXPORTER_OTLP_LOGS_ENDPOINT || env.otelUrl)
    }
    this._setString(env, 'otelHeaders', OTEL_EXPORTER_OTLP_HEADERS)
    this._setString(env, 'otelLogsHeaders', OTEL_EXPORTER_OTLP_LOGS_HEADERS || env.otelHeaders)
    this._setString(env, 'otelProtocol', OTEL_EXPORTER_OTLP_PROTOCOL)
    this._setString(env, 'otelLogsProtocol', OTEL_EXPORTER_OTLP_LOGS_PROTOCOL || env.otelProtocol)
    env.otelTimeout = maybeInt(OTEL_EXPORTER_OTLP_TIMEOUT)
    env.otelLogsTimeout = maybeInt(OTEL_EXPORTER_OTLP_LOGS_TIMEOUT) || env.otelTimeout
    env.otelLogsBatchTimeout = maybeInt(OTEL_BSP_SCHEDULE_DELAY)
    env.otelLogsMaxExportBatchSize = maybeInt(OTEL_BSP_MAX_EXPORT_BATCH_SIZE)
>>>>>>> 191e9088
    this._setBoolean(
      target,
      'apmTracingEnabled',
      DD_APM_TRACING_ENABLED ??
        (DD_EXPERIMENTAL_APPSEC_STANDALONE_ENABLED && isFalse(DD_EXPERIMENTAL_APPSEC_STANDALONE_ENABLED))
    )
    this._setString(target, 'appKey', DD_APP_KEY)
    this._setBoolean(target, 'appsec.apiSecurity.enabled', DD_API_SECURITY_ENABLED && isTrue(DD_API_SECURITY_ENABLED))
    target['appsec.apiSecurity.sampleDelay'] = maybeFloat(DD_API_SECURITY_SAMPLE_DELAY)
    this._setBoolean(target, 'appsec.apiSecurity.endpointCollectionEnabled',
      DD_API_SECURITY_ENDPOINT_COLLECTION_ENABLED)
    target['appsec.apiSecurity.endpointCollectionMessageLimit'] =
      maybeInt(DD_API_SECURITY_ENDPOINT_COLLECTION_MESSAGE_LIMIT)
    target['appsec.blockedTemplateGraphql'] = maybeFile(DD_APPSEC_GRAPHQL_BLOCKED_TEMPLATE_JSON)
    target['appsec.blockedTemplateHtml'] = maybeFile(DD_APPSEC_HTTP_BLOCKED_TEMPLATE_HTML)
    unprocessedTarget['appsec.blockedTemplateHtml'] = DD_APPSEC_HTTP_BLOCKED_TEMPLATE_HTML
    target['appsec.blockedTemplateJson'] = maybeFile(DD_APPSEC_HTTP_BLOCKED_TEMPLATE_JSON)
    unprocessedTarget['appsec.blockedTemplateJson'] = DD_APPSEC_HTTP_BLOCKED_TEMPLATE_JSON
    this._setBoolean(target, 'appsec.enabled', DD_APPSEC_ENABLED)
    this._setString(target, 'appsec.eventTracking.mode', DD_APPSEC_AUTO_USER_INSTRUMENTATION_MODE)
    // TODO appsec.extendedHeadersCollection are deprecated, to delete in a major
    this._setBoolean(target, 'appsec.extendedHeadersCollection.enabled', DD_APPSEC_COLLECT_ALL_HEADERS)
    this._setBoolean(
      target,
      'appsec.extendedHeadersCollection.redaction',
      DD_APPSEC_HEADER_COLLECTION_REDACTION_ENABLED
    )
    target['appsec.extendedHeadersCollection.maxHeaders'] = maybeInt(DD_APPSEC_MAX_COLLECTED_HEADERS)
    unprocessedTarget['appsec.extendedHeadersCollection.maxHeaders'] = DD_APPSEC_MAX_COLLECTED_HEADERS
    this._setString(target, 'appsec.obfuscatorKeyRegex', DD_APPSEC_OBFUSCATION_PARAMETER_KEY_REGEXP)
    this._setString(target, 'appsec.obfuscatorValueRegex', DD_APPSEC_OBFUSCATION_PARAMETER_VALUE_REGEXP)
    this._setBoolean(target, 'appsec.rasp.enabled', DD_APPSEC_RASP_ENABLED)
    // TODO Deprecated, to delete in a major
    this._setBoolean(target, 'appsec.rasp.bodyCollection', DD_APPSEC_RASP_COLLECT_REQUEST_BODY)
    target['appsec.rateLimit'] = maybeInt(DD_APPSEC_TRACE_RATE_LIMIT)
    unprocessedTarget['appsec.rateLimit'] = DD_APPSEC_TRACE_RATE_LIMIT
    this._setString(target, 'appsec.rules', DD_APPSEC_RULES)
    // DD_APPSEC_SCA_ENABLED is never used locally, but only sent to the backend
    this._setBoolean(target, 'appsec.sca.enabled', DD_APPSEC_SCA_ENABLED)
    this._setBoolean(target, 'appsec.stackTrace.enabled', DD_APPSEC_STACK_TRACE_ENABLED)
    target['appsec.stackTrace.maxDepth'] = maybeInt(DD_APPSEC_MAX_STACK_TRACE_DEPTH)
    unprocessedTarget['appsec.stackTrace.maxDepth'] = DD_APPSEC_MAX_STACK_TRACE_DEPTH
    target['appsec.stackTrace.maxStackTraces'] = maybeInt(DD_APPSEC_MAX_STACK_TRACES)
    unprocessedTarget['appsec.stackTrace.maxStackTraces'] = DD_APPSEC_MAX_STACK_TRACES
    target['appsec.wafTimeout'] = maybeInt(DD_APPSEC_WAF_TIMEOUT)
    unprocessedTarget['appsec.wafTimeout'] = DD_APPSEC_WAF_TIMEOUT
    target.baggageMaxBytes = DD_TRACE_BAGGAGE_MAX_BYTES
    target.baggageMaxItems = DD_TRACE_BAGGAGE_MAX_ITEMS
    target.baggageTagKeys = DD_TRACE_BAGGAGE_TAG_KEYS
    this._setBoolean(target, 'clientIpEnabled', DD_TRACE_CLIENT_IP_ENABLED)
    this._setString(target, 'clientIpHeader', DD_TRACE_CLIENT_IP_HEADER?.toLowerCase())
    if (DD_TRACE_CLOUD_REQUEST_PAYLOAD_TAGGING || DD_TRACE_CLOUD_RESPONSE_PAYLOAD_TAGGING) {
      if (DD_TRACE_CLOUD_REQUEST_PAYLOAD_TAGGING) {
        this._setBoolean(target, 'cloudPayloadTagging.requestsEnabled', true)
      }
      if (DD_TRACE_CLOUD_RESPONSE_PAYLOAD_TAGGING) {
        this._setBoolean(target, 'cloudPayloadTagging.responsesEnabled', true)
      }
      target['cloudPayloadTagging.rules'] = appendRules(
        splitJSONPathRules(DD_TRACE_CLOUD_REQUEST_PAYLOAD_TAGGING),
        splitJSONPathRules(DD_TRACE_CLOUD_RESPONSE_PAYLOAD_TAGGING)
      )
    }
    if (DD_TRACE_CLOUD_PAYLOAD_TAGGING_MAX_DEPTH) {
      target['cloudPayloadTagging.maxDepth'] = maybeInt(DD_TRACE_CLOUD_PAYLOAD_TAGGING_MAX_DEPTH)
    }
    this._setBoolean(target, 'crashtracking.enabled', DD_CRASHTRACKING_ENABLED)
    this._setBoolean(target, 'codeOriginForSpans.enabled', DD_CODE_ORIGIN_FOR_SPANS_ENABLED)
    this._setBoolean(
      target,
      'codeOriginForSpans.experimental.exit_spans.enabled',
      DD_CODE_ORIGIN_FOR_SPANS_EXPERIMENTAL_EXIT_SPANS_ENABLED
    )
    this._setString(target, 'dbmPropagationMode', DD_DBM_PROPAGATION_MODE)
    this._setString(target, 'dogstatsd.hostname', DD_DOGSTATSD_HOST)
    this._setString(target, 'dogstatsd.port', DD_DOGSTATSD_PORT)
    this._setBoolean(target, 'dsmEnabled', DD_DATA_STREAMS_ENABLED)
    this._setBoolean(target, 'dynamicInstrumentation.enabled', DD_DYNAMIC_INSTRUMENTATION_ENABLED)
    this._setString(target, 'dynamicInstrumentation.probeFile', DD_DYNAMIC_INSTRUMENTATION_PROBE_FILE)
    this._setArray(target, 'dynamicInstrumentation.redactedIdentifiers',
      DD_DYNAMIC_INSTRUMENTATION_REDACTED_IDENTIFIERS)
    this._setArray(
      target,
      'dynamicInstrumentation.redactionExcludedIdentifiers',
      DD_DYNAMIC_INSTRUMENTATION_REDACTION_EXCLUDED_IDENTIFIERS
    )
<<<<<<< HEAD
    target['dynamicInstrumentation.uploadIntervalSeconds'] =
      maybeFloat(DD_DYNAMIC_INSTRUMENTATION_UPLOAD_INTERVAL_SECONDS)
    unprocessedTarget['dynamicInstrumentation.uploadInterval'] = DD_DYNAMIC_INSTRUMENTATION_UPLOAD_INTERVAL_SECONDS
    this._setString(target, 'env', DD_ENV || tags.env)
    this._setBoolean(target, 'traceEnabled', DD_TRACE_ENABLED)
    this._setBoolean(target, 'experimental.aiguard.enabled', DD_AI_GUARD_ENABLED)
    this._setString(target, 'experimental.aiguard.endpoint', DD_AI_GUARD_ENDPOINT)
    target['experimental.aiguard.maxContentSize'] = maybeInt(DD_AI_GUARD_MAX_CONTENT_SIZE)
    unprocessedTarget['experimental.aiguard.maxContentSize'] = DD_AI_GUARD_MAX_CONTENT_SIZE
    target['experimental.aiguard.maxMessagesLength'] = maybeInt(DD_AI_GUARD_MAX_MESSAGES_LENGTH)
    unprocessedTarget['experimental.aiguard.maxMessagesLength'] = DD_AI_GUARD_MAX_MESSAGES_LENGTH
    target['experimental.aiguard.timeout'] = maybeInt(DD_AI_GUARD_TIMEOUT)
    unprocessedTarget['experimental.aiguard.timeout'] = DD_AI_GUARD_TIMEOUT
    this._setBoolean(target, 'experimental.enableGetRumData', DD_TRACE_EXPERIMENTAL_GET_RUM_DATA_ENABLED)
    this._setString(target, 'experimental.exporter', DD_TRACE_EXPERIMENTAL_EXPORTER)
    if (AWS_LAMBDA_FUNCTION_NAME) target.flushInterval = 0
    target.flushMinSpans = maybeInt(DD_TRACE_PARTIAL_FLUSH_MIN_SPANS)
    unprocessedTarget.flushMinSpans = DD_TRACE_PARTIAL_FLUSH_MIN_SPANS
    this._setBoolean(target, 'gitMetadataEnabled', DD_TRACE_GIT_METADATA_ENABLED)
    this._setIntegerRangeSet(target, 'grpc.client.error.statuses', DD_GRPC_CLIENT_ERROR_STATUSES)
    this._setIntegerRangeSet(target, 'grpc.server.error.statuses', DD_GRPC_SERVER_ERROR_STATUSES)
    this._setArray(target, 'headerTags', DD_TRACE_HEADER_TAGS)
    target['heapSnapshot.count'] = maybeInt(DD_HEAP_SNAPSHOT_COUNT)
    this._setString(target, 'heapSnapshot.destination', DD_HEAP_SNAPSHOT_DESTINATION)
    target['heapSnapshot.interval'] = maybeInt(DD_HEAP_SNAPSHOT_INTERVAL)
    this._setString(target, 'hostname', DD_AGENT_HOST)
    target['iast.dbRowsToTaint'] = maybeInt(DD_IAST_DB_ROWS_TO_TAINT)
    this._setBoolean(target, 'iast.deduplicationEnabled', DD_IAST_DEDUPLICATION_ENABLED)
    this._setBoolean(target, 'iast.enabled', DD_IAST_ENABLED)
    target['iast.maxConcurrentRequests'] = maybeInt(DD_IAST_MAX_CONCURRENT_REQUESTS)
    unprocessedTarget['iast.maxConcurrentRequests'] = DD_IAST_MAX_CONCURRENT_REQUESTS
    target['iast.maxContextOperations'] = maybeInt(DD_IAST_MAX_CONTEXT_OPERATIONS)
    unprocessedTarget['iast.maxContextOperations'] = DD_IAST_MAX_CONTEXT_OPERATIONS
    this._setBoolean(target, 'iast.redactionEnabled', DD_IAST_REDACTION_ENABLED && !isFalse(DD_IAST_REDACTION_ENABLED))
    this._setString(target, 'iast.redactionNamePattern', DD_IAST_REDACTION_NAME_PATTERN)
    this._setString(target, 'iast.redactionValuePattern', DD_IAST_REDACTION_VALUE_PATTERN)
=======
    env['dynamicInstrumentation.uploadIntervalSeconds'] = maybeFloat(DD_DYNAMIC_INSTRUMENTATION_UPLOAD_INTERVAL_SECONDS)
    this._envUnprocessed['dynamicInstrumentation.uploadInterval'] = DD_DYNAMIC_INSTRUMENTATION_UPLOAD_INTERVAL_SECONDS
    this._setString(env, 'env', DD_ENV || tags.env)
    this._setBoolean(env, 'experimental.flaggingProvider.enabled', DD_EXPERIMENTAL_FLAGGING_PROVIDER_ENABLED)
    this._setBoolean(env, 'traceEnabled', DD_TRACE_ENABLED)
    this._setBoolean(env, 'experimental.aiguard.enabled', DD_AI_GUARD_ENABLED)
    this._setString(env, 'experimental.aiguard.endpoint', DD_AI_GUARD_ENDPOINT)
    env['experimental.aiguard.maxContentSize'] = maybeInt(DD_AI_GUARD_MAX_CONTENT_SIZE)
    this._envUnprocessed['experimental.aiguard.maxContentSize'] = DD_AI_GUARD_MAX_CONTENT_SIZE
    env['experimental.aiguard.maxMessagesLength'] = maybeInt(DD_AI_GUARD_MAX_MESSAGES_LENGTH)
    this._envUnprocessed['experimental.aiguard.maxMessagesLength'] = DD_AI_GUARD_MAX_MESSAGES_LENGTH
    env['experimental.aiguard.timeout'] = maybeInt(DD_AI_GUARD_TIMEOUT)
    this._envUnprocessed['experimental.aiguard.timeout'] = DD_AI_GUARD_TIMEOUT
    this._setBoolean(env, 'experimental.enableGetRumData', DD_TRACE_EXPERIMENTAL_GET_RUM_DATA_ENABLED)
    this._setString(env, 'experimental.exporter', DD_TRACE_EXPERIMENTAL_EXPORTER)
    if (AWS_LAMBDA_FUNCTION_NAME) env.flushInterval = 0
    env.flushMinSpans = maybeInt(DD_TRACE_PARTIAL_FLUSH_MIN_SPANS)
    this._envUnprocessed.flushMinSpans = DD_TRACE_PARTIAL_FLUSH_MIN_SPANS
    this._setBoolean(env, 'gitMetadataEnabled', DD_TRACE_GIT_METADATA_ENABLED)
    this._setIntegerRangeSet(env, 'grpc.client.error.statuses', DD_GRPC_CLIENT_ERROR_STATUSES)
    this._setIntegerRangeSet(env, 'grpc.server.error.statuses', DD_GRPC_SERVER_ERROR_STATUSES)
    this._setArray(env, 'headerTags', DD_TRACE_HEADER_TAGS)
    env['heapSnapshot.count'] = maybeInt(DD_HEAP_SNAPSHOT_COUNT)
    this._setString(env, 'heapSnapshot.destination', DD_HEAP_SNAPSHOT_DESTINATION)
    env['heapSnapshot.interval'] = maybeInt(DD_HEAP_SNAPSHOT_INTERVAL)
    this._setString(env, 'hostname', DD_AGENT_HOST)
    env['iast.dbRowsToTaint'] = maybeInt(DD_IAST_DB_ROWS_TO_TAINT)
    this._setBoolean(env, 'iast.deduplicationEnabled', DD_IAST_DEDUPLICATION_ENABLED)
    this._setBoolean(env, 'iast.enabled', DD_IAST_ENABLED)
    env['iast.maxConcurrentRequests'] = maybeInt(DD_IAST_MAX_CONCURRENT_REQUESTS)
    this._envUnprocessed['iast.maxConcurrentRequests'] = DD_IAST_MAX_CONCURRENT_REQUESTS
    env['iast.maxContextOperations'] = maybeInt(DD_IAST_MAX_CONTEXT_OPERATIONS)
    this._envUnprocessed['iast.maxContextOperations'] = DD_IAST_MAX_CONTEXT_OPERATIONS
    this._setBoolean(env, 'iast.redactionEnabled', DD_IAST_REDACTION_ENABLED && !isFalse(DD_IAST_REDACTION_ENABLED))
    this._setString(env, 'iast.redactionNamePattern', DD_IAST_REDACTION_NAME_PATTERN)
    this._setString(env, 'iast.redactionValuePattern', DD_IAST_REDACTION_VALUE_PATTERN)
>>>>>>> 191e9088
    const iastRequestSampling = maybeInt(DD_IAST_REQUEST_SAMPLING)
    if (iastRequestSampling > -1 && iastRequestSampling < 101) {
      target['iast.requestSampling'] = iastRequestSampling
    }
    unprocessedTarget['iast.requestSampling'] = DD_IAST_REQUEST_SAMPLING
    this._setString(target, 'iast.securityControlsConfiguration', DD_IAST_SECURITY_CONTROLS_CONFIGURATION)
    this._setString(target, 'iast.telemetryVerbosity', DD_IAST_TELEMETRY_VERBOSITY)
    this._setBoolean(target, 'iast.stackTrace.enabled', DD_IAST_STACK_TRACE_ENABLED)
    this._setString(target, 'installSignature.id', DD_INSTRUMENTATION_INSTALL_ID)
    this._setString(target, 'installSignature.time', DD_INSTRUMENTATION_INSTALL_TIME)
    this._setString(target, 'installSignature.type', DD_INSTRUMENTATION_INSTALL_TYPE)
    this._setArray(target, 'injectionEnabled', DD_INJECTION_ENABLED)
    this._setString(target, 'instrumentationSource', DD_INJECTION_ENABLED ? 'ssi' : 'manual')
    this._setBoolean(target, 'injectForce', DD_INJECT_FORCE)
    this._setBoolean(target, 'isAzureFunction', getIsAzureFunction())
    this._setBoolean(target, 'isGCPFunction', getIsGCPFunction())
    target['langchain.spanCharLimit'] = maybeInt(DD_LANGCHAIN_SPAN_CHAR_LIMIT)
    target['langchain.spanPromptCompletionSampleRate'] = maybeFloat(DD_LANGCHAIN_SPAN_PROMPT_COMPLETION_SAMPLE_RATE)
    this._setBoolean(target, 'legacyBaggageEnabled', DD_TRACE_LEGACY_BAGGAGE_ENABLED)
    this._setBoolean(target, 'llmobs.agentlessEnabled', DD_LLMOBS_AGENTLESS_ENABLED)
    this._setBoolean(target, 'llmobs.enabled', DD_LLMOBS_ENABLED)
    this._setString(target, 'llmobs.mlApp', DD_LLMOBS_ML_APP)
    this._setBoolean(target, 'logInjection', DD_LOGS_INJECTION)
    // Requires an accompanying DD_APM_OBFUSCATION_MEMCACHED_KEEP_COMMAND=true in the agent
    this._setBoolean(target, 'memcachedCommandEnabled', DD_TRACE_MEMCACHED_COMMAND_ENABLED)
    this._setBoolean(target, 'middlewareTracingEnabled', DD_TRACE_MIDDLEWARE_TRACING_ENABLED)
    this._setBoolean(target, 'openAiLogsEnabled', DD_OPENAI_LOGS_ENABLED)
    target['openai.spanCharLimit'] = maybeInt(DD_OPENAI_SPAN_CHAR_LIMIT)
    unprocessedTarget.openaiSpanCharLimit = DD_OPENAI_SPAN_CHAR_LIMIT
    if (DD_TRACE_PEER_SERVICE_MAPPING) {
      target.peerServiceMapping = Object.fromEntries(
        DD_TRACE_PEER_SERVICE_MAPPING.split(',').map(x => x.trim().split(':'))
      )
      unprocessedTarget.peerServiceMapping = DD_TRACE_PEER_SERVICE_MAPPING
    }
    this._setString(target, 'port', DD_TRACE_AGENT_PORT)
    const profilingEnabled = normalizeProfilingEnabledValue(DD_PROFILING_ENABLED)
    this._setString(target, 'profiling.enabled', profilingEnabled)
    this._setString(target, 'profiling.exporters', DD_PROFILING_EXPORTERS)
    this._setBoolean(target, 'profiling.sourceMap', DD_PROFILING_SOURCE_MAP && !isFalse(DD_PROFILING_SOURCE_MAP))
    if (DD_INTERNAL_PROFILING_LONG_LIVED_THRESHOLD) {
      // This is only used in testing to not have to wait 30s
      target['profiling.longLivedThreshold'] = Number(DD_INTERNAL_PROFILING_LONG_LIVED_THRESHOLD)
    }

    this._setString(target, 'protocolVersion', DD_TRACE_AGENT_PROTOCOL_VERSION)
    this._setString(target, 'queryStringObfuscation', DD_TRACE_OBFUSCATION_QUERY_STRING_REGEXP)
    this._setBoolean(target, 'remoteConfig.enabled', DD_REMOTE_CONFIGURATION_ENABLED)
    target['remoteConfig.pollInterval'] = maybeFloat(DD_REMOTE_CONFIG_POLL_INTERVAL_SECONDS)
    unprocessedTarget['remoteConfig.pollInterval'] = DD_REMOTE_CONFIG_POLL_INTERVAL_SECONDS
    this._setBoolean(target, 'reportHostname', DD_TRACE_REPORT_HOSTNAME)
    // only used to explicitly set runtimeMetrics to false
    const otelSetRuntimeMetrics = String(OTEL_METRICS_EXPORTER).toLowerCase() === 'none'
      ? false
      : undefined
    this._setBoolean(target, 'runtimeMetrics.enabled', DD_RUNTIME_METRICS_ENABLED ||
    otelSetRuntimeMetrics)
    this._setBoolean(target, 'runtimeMetrics.eventLoop', DD_RUNTIME_METRICS_EVENT_LOOP_ENABLED)
    this._setBoolean(target, 'runtimeMetrics.gc', DD_RUNTIME_METRICS_GC_ENABLED)
    this._setBoolean(target, 'runtimeMetricsRuntimeId', DD_RUNTIME_METRICS_RUNTIME_ID_ENABLED)
    this._setArray(target, 'sampler.spanSamplingRules', reformatSpanSamplingRules(
      maybeJsonFile(DD_SPAN_SAMPLING_RULES_FILE) ??
      safeJsonParse(DD_SPAN_SAMPLING_RULES)
    ))
    this._setUnit(target, 'sampleRate', DD_TRACE_SAMPLE_RATE ||
    getFromOtelSamplerMap(OTEL_TRACES_SAMPLER, OTEL_TRACES_SAMPLER_ARG))
    target['sampler.rateLimit'] = DD_TRACE_RATE_LIMIT
    this._setSamplingRule(target, 'sampler.rules', safeJsonParse(DD_TRACE_SAMPLING_RULES))
    unprocessedTarget['sampler.rules'] = DD_TRACE_SAMPLING_RULES
    this._setString(target, 'scope', DD_TRACE_SCOPE)
    this._setString(target, 'service', DD_SERVICE || tags.service || OTEL_SERVICE_NAME)
    if (DD_SERVICE_MAPPING) {
      target.serviceMapping = Object.fromEntries(
        DD_SERVICE_MAPPING.split(',').map(x => x.trim().split(':'))
      )
    }
    this._setString(target, 'site', DD_SITE)
    if (DD_TRACE_SPAN_ATTRIBUTE_SCHEMA) {
      this._setString(target, 'spanAttributeSchema', validateNamingVersion(DD_TRACE_SPAN_ATTRIBUTE_SCHEMA))
      unprocessedTarget.spanAttributeSchema = DD_TRACE_SPAN_ATTRIBUTE_SCHEMA
    }
    // 0: disabled, 1: logging, 2: garbage collection + logging
    target.spanLeakDebug = maybeInt(DD_TRACE_SPAN_LEAK_DEBUG)
    this._setBoolean(target, 'spanRemoveIntegrationFromService', DD_TRACE_REMOVE_INTEGRATION_SERVICE_NAMES_ENABLED)
    this._setBoolean(target, 'startupLogs', DD_TRACE_STARTUP_LOGS)
    this._setTags(target, 'tags', tags)
    target.tagsHeaderMaxLength = DD_TRACE_X_DATADOG_TAGS_MAX_LENGTH
    this._setBoolean(target, 'telemetry.enabled', DD_INSTRUMENTATION_TELEMETRY_ENABLED)
    this._setString(target, 'instrumentation_config_id', DD_INSTRUMENTATION_CONFIG_ID)
    this._setBoolean(target, 'telemetry.debug', DD_TELEMETRY_DEBUG)
    this._setBoolean(target, 'telemetry.dependencyCollection', DD_TELEMETRY_DEPENDENCY_COLLECTION_ENABLED)
    target['telemetry.heartbeatInterval'] = maybeInt(Math.floor(DD_TELEMETRY_HEARTBEAT_INTERVAL * 1000))
    unprocessedTarget['telemetry.heartbeatInterval'] = DD_TELEMETRY_HEARTBEAT_INTERVAL * 1000
    this._setBoolean(target, 'telemetry.logCollection', DD_TELEMETRY_LOG_COLLECTION_ENABLED)
    this._setBoolean(target, 'telemetry.metrics', DD_TELEMETRY_METRICS_ENABLED)
    this._setBoolean(target, 'traceId128BitGenerationEnabled', DD_TRACE_128_BIT_TRACEID_GENERATION_ENABLED)
    this._setBoolean(target, 'traceId128BitLoggingEnabled', DD_TRACE_128_BIT_TRACEID_LOGGING_ENABLED)
    warnIfPropagationStyleConflict(
      DD_TRACE_PROPAGATION_STYLE,
      DD_TRACE_PROPAGATION_STYLE_INJECT,
      DD_TRACE_PROPAGATION_STYLE_EXTRACT
    )
    if (DD_TRACE_PROPAGATION_STYLE !== undefined) {
      this._setArray(target, 'tracePropagationStyle.inject', normalizePropagationStyle(DD_TRACE_PROPAGATION_STYLE))
      this._setArray(target, 'tracePropagationStyle.extract', normalizePropagationStyle(DD_TRACE_PROPAGATION_STYLE))
    }
    if (DD_TRACE_PROPAGATION_STYLE_INJECT !== undefined) {
      this._setArray(target, 'tracePropagationStyle.inject',
        normalizePropagationStyle(DD_TRACE_PROPAGATION_STYLE_INJECT))
    }
    if (DD_TRACE_PROPAGATION_STYLE_EXTRACT !== undefined) {
      this._setArray(target, 'tracePropagationStyle.extract',
        normalizePropagationStyle(DD_TRACE_PROPAGATION_STYLE_EXTRACT))
    }
    this._setBoolean(target, 'tracePropagationExtractFirst', DD_TRACE_PROPAGATION_EXTRACT_FIRST)
    if (DD_TRACE_PROPAGATION_BEHAVIOR_EXTRACT !== undefined) {
      const stringPropagationBehaviorExtract = String(DD_TRACE_PROPAGATION_BEHAVIOR_EXTRACT)
      target.tracePropagationBehaviorExtract =
        VALID_PROPAGATION_BEHAVIOR_EXTRACT.has(stringPropagationBehaviorExtract)
          ? stringPropagationBehaviorExtract
          : 'continue'
    }
    if (DD_TRACE_PROPAGATION_STYLE !== undefined ||
        DD_TRACE_PROPAGATION_STYLE_INJECT !== undefined ||
        DD_TRACE_PROPAGATION_STYLE_EXTRACT !== undefined ||
        OTEL_PROPAGATORS !== undefined) {
      // At least one var is defined, calculate value using truthy logic
      const useDdStyle = DD_TRACE_PROPAGATION_STYLE ||
                         DD_TRACE_PROPAGATION_STYLE_INJECT ||
                         DD_TRACE_PROPAGATION_STYLE_EXTRACT
      this._setBoolean(target, 'tracePropagationStyle.otelPropagators',
        useDdStyle ? false : !!OTEL_PROPAGATORS)

      // Use OTEL_PROPAGATORS if no DD-specific vars are set
      if (!useDdStyle && OTEL_PROPAGATORS) {
        const otelStyles = normalizePropagationStyle(OTEL_PROPAGATORS)
        // Validate OTEL propagators
        for (const style of otelStyles || []) {
          if (!VALID_PROPAGATION_STYLES.has(style)) {
            log.warn('unexpected value for OTEL_PROPAGATORS environment variable')
            getCounter('otel.env.invalid', 'DD_TRACE_PROPAGATION_STYLE', 'OTEL_PROPAGATORS').inc()
            break // Only warn once
          }
        }
        // Set inject/extract from OTEL_PROPAGATORS
        if (otelStyles) {
          this._setArray(target, 'tracePropagationStyle.inject', otelStyles)
          this._setArray(target, 'tracePropagationStyle.extract', otelStyles)
        }
      }
    }
    this._setBoolean(target, 'traceWebsocketMessagesEnabled', DD_TRACE_WEBSOCKET_MESSAGES_ENABLED)
    this._setBoolean(target, 'traceWebsocketMessagesInheritSampling', DD_TRACE_WEBSOCKET_MESSAGES_INHERIT_SAMPLING)
    this._setBoolean(target, 'traceWebsocketMessagesSeparateTraces', DD_TRACE_WEBSOCKET_MESSAGES_SEPARATE_TRACES)
    this._setBoolean(target, 'tracing', DD_TRACING_ENABLED)
    this._setString(target, 'version', DD_VERSION || tags.version)
    this._setBoolean(target, 'inferredProxyServicesEnabled', DD_TRACE_INFERRED_PROXY_SERVICES_ENABLED)
    this._setBoolean(target, 'trace.aws.addSpanPointers', DD_TRACE_AWS_ADD_SPAN_POINTERS)
    this._setString(target, 'trace.dynamoDb.tablePrimaryKeys', DD_TRACE_DYNAMODB_TABLE_PRIMARY_KEYS)
    this._setArray(target, 'graphqlErrorExtensions', DD_TRACE_GRAPHQL_ERROR_EXTENSIONS)
    this._setBoolean(target, 'trace.nativeSpanEvents', DD_TRACE_NATIVE_SPAN_EVENTS)
    target['vertexai.spanPromptCompletionSampleRate'] = maybeFloat(DD_VERTEXAI_SPAN_PROMPT_COMPLETION_SAMPLE_RATE)
    target['vertexai.spanCharLimit'] = maybeInt(DD_VERTEXAI_SPAN_CHAR_LIMIT)
  }

  _applyOptions (options) {
    const opts = setHiddenProperty(this, '_options', this._options || {})
    const tags = {}
    setHiddenProperty(this, '_optsUnprocessed', {})

    options = setHiddenProperty(this, '_optionsArg', { ingestion: {}, ...options, ...opts })

    tagger.add(tags, options.tags)

    this._setBoolean(opts, 'apmTracingEnabled', options.apmTracingEnabled ??
      (options.experimental?.appsec?.standalone && !options.experimental.appsec.standalone.enabled)
    )
    this._setBoolean(opts, 'appsec.apiSecurity.enabled', options.appsec?.apiSecurity?.enabled)
    this._setBoolean(opts, 'appsec.apiSecurity.endpointCollectionEnabled',
      options.appsec?.apiSecurity?.endpointCollectionEnabled)
    opts['appsec.apiSecurity.endpointCollectionMessageLimit'] =
      maybeInt(options.appsec?.apiSecurity?.endpointCollectionMessageLimit)
    opts['appsec.blockedTemplateGraphql'] = maybeFile(options.appsec?.blockedTemplateGraphql)
    opts['appsec.blockedTemplateHtml'] = maybeFile(options.appsec?.blockedTemplateHtml)
    this._optsUnprocessed['appsec.blockedTemplateHtml'] = options.appsec?.blockedTemplateHtml
    opts['appsec.blockedTemplateJson'] = maybeFile(options.appsec?.blockedTemplateJson)
    this._optsUnprocessed['appsec.blockedTemplateJson'] = options.appsec?.blockedTemplateJson
    this._setBoolean(opts, 'appsec.enabled', options.appsec?.enabled)
    this._setString(opts, 'appsec.eventTracking.mode', options.appsec?.eventTracking?.mode)
    this._setBoolean(
      opts,
      'appsec.extendedHeadersCollection.enabled',
      options.appsec?.extendedHeadersCollection?.enabled
    )
    this._setBoolean(
      opts,
      'appsec.extendedHeadersCollection.redaction',
      options.appsec?.extendedHeadersCollection?.redaction
    )
    opts['appsec.extendedHeadersCollection.maxHeaders'] = options.appsec?.extendedHeadersCollection?.maxHeaders
    this._setString(opts, 'appsec.obfuscatorKeyRegex', options.appsec?.obfuscatorKeyRegex)
    this._setString(opts, 'appsec.obfuscatorValueRegex', options.appsec?.obfuscatorValueRegex)
    this._setBoolean(opts, 'appsec.rasp.enabled', options.appsec?.rasp?.enabled)
    this._setBoolean(opts, 'appsec.rasp.bodyCollection', options.appsec?.rasp?.bodyCollection)
    opts['appsec.rateLimit'] = maybeInt(options.appsec?.rateLimit)
    this._optsUnprocessed['appsec.rateLimit'] = options.appsec?.rateLimit
    this._setString(opts, 'appsec.rules', options.appsec?.rules)
    this._setBoolean(opts, 'appsec.stackTrace.enabled', options.appsec?.stackTrace?.enabled)
    opts['appsec.stackTrace.maxDepth'] = maybeInt(options.appsec?.stackTrace?.maxDepth)
    this._optsUnprocessed['appsec.stackTrace.maxDepth'] = options.appsec?.stackTrace?.maxDepth
    opts['appsec.stackTrace.maxStackTraces'] = maybeInt(options.appsec?.stackTrace?.maxStackTraces)
    this._optsUnprocessed['appsec.stackTrace.maxStackTraces'] = options.appsec?.stackTrace?.maxStackTraces
    opts['appsec.wafTimeout'] = maybeInt(options.appsec?.wafTimeout)
    this._optsUnprocessed['appsec.wafTimeout'] = options.appsec?.wafTimeout
    this._setBoolean(opts, 'clientIpEnabled', options.clientIpEnabled)
    this._setString(opts, 'clientIpHeader', options.clientIpHeader?.toLowerCase())
    if (options.cloudPayloadTagging) {
      this._setBoolean(opts, 'cloudPayloadTagging.requestsEnabled', options.cloudPayloadTagging.requestsEnabled)
      this._setBoolean(opts, 'cloudPayloadTagging.responsesEnabled', options.cloudPayloadTagging.responsesEnabled)
      opts['cloudPayloadTagging.maxDepth'] = maybeInt(options.cloudPayloadTagging.maxDepth)
      if (options.cloudPayloadTagging.request || options.cloudPayloadTagging.response) {
        opts['cloudPayloadTagging.rules'] = appendRules(
          splitJSONPathRules(options.cloudPayloadTagging.request),
          splitJSONPathRules(options.cloudPayloadTagging.response)
        )
      }
    }
    opts.baggageMaxBytes = options.baggageMaxBytes
    opts.baggageMaxItems = options.baggageMaxItems
    opts.baggageTagKeys = options.baggageTagKeys
    this._setBoolean(opts, 'codeOriginForSpans.enabled', options.codeOriginForSpans?.enabled)
    this._setBoolean(
      opts,
      'codeOriginForSpans.experimental.exit_spans.enabled',
      options.codeOriginForSpans?.experimental?.exit_spans?.enabled
    )
    this._setString(opts, 'dbmPropagationMode', options.dbmPropagationMode)
    if (options.dogstatsd) {
      this._setString(opts, 'dogstatsd.hostname', options.dogstatsd.hostname)
      this._setString(opts, 'dogstatsd.port', options.dogstatsd.port)
    }
    this._setBoolean(opts, 'dsmEnabled', options.dsmEnabled)
    this._setBoolean(opts, 'dynamicInstrumentation.enabled', options.dynamicInstrumentation?.enabled)
    this._setString(opts, 'dynamicInstrumentation.probeFile', options.dynamicInstrumentation?.probeFile)
    this._setArray(
      opts,
      'dynamicInstrumentation.redactedIdentifiers',
      options.dynamicInstrumentation?.redactedIdentifiers
    )
    this._setArray(
      opts,
      'dynamicInstrumentation.redactionExcludedIdentifiers',
      options.dynamicInstrumentation?.redactionExcludedIdentifiers
    )
    opts['dynamicInstrumentation.uploadIntervalSeconds'] =
      maybeFloat(options.dynamicInstrumentation?.uploadIntervalSeconds)
    this._optsUnprocessed['dynamicInstrumentation.uploadIntervalSeconds'] =
      options.dynamicInstrumentation?.uploadIntervalSeconds
    this._setString(opts, 'env', options.env || tags.env)
    this._setBoolean(opts, 'experimental.aiguard.enabled', options.experimental?.aiguard?.enabled)
    this._setString(opts, 'experimental.aiguard.endpoint', options.experimental?.aiguard?.endpoint)
    opts['experimental.aiguard.maxMessagesLength'] = maybeInt(options.experimental?.aiguard?.maxMessagesLength)
    this._optsUnprocessed['experimental.aiguard.maxMessagesLength'] = options.experimental?.aiguard?.maxMessagesLength
    opts['experimental.aiguard.maxContentSize'] = maybeInt(options.experimental?.aiguard?.maxContentSize)
    this._optsUnprocessed['experimental.aiguard.maxContentSize'] = options.experimental?.aiguard?.maxContentSize
    opts['experimental.aiguard.timeout'] = maybeInt(options.experimental?.aiguard?.timeout)
    this._optsUnprocessed['experimental.aiguard.timeout'] = options.experimental?.aiguard?.timeout
    this._setBoolean(opts, 'experimental.enableGetRumData', options.experimental?.enableGetRumData)
    this._setString(opts, 'experimental.exporter', options.experimental?.exporter)
    this._setBoolean(opts, 'experimental.flaggingProvider.enabled', options.experimental?.flaggingProvider?.enabled)
    opts.flushInterval = maybeInt(options.flushInterval)
    this._optsUnprocessed.flushInterval = options.flushInterval
    opts.flushMinSpans = maybeInt(options.flushMinSpans)
    this._optsUnprocessed.flushMinSpans = options.flushMinSpans
    this._setArray(opts, 'headerTags', options.headerTags)
    this._setString(opts, 'hostname', options.hostname)
    opts['iast.dbRowsToTaint'] = maybeInt(options.iast?.dbRowsToTaint)
    this._setBoolean(opts, 'iast.deduplicationEnabled', options.iast && options.iast.deduplicationEnabled)
    this._setBoolean(opts, 'iast.enabled',
      options.iast && (options.iast === true || options.iast.enabled === true))
    opts['iast.maxConcurrentRequests'] = maybeInt(options.iast?.maxConcurrentRequests)
    this._optsUnprocessed['iast.maxConcurrentRequests'] = options.iast?.maxConcurrentRequests
    opts['iast.maxContextOperations'] = maybeInt(options.iast?.maxContextOperations)
    this._optsUnprocessed['iast.maxContextOperations'] = options.iast?.maxContextOperations
    this._setBoolean(opts, 'iast.redactionEnabled', options.iast?.redactionEnabled)
    this._setString(opts, 'iast.redactionNamePattern', options.iast?.redactionNamePattern)
    this._setString(opts, 'iast.redactionValuePattern', options.iast?.redactionValuePattern)
    const iastRequestSampling = maybeInt(options.iast?.requestSampling)
    if (iastRequestSampling > -1 && iastRequestSampling < 101) {
      opts['iast.requestSampling'] = iastRequestSampling
      this._optsUnprocessed['iast.requestSampling'] = options.iast?.requestSampling
    }
    opts['iast.securityControlsConfiguration'] = options.iast?.securityControlsConfiguration
    this._setBoolean(opts, 'iast.stackTrace.enabled', options.iast?.stackTrace?.enabled)
    this._setString(opts, 'iast.telemetryVerbosity', options.iast && options.iast.telemetryVerbosity)
    this._setBoolean(opts, 'isCiVisibility', options.isCiVisibility)
    this._setBoolean(opts, 'legacyBaggageEnabled', options.legacyBaggageEnabled)
    this._setBoolean(opts, 'llmobs.agentlessEnabled', options.llmobs?.agentlessEnabled)
    this._setString(opts, 'llmobs.mlApp', options.llmobs?.mlApp)
    this._setBoolean(opts, 'logInjection', options.logInjection)
    opts.lookup = options.lookup
    this._setBoolean(opts, 'middlewareTracingEnabled', options.middlewareTracingEnabled)
    this._setBoolean(opts, 'openAiLogsEnabled', options.openAiLogsEnabled)
    opts.peerServiceMapping = options.peerServiceMapping
    this._setBoolean(opts, 'plugins', options.plugins)
    this._setString(opts, 'port', options.port)
    const strProfiling = String(options.profiling)
    if (['true', 'false', 'auto'].includes(strProfiling)) {
      this._setString(opts, 'profiling.enabled', strProfiling)
    }
    this._setString(opts, 'protocolVersion', options.protocolVersion)
    if (options.remoteConfig) {
      opts['remoteConfig.pollInterval'] = maybeFloat(options.remoteConfig.pollInterval)
      this._optsUnprocessed['remoteConfig.pollInterval'] = options.remoteConfig.pollInterval
    }
    this._setBoolean(opts, 'reportHostname', options.reportHostname)
    this._setBoolean(opts, 'runtimeMetrics.enabled', options.runtimeMetrics?.enabled)
    this._setBoolean(opts, 'runtimeMetrics.eventLoop', options.runtimeMetrics?.eventLoop)
    this._setBoolean(opts, 'runtimeMetrics.gc', options.runtimeMetrics?.gc)
    this._setBoolean(opts, 'runtimeMetricsRuntimeId', options.runtimeMetricsRuntimeId)
    this._setArray(opts, 'sampler.spanSamplingRules', reformatSpanSamplingRules(options.spanSamplingRules))
    this._setUnit(opts, 'sampleRate', options.sampleRate ?? options.ingestion.sampleRate)
    opts['sampler.rateLimit'] = maybeInt(options.rateLimit ?? options.ingestion.rateLimit)
    this._setSamplingRule(opts, 'sampler.rules', options.samplingRules)
    this._setString(opts, 'service', options.service || tags.service)
    opts.serviceMapping = options.serviceMapping
    this._setString(opts, 'site', options.site)
    if (options.spanAttributeSchema) {
      this._setString(opts, 'spanAttributeSchema', validateNamingVersion(options.spanAttributeSchema))
      this._optsUnprocessed.spanAttributeSchema = options.spanAttributeSchema
    }
    this._setBoolean(opts, 'spanRemoveIntegrationFromService', options.spanRemoveIntegrationFromService)
    this._setBoolean(opts, 'startupLogs', options.startupLogs)
    this._setTags(opts, 'tags', tags)
    this._setBoolean(opts, 'traceId128BitGenerationEnabled', options.traceId128BitGenerationEnabled)
    this._setBoolean(opts, 'traceId128BitLoggingEnabled', options.traceId128BitLoggingEnabled)
    this._setBoolean(opts, 'traceWebsocketMessagesEnabled', options.traceWebsocketMessagesEnabled)
    this._setBoolean(opts, 'traceWebsocketMessagesInheritSampling', options.traceWebsocketMessagesInheritSampling)
    this._setBoolean(opts, 'traceWebsocketMessagesSeparateTraces', options.traceWebsocketMessagesSeparateTraces)
    this._setString(opts, 'version', options.version || tags.version)
    this._setBoolean(opts, 'inferredProxyServicesEnabled', options.inferredProxyServicesEnabled)
    this._setBoolean(opts, 'graphqlErrorExtensions', options.graphqlErrorExtensions)
    this._setBoolean(opts, 'trace.nativeSpanEvents', options.trace?.nativeSpanEvents)
    if (options.tracePropagationStyle) {
      this._setArray(opts, 'tracePropagationStyle.inject',
        normalizePropagationStyle(options.tracePropagationStyle.inject ?? options.tracePropagationStyle))
      this._setArray(opts, 'tracePropagationStyle.extract',
        normalizePropagationStyle(options.tracePropagationStyle.extract ?? options.tracePropagationStyle))
    }

    // For LLMObs, we want the environment variable to take precedence over the options.
    // This is reliant on environment config being set before options.
    // This is to make sure the origins of each value are tracked appropriately for telemetry.
    // We'll only set `llmobs.enabled` on the opts when it's not set on the environment, and options.llmobs is provided.
    const llmobsEnabledEnv = this._env['llmobs.enabled']
    if (llmobsEnabledEnv == null && options.llmobs) {
      this._setBoolean(opts, 'llmobs.enabled', !!options.llmobs)
    }
  }

  _isCiVisibility () {
    return this._optionsArg.isCiVisibility ?? this._defaults.isCiVisibility
  }

  _isCiVisibilityItrEnabled () {
    return getEnvironmentVariable('DD_CIVISIBILITY_ITR_ENABLED') ?? true
  }

  _getHostname () {
    const DD_CIVISIBILITY_AGENTLESS_URL = getEnvironmentVariable('DD_CIVISIBILITY_AGENTLESS_URL')
    const url = DD_CIVISIBILITY_AGENTLESS_URL
      ? new URL(DD_CIVISIBILITY_AGENTLESS_URL)
      : getAgentUrl(this._getTraceAgentUrl(), this._optionsArg)
    const DD_AGENT_HOST = this._optionsArg.hostname ??
      getEnvironmentVariable('DD_AGENT_HOST') ??
      defaults.hostname
    return DD_AGENT_HOST || url?.hostname
  }

  _getSpanComputePeerService () {
    const DD_TRACE_SPAN_ATTRIBUTE_SCHEMA = validateNamingVersion(
      this._optionsArg.spanAttributeSchema ??
      getEnvironmentVariable('DD_TRACE_SPAN_ATTRIBUTE_SCHEMA')
    )

    const peerServiceSet = (
      this._optionsArg.hasOwnProperty('spanComputePeerService') ||
      getEnvironmentVariables().hasOwnProperty('DD_TRACE_PEER_SERVICE_DEFAULTS_ENABLED')
    )
    const peerServiceValue = this._optionsArg.spanComputePeerService ??
      getEnvironmentVariable('DD_TRACE_PEER_SERVICE_DEFAULTS_ENABLED')

    const spanComputePeerService = (
      DD_TRACE_SPAN_ATTRIBUTE_SCHEMA === 'v0'
        // In v0, peer service is computed only if it is explicitly set to true
        ? peerServiceSet && isTrue(peerServiceValue)
        // In >v0, peer service is false only if it is explicitly set to false
        : (peerServiceSet ? !isFalse(peerServiceValue) : true)
    )

    return spanComputePeerService
  }

  _isCiVisibilityGitUploadEnabled () {
    return getEnvironmentVariable('DD_CIVISIBILITY_GIT_UPLOAD_ENABLED') ?? true
  }

  _isCiVisibilityManualApiEnabled () {
    return getEnvironmentVariable('DD_CIVISIBILITY_MANUAL_API_ENABLED') ?? true
  }

  _isTraceStatsComputationEnabled () {
    const apmTracingEnabled = this._options.apmTracingEnabled !== false &&
      this._env.apmTracingEnabled !== false

    return apmTracingEnabled && (
      this._optionsArg.stats ??
      getEnvironmentVariable('DD_TRACE_STATS_COMPUTATION_ENABLED') ??
      (getIsGCPFunction() || getIsAzureFunction())
    )
  }

  _getTraceAgentUrl () {
    return this._optionsArg.url ??
      getEnvironmentVariable('DD_TRACE_AGENT_URL') ??
      null
  }

  // handles values calculated from a mixture of options and env vars
  _applyCalculated () {
    const calc = setHiddenProperty(this, '_calculated', {})

    const {
      DD_CIVISIBILITY_AGENTLESS_URL,
      DD_CIVISIBILITY_EARLY_FLAKE_DETECTION_ENABLED,
      DD_CIVISIBILITY_FLAKY_RETRY_ENABLED,
      DD_CIVISIBILITY_FLAKY_RETRY_COUNT,
      DD_TEST_SESSION_NAME,
      DD_AGENTLESS_LOG_SUBMISSION_ENABLED,
      DD_TEST_FAILED_TEST_REPLAY_ENABLED,
      DD_TEST_MANAGEMENT_ENABLED,
      DD_TEST_MANAGEMENT_ATTEMPT_TO_FIX_RETRIES,
      DD_CIVISIBILITY_IMPACTED_TESTS_DETECTION_ENABLED
    } = getEnvironmentVariables()

    calc.url = DD_CIVISIBILITY_AGENTLESS_URL
      ? new URL(DD_CIVISIBILITY_AGENTLESS_URL)
      : getAgentUrl(this._getTraceAgentUrl(), this._optionsArg)
    if (this._isCiVisibility()) {
      this._setBoolean(calc, 'isEarlyFlakeDetectionEnabled', DD_CIVISIBILITY_EARLY_FLAKE_DETECTION_ENABLED ?? true)
      this._setBoolean(calc, 'isFlakyTestRetriesEnabled', DD_CIVISIBILITY_FLAKY_RETRY_ENABLED ?? true)
      calc.flakyTestRetriesCount = maybeInt(DD_CIVISIBILITY_FLAKY_RETRY_COUNT) ?? 5
      this._setBoolean(calc, 'isIntelligentTestRunnerEnabled', isTrue(this._isCiVisibilityItrEnabled()))
      this._setBoolean(calc, 'isManualApiEnabled', !isFalse(this._isCiVisibilityManualApiEnabled()))
      this._setString(calc, 'ciVisibilityTestSessionName', DD_TEST_SESSION_NAME)
      this._setBoolean(calc, 'ciVisAgentlessLogSubmissionEnabled', isTrue(DD_AGENTLESS_LOG_SUBMISSION_ENABLED))
      this._setBoolean(calc, 'isTestDynamicInstrumentationEnabled', !isFalse(DD_TEST_FAILED_TEST_REPLAY_ENABLED))
      this._setBoolean(calc, 'isServiceUserProvided', !!this._env.service)
      this._setBoolean(calc, 'isTestManagementEnabled', !isFalse(DD_TEST_MANAGEMENT_ENABLED))
      calc.testManagementAttemptToFixRetries = maybeInt(DD_TEST_MANAGEMENT_ATTEMPT_TO_FIX_RETRIES) ?? 20
      this._setBoolean(calc, 'isImpactedTestsEnabled', !isFalse(DD_CIVISIBILITY_IMPACTED_TESTS_DETECTION_ENABLED))
    }

    // Disable log injection when OTEL logs are enabled
    // OTEL logs and DD log injection are mutually exclusive
    if (this._env.otelLogsEnabled) {
      this._setBoolean(calc, 'logInjection', false)
    }

    calc['dogstatsd.hostname'] = this._getHostname()

    // Compute OTLP logs URL to send payloads to the active Datadog Agent
    const agentHostname = this._getHostname()
    calc.otelLogsUrl = `http://${agentHostname}:${DEFAULT_OTLP_PORT}`
    calc.otelUrl = `http://${agentHostname}:${DEFAULT_OTLP_PORT}`

    this._setBoolean(calc, 'isGitUploadEnabled',
      calc.isIntelligentTestRunnerEnabled && !isFalse(this._isCiVisibilityGitUploadEnabled()))
    this._setBoolean(calc, 'spanComputePeerService', this._getSpanComputePeerService())
    this._setBoolean(calc, 'stats.enabled', this._isTraceStatsComputationEnabled())

    // If b3 is enabled, update the default propagation style to include b3
    const defaultPropagationStyle = this._getDefaultPropagationStyle(this._optionsArg)
    if (defaultPropagationStyle.length > 2) {
      // b3 was added, so update defaults to include it
      // This will only be used if no other source (options, env, stable config) set the value
      calc['tracePropagationStyle.inject'] = defaultPropagationStyle
      calc['tracePropagationStyle.extract'] = defaultPropagationStyle
    }
  }

  _applyRemote (options) {
    const opts = setHiddenProperty(this, '_remote', this._remote || {})
    setHiddenProperty(this, '_remoteUnprocessed', {})
    const tags = {}
    const headerTags = options.tracing_header_tags
      ? options.tracing_header_tags.map(tag => {
        return tag.tag_name ? `${tag.header}:${tag.tag_name}` : tag.header
      })
      : undefined

    tagger.add(tags, options.tracing_tags)
    if (Object.keys(tags).length) tags['runtime-id'] = runtimeId

    this._setUnit(opts, 'sampleRate', options.tracing_sampling_rate)
    this._setBoolean(opts, 'logInjection', options.log_injection_enabled)
    opts.headerTags = headerTags
    this._setTags(opts, 'tags', tags)
    this._setBoolean(opts, 'tracing', options.tracing_enabled)
    this._remoteUnprocessed['sampler.rules'] = options.tracing_sampling_rules
    this._setSamplingRule(opts, 'sampler.rules', this._reformatTags(options.tracing_sampling_rules))
  }

  _reformatTags (samplingRules) {
    for (const rule of (samplingRules || [])) {
      const reformattedTags = {}
      if (rule.tags) {
        for (const tag of (rule.tags || {})) {
          reformattedTags[tag.key] = tag.value_glob
        }
        rule.tags = reformattedTags
      }
    }
    return samplingRules
  }

  _setBoolean (obj, name, value) {
    if (value === undefined || value === null) {
      obj[name] = value
    } else if (isTrue(value)) {
      obj[name] = true
    } else if (isFalse(value)) {
      obj[name] = false
    }
  }

  _setUnit (obj, name, value) {
    if (value === null || value === undefined) {
      obj[name] = value
      return
    }

    value = Number.parseFloat(value)

    if (!Number.isNaN(value)) {
      // TODO: Ignore out of range values instead of normalizing them.
      obj[name] = Math.min(Math.max(value, 0), 1)
    }
  }

  _setArray (obj, name, value) {
    if (value == null) {
      obj[name] = null
      return
    }

    if (typeof value === 'string') {
      value = value.split(',').map(item => {
        // Trim each item and remove whitespace around the colon
        const [key, val] = item.split(':').map(part => part.trim())
        return val === undefined ? key : `${key}:${val}`
      })
    }

    if (Array.isArray(value)) {
      obj[name] = value
    }
  }

  _setIntegerRangeSet (obj, name, value) {
    if (value == null) {
      obj[name] = null
      return
    }
    value = value.split(',')
    const result = []

    value.forEach(val => {
      if (val.includes('-')) {
        const [start, end] = val.split('-').map(Number)
        for (let i = start; i <= end; i++) {
          result.push(i)
        }
      } else {
        result.push(Number(val))
      }
    })
    obj[name] = result
  }

  _setSamplingRule (obj, name, value) {
    if (value == null) {
      obj[name] = null
      return
    }

    if (typeof value === 'string') {
      value = value.split(',')
    }

    if (Array.isArray(value)) {
      value = value.map(rule => {
        return remapify(rule, {
          sample_rate: 'sampleRate'
        })
      })
      obj[name] = value
    }
  }

  _setString (obj, name, value) {
    obj[name] = value ? String(value) : undefined // unset for empty strings
  }

  _setTags (obj, name, value) {
    if (!value || Object.keys(value).length === 0) {
      obj[name] = null
      return
    }

    obj[name] = value
  }

  _setAndTrackChange ({ name, value, origin, unprocessedValue, changes }) {
    set(this, name, value)

    if (!changeTracker[name]) {
      changeTracker[name] = {}
    }

    const originExists = origin in changeTracker[name]
    const oldValue = changeTracker[name][origin]

    if (!originExists || oldValue !== value) {
      changeTracker[name][origin] = value
      changes.push({
        name,
        value: unprocessedValue || value,
        origin
      })
    }
  }

  // TODO: Report origin changes and errors to telemetry.
  // TODO: Deeply merge configurations.
  // TODO: Move change tracking to telemetry.
  // for telemetry reporting, `name`s in `containers` need to be keys from:
  // https://github.com/DataDog/dd-go/blob/prod/trace/apps/tracer-telemetry-intake/telemetry-payload/static/config_norm_rules.json
  _merge () {
    const changes = []

    for (const name in this._defaults) {
      // Use reverse order for merge (lowest priority first)
      for (let i = sourcesOrder.length - 1; i >= 0; i--) {
        const { containerProperty, origin, unprocessedProperty } = sourcesOrder[i]
        const container = this[containerProperty]
        const value = container[name]
        if (value != null || container === this._defaults) {
          this._setAndTrackChange({
            name,
            value,
            origin,
            unprocessedValue: unprocessedProperty === undefined ? undefined : this[unprocessedProperty][name],
            changes
          })
        }
      }
    }
    this.sampler.sampleRate = this.sampleRate
    updateConfig(changes, this)
  }

  getOrigin (name) {
    for (const { containerProperty, origin } of sourcesOrder) {
      const container = this[containerProperty]
      const value = container[name]
      if (value != null || container === this._defaults) {
        return origin
      }
    }
  }

  _loadGitMetadata () {
    // try to read Git metadata from the environment variables
    this.repositoryUrl = removeUserSensitiveInfo(
      getEnvironmentVariable('DD_GIT_REPOSITORY_URL') ??
      this.tags[GIT_REPOSITORY_URL]
    )
    this.commitSHA = getEnvironmentVariable('DD_GIT_COMMIT_SHA') ??
      this.tags[GIT_COMMIT_SHA]

    // otherwise, try to read Git metadata from the git.properties file
    if (!this.repositoryUrl || !this.commitSHA) {
      const DD_GIT_PROPERTIES_FILE = getEnvironmentVariable('DD_GIT_PROPERTIES_FILE') ??
        `${process.cwd()}/git.properties`
      let gitPropertiesString
      try {
        gitPropertiesString = fs.readFileSync(DD_GIT_PROPERTIES_FILE, 'utf8')
      } catch (e) {
        // Only log error if the user has set a git.properties path
        if (getEnvironmentVariable('DD_GIT_PROPERTIES_FILE')) {
          log.error('Error reading DD_GIT_PROPERTIES_FILE: %s', DD_GIT_PROPERTIES_FILE, e)
        }
      }
      if (gitPropertiesString) {
        const { commitSHA, repositoryUrl } = getGitMetadataFromGitProperties(gitPropertiesString)
        this.commitSHA = this.commitSHA || commitSHA
        this.repositoryUrl = this.repositoryUrl || repositoryUrl
      }
    }
    // otherwise, try to read Git metadata from the .git/ folder
    if (!this.repositoryUrl || !this.commitSHA) {
      const DD_GIT_FOLDER_PATH = getEnvironmentVariable('DD_GIT_FOLDER_PATH') ??
        path.join(process.cwd(), '.git')
      if (!this.repositoryUrl) {
        // try to read git config (repository URL)
        const gitConfigPath = path.join(DD_GIT_FOLDER_PATH, 'config')
        try {
          const gitConfigContent = fs.readFileSync(gitConfigPath, 'utf8')
          if (gitConfigContent) {
            this.repositoryUrl = getRemoteOriginURL(gitConfigContent)
          }
        } catch (e) {
          // Only log error if the user has set a .git/ path
          if (getEnvironmentVariable('DD_GIT_FOLDER_PATH')) {
            log.error('Error reading git config: %s', gitConfigPath, e)
          }
        }
      }
      if (!this.commitSHA) {
        // try to read git HEAD (commit SHA)
        const gitHeadSha = resolveGitHeadSHA(DD_GIT_FOLDER_PATH)
        if (gitHeadSha) {
          this.commitSHA = gitHeadSha
        }
      }
    }
  }
}

function handleOtel (tagString) {
  return tagString
    ?.replace(/(^|,)deployment\.environment=/, '$1env:')
    .replace(/(^|,)service\.name=/, '$1service:')
    .replace(/(^|,)service\.version=/, '$1version:')
    .replaceAll('=', ':')
}

function parseSpaceSeparatedTags (tagString) {
  if (tagString && !tagString.includes(',')) {
    tagString = tagString.replaceAll(/\s+/g, ',')
  }
  return tagString
}

function maybeInt (number) {
  const parsed = Number.parseInt(number)
  return Number.isNaN(parsed) ? undefined : parsed
}

function maybeFloat (number) {
  const parsed = Number.parseFloat(number)
  return Number.isNaN(parsed) ? undefined : parsed
}

function getAgentUrl (url, options) {
  if (url) return new URL(url)

  if (os.type() === 'Windows_NT') return

  if (
    !options.hostname &&
    !options.port &&
    !getEnvironmentVariable('DD_AGENT_HOST') &&
    !getEnvironmentVariable('DD_TRACE_AGENT_PORT') &&
    fs.existsSync('/var/run/datadog/apm.socket')
  ) {
    return new URL('unix:///var/run/datadog/apm.socket')
  }
}

function setHiddenProperty (obj, name, value) {
  Object.defineProperty(obj, name, {
    value,
    enumerable: false,
    writable: true
  })
  return obj[name]
}

module.exports = Config<|MERGE_RESOLUTION|>--- conflicted
+++ resolved
@@ -550,10 +550,6 @@
       OTEL_RESOURCE_ATTRIBUTES,
       OTEL_SERVICE_NAME,
       OTEL_TRACES_SAMPLER,
-<<<<<<< HEAD
-      OTEL_TRACES_SAMPLER_ARG
-    } = source
-=======
       OTEL_TRACES_SAMPLER_ARG,
       DD_EXPERIMENTAL_FLAGGING_PROVIDER_ENABLED,
       OTEL_EXPORTER_OTLP_LOGS_ENDPOINT,
@@ -566,8 +562,7 @@
       OTEL_EXPORTER_OTLP_TIMEOUT,
       OTEL_BSP_SCHEDULE_DELAY,
       OTEL_BSP_MAX_EXPORT_BATCH_SIZE
-    } = getEnvironmentVariables()
->>>>>>> 191e9088
+    } = source
 
     const tags = {}
 
@@ -579,27 +574,24 @@
     tagger.add(tags, DD_TRACE_TAGS)
     tagger.add(tags, DD_TRACE_GLOBAL_TAGS)
 
-<<<<<<< HEAD
     this._setString(target, 'apiKey', DD_API_KEY)
-=======
-    this._setBoolean(env, 'otelLogsEnabled', isTrue(DD_LOGS_OTEL_ENABLED))
+    this._setBoolean(target, 'otelLogsEnabled', isTrue(DD_LOGS_OTEL_ENABLED))
     // Set OpenTelemetry logs configuration with specific _LOGS_ vars taking precedence over generic _EXPORTERS_ vars
     if (OTEL_EXPORTER_OTLP_ENDPOINT) {
       // Only set if there's a custom URL, otherwise let calc phase handle the default
-      this._setString(env, 'otelUrl', OTEL_EXPORTER_OTLP_ENDPOINT)
+      this._setString(target, 'otelUrl', OTEL_EXPORTER_OTLP_ENDPOINT)
     }
     if (OTEL_EXPORTER_OTLP_ENDPOINT || OTEL_EXPORTER_OTLP_LOGS_ENDPOINT) {
-      this._setString(env, 'otelLogsUrl', OTEL_EXPORTER_OTLP_LOGS_ENDPOINT || env.otelUrl)
-    }
-    this._setString(env, 'otelHeaders', OTEL_EXPORTER_OTLP_HEADERS)
-    this._setString(env, 'otelLogsHeaders', OTEL_EXPORTER_OTLP_LOGS_HEADERS || env.otelHeaders)
-    this._setString(env, 'otelProtocol', OTEL_EXPORTER_OTLP_PROTOCOL)
-    this._setString(env, 'otelLogsProtocol', OTEL_EXPORTER_OTLP_LOGS_PROTOCOL || env.otelProtocol)
-    env.otelTimeout = maybeInt(OTEL_EXPORTER_OTLP_TIMEOUT)
-    env.otelLogsTimeout = maybeInt(OTEL_EXPORTER_OTLP_LOGS_TIMEOUT) || env.otelTimeout
-    env.otelLogsBatchTimeout = maybeInt(OTEL_BSP_SCHEDULE_DELAY)
-    env.otelLogsMaxExportBatchSize = maybeInt(OTEL_BSP_MAX_EXPORT_BATCH_SIZE)
->>>>>>> 191e9088
+      this._setString(target, 'otelLogsUrl', OTEL_EXPORTER_OTLP_LOGS_ENDPOINT || target.otelUrl)
+    }
+    this._setString(target, 'otelHeaders', OTEL_EXPORTER_OTLP_HEADERS)
+    this._setString(target, 'otelLogsHeaders', OTEL_EXPORTER_OTLP_LOGS_HEADERS || target.otelHeaders)
+    this._setString(target, 'otelProtocol', OTEL_EXPORTER_OTLP_PROTOCOL)
+    this._setString(target, 'otelLogsProtocol', OTEL_EXPORTER_OTLP_LOGS_PROTOCOL || target.otelProtocol)
+    target.otelTimeout = maybeInt(OTEL_EXPORTER_OTLP_TIMEOUT)
+    target.otelLogsTimeout = maybeInt(OTEL_EXPORTER_OTLP_LOGS_TIMEOUT) || target.otelTimeout
+    target.otelLogsBatchTimeout = maybeInt(OTEL_BSP_SCHEDULE_DELAY)
+    target.otelLogsMaxExportBatchSize = maybeInt(OTEL_BSP_MAX_EXPORT_BATCH_SIZE)
     this._setBoolean(
       target,
       'apmTracingEnabled',
@@ -686,11 +678,11 @@
       'dynamicInstrumentation.redactionExcludedIdentifiers',
       DD_DYNAMIC_INSTRUMENTATION_REDACTION_EXCLUDED_IDENTIFIERS
     )
-<<<<<<< HEAD
     target['dynamicInstrumentation.uploadIntervalSeconds'] =
       maybeFloat(DD_DYNAMIC_INSTRUMENTATION_UPLOAD_INTERVAL_SECONDS)
     unprocessedTarget['dynamicInstrumentation.uploadInterval'] = DD_DYNAMIC_INSTRUMENTATION_UPLOAD_INTERVAL_SECONDS
     this._setString(target, 'env', DD_ENV || tags.env)
+    this._setBoolean(target, 'experimental.flaggingProvider.enabled', DD_EXPERIMENTAL_FLAGGING_PROVIDER_ENABLED)
     this._setBoolean(target, 'traceEnabled', DD_TRACE_ENABLED)
     this._setBoolean(target, 'experimental.aiguard.enabled', DD_AI_GUARD_ENABLED)
     this._setString(target, 'experimental.aiguard.endpoint', DD_AI_GUARD_ENDPOINT)
@@ -723,44 +715,6 @@
     this._setBoolean(target, 'iast.redactionEnabled', DD_IAST_REDACTION_ENABLED && !isFalse(DD_IAST_REDACTION_ENABLED))
     this._setString(target, 'iast.redactionNamePattern', DD_IAST_REDACTION_NAME_PATTERN)
     this._setString(target, 'iast.redactionValuePattern', DD_IAST_REDACTION_VALUE_PATTERN)
-=======
-    env['dynamicInstrumentation.uploadIntervalSeconds'] = maybeFloat(DD_DYNAMIC_INSTRUMENTATION_UPLOAD_INTERVAL_SECONDS)
-    this._envUnprocessed['dynamicInstrumentation.uploadInterval'] = DD_DYNAMIC_INSTRUMENTATION_UPLOAD_INTERVAL_SECONDS
-    this._setString(env, 'env', DD_ENV || tags.env)
-    this._setBoolean(env, 'experimental.flaggingProvider.enabled', DD_EXPERIMENTAL_FLAGGING_PROVIDER_ENABLED)
-    this._setBoolean(env, 'traceEnabled', DD_TRACE_ENABLED)
-    this._setBoolean(env, 'experimental.aiguard.enabled', DD_AI_GUARD_ENABLED)
-    this._setString(env, 'experimental.aiguard.endpoint', DD_AI_GUARD_ENDPOINT)
-    env['experimental.aiguard.maxContentSize'] = maybeInt(DD_AI_GUARD_MAX_CONTENT_SIZE)
-    this._envUnprocessed['experimental.aiguard.maxContentSize'] = DD_AI_GUARD_MAX_CONTENT_SIZE
-    env['experimental.aiguard.maxMessagesLength'] = maybeInt(DD_AI_GUARD_MAX_MESSAGES_LENGTH)
-    this._envUnprocessed['experimental.aiguard.maxMessagesLength'] = DD_AI_GUARD_MAX_MESSAGES_LENGTH
-    env['experimental.aiguard.timeout'] = maybeInt(DD_AI_GUARD_TIMEOUT)
-    this._envUnprocessed['experimental.aiguard.timeout'] = DD_AI_GUARD_TIMEOUT
-    this._setBoolean(env, 'experimental.enableGetRumData', DD_TRACE_EXPERIMENTAL_GET_RUM_DATA_ENABLED)
-    this._setString(env, 'experimental.exporter', DD_TRACE_EXPERIMENTAL_EXPORTER)
-    if (AWS_LAMBDA_FUNCTION_NAME) env.flushInterval = 0
-    env.flushMinSpans = maybeInt(DD_TRACE_PARTIAL_FLUSH_MIN_SPANS)
-    this._envUnprocessed.flushMinSpans = DD_TRACE_PARTIAL_FLUSH_MIN_SPANS
-    this._setBoolean(env, 'gitMetadataEnabled', DD_TRACE_GIT_METADATA_ENABLED)
-    this._setIntegerRangeSet(env, 'grpc.client.error.statuses', DD_GRPC_CLIENT_ERROR_STATUSES)
-    this._setIntegerRangeSet(env, 'grpc.server.error.statuses', DD_GRPC_SERVER_ERROR_STATUSES)
-    this._setArray(env, 'headerTags', DD_TRACE_HEADER_TAGS)
-    env['heapSnapshot.count'] = maybeInt(DD_HEAP_SNAPSHOT_COUNT)
-    this._setString(env, 'heapSnapshot.destination', DD_HEAP_SNAPSHOT_DESTINATION)
-    env['heapSnapshot.interval'] = maybeInt(DD_HEAP_SNAPSHOT_INTERVAL)
-    this._setString(env, 'hostname', DD_AGENT_HOST)
-    env['iast.dbRowsToTaint'] = maybeInt(DD_IAST_DB_ROWS_TO_TAINT)
-    this._setBoolean(env, 'iast.deduplicationEnabled', DD_IAST_DEDUPLICATION_ENABLED)
-    this._setBoolean(env, 'iast.enabled', DD_IAST_ENABLED)
-    env['iast.maxConcurrentRequests'] = maybeInt(DD_IAST_MAX_CONCURRENT_REQUESTS)
-    this._envUnprocessed['iast.maxConcurrentRequests'] = DD_IAST_MAX_CONCURRENT_REQUESTS
-    env['iast.maxContextOperations'] = maybeInt(DD_IAST_MAX_CONTEXT_OPERATIONS)
-    this._envUnprocessed['iast.maxContextOperations'] = DD_IAST_MAX_CONTEXT_OPERATIONS
-    this._setBoolean(env, 'iast.redactionEnabled', DD_IAST_REDACTION_ENABLED && !isFalse(DD_IAST_REDACTION_ENABLED))
-    this._setString(env, 'iast.redactionNamePattern', DD_IAST_REDACTION_NAME_PATTERN)
-    this._setString(env, 'iast.redactionValuePattern', DD_IAST_REDACTION_VALUE_PATTERN)
->>>>>>> 191e9088
     const iastRequestSampling = maybeInt(DD_IAST_REQUEST_SAMPLING)
     if (iastRequestSampling > -1 && iastRequestSampling < 101) {
       target['iast.requestSampling'] = iastRequestSampling
