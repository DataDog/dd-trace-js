--- conflicted
+++ resolved
@@ -972,14 +972,10 @@
     this._setBoolean(env, 'tracing', DD_TRACING_ENABLED)
     this._setString(env, 'version', DD_VERSION || tags.version)
     this._setBoolean(env, 'inferredProxyServicesEnabled', DD_TRACE_INFERRED_PROXY_SERVICES_ENABLED)
-<<<<<<< HEAD
     this._setString(env, 'traceLevel', DD_TRACE_LEVEL)
-    this._setString(env, 'aws.dynamoDb.tablePrimaryKeys', DD_AWS_SDK_DYNAMODB_TABLE_PRIMARY_KEYS)
-=======
     this._setBoolean(env, 'trace.aws.addSpanPointers', DD_TRACE_AWS_ADD_SPAN_POINTERS)
     this._setString(env, 'trace.dynamoDb.tablePrimaryKeys', DD_TRACE_DYNAMODB_TABLE_PRIMARY_KEYS)
     this._setArray(env, 'graphqlErrorExtensions', DD_TRACE_GRAPHQL_ERROR_EXTENSIONS)
->>>>>>> 9329f6a2
   }
 
   _applyOptions (options) {
@@ -1110,11 +1106,8 @@
     this._setBoolean(opts, 'traceId128BitLoggingEnabled', options.traceId128BitLoggingEnabled)
     this._setString(opts, 'version', options.version || tags.version)
     this._setBoolean(opts, 'inferredProxyServicesEnabled', options.inferredProxyServicesEnabled)
-<<<<<<< HEAD
     this._setString(opts, 'traceLevel', options.traceLevel)
-=======
     this._setBoolean(opts, 'graphqlErrorExtensions', options.graphqlErrorExtensions)
->>>>>>> 9329f6a2
 
     // For LLMObs, we want the environment variable to take precedence over the options.
     // This is reliant on environment config being set before options.
