--- conflicted
+++ resolved
@@ -460,7 +460,6 @@
 
   // for _merge to work, every config value must have a default value
   _applyDefaults () {
-<<<<<<< HEAD
     const {
       AWS_LAMBDA_FUNCTION_NAME,
       FUNCTION_NAME,
@@ -636,9 +635,7 @@
     defaults['trace.aws.addSpanPointers'] = true
     defaults['trace.dynamoDb.tablePrimaryKeys'] = undefined
     defaults['trace.nativeSpanEvents'] = false
-=======
     setHiddenProperty(this, '_defaults', defaults)
->>>>>>> a68f2791
   }
 
   _applyLocalStableConfig () {
