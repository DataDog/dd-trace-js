--- conflicted
+++ resolved
@@ -60,13 +60,8 @@
     }
     this.reportHostname = String(reportHostname) === 'true'
     this.scope = platform.env('DD_CONTEXT_PROPAGATION') === 'false' ? scopes.NOOP : scope
-<<<<<<< HEAD
-    this.apiKey = apiKey
-    this.appKey = appKey
-    this.ddIntegrationsDisabled = coalesce(options.ddIntegrationsDisabled, platform.env('DD_INTEGRATIONS_DISABLED'), [])
-=======
+    this.ddIntegrationsDisabled = coalesce(options.ddIntegrationsDisabled, platform.env('DD_INTEGRATIONS_DISABLED'), []
     this.clientToken = clientToken
->>>>>>> db859f7e
   }
 }
 
