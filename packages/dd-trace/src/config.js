'use strict'

const fs = require('fs')
const os = require('os')
const uuid = require('crypto-randomuuid') // we need to keep the old uuid dep because of cypress
const URL = require('url').URL
const log = require('./log')
const pkg = require('./pkg')
const coalesce = require('koalas')
const tagger = require('./tagger')
const get = require('../../datadog-core/src/utils/src/get')
const has = require('../../datadog-core/src/utils/src/has')
const set = require('../../datadog-core/src/utils/src/set')
const { isTrue, isFalse } = require('./util')
const { GIT_REPOSITORY_URL, GIT_COMMIT_SHA } = require('./plugins/util/tags')
const { getGitMetadataFromGitProperties, removeUserSensitiveInfo } = require('./git_properties')
const { updateConfig } = require('./telemetry')
const telemetryMetrics = require('./telemetry/metrics')
const { getIsGCPFunction, getIsAzureFunction } = require('./serverless')
const { ORIGIN_KEY } = require('./constants')

const tracerMetrics = telemetryMetrics.manager.namespace('tracers')

const telemetryCounters = {
  'otel.env.hiding': {},
  'otel.env.invalid': {}
}

function getCounter (event, ddVar, otelVar) {
  const counters = telemetryCounters[event]
  const tags = []
  const ddVarPrefix = 'config_datadog:'
  const otelVarPrefix = 'config_opentelemetry:'
  if (ddVar) {
    ddVar = ddVarPrefix + ddVar.toLowerCase()
    tags.push(ddVar)
  }
  if (otelVar) {
    otelVar = otelVarPrefix + otelVar.toLowerCase()
    tags.push(otelVar)
  }

  if (!(otelVar in counters)) counters[otelVar] = {}

  const counter = tracerMetrics.count(event, tags)
  counters[otelVar][ddVar] = counter
  return counter
}

const otelDdEnvMapping = {
  OTEL_LOG_LEVEL: 'DD_TRACE_LOG_LEVEL',
  OTEL_PROPAGATORS: 'DD_TRACE_PROPAGATION_STYLE',
  OTEL_SERVICE_NAME: 'DD_SERVICE',
  OTEL_TRACES_SAMPLER: 'DD_TRACE_SAMPLE_RATE',
  OTEL_TRACES_SAMPLER_ARG: 'DD_TRACE_SAMPLE_RATE',
  OTEL_TRACES_EXPORTER: 'DD_TRACE_ENABLED',
  OTEL_METRICS_EXPORTER: 'DD_RUNTIME_METRICS_ENABLED',
  OTEL_RESOURCE_ATTRIBUTES: 'DD_TAGS',
  OTEL_SDK_DISABLED: 'DD_TRACE_OTEL_ENABLED',
  OTEL_LOGS_EXPORTER: undefined
}

const VALID_PROPAGATION_STYLES = new Set(['datadog', 'tracecontext', 'b3', 'b3 single header', 'none'])

const VALID_LOG_LEVELS = new Set(['debug', 'info', 'warn', 'error'])

function getFromOtelSamplerMap (otelTracesSampler, otelTracesSamplerArg) {
  const OTEL_TRACES_SAMPLER_MAPPING = {
    always_on: '1.0',
    always_off: '0.0',
    traceidratio: otelTracesSamplerArg,
    parentbased_always_on: '1.0',
    parentbased_always_off: '0.0',
    parentbased_traceidratio: otelTracesSamplerArg
  }
  return OTEL_TRACES_SAMPLER_MAPPING[otelTracesSampler]
}

function validateOtelPropagators (propagators) {
  if (!process.env.PROPAGATION_STYLE_EXTRACT &&
    !process.env.PROPAGATION_STYLE_INJECT &&
    !process.env.DD_TRACE_PROPAGATION_STYLE &&
    process.env.OTEL_PROPAGATORS) {
    for (const style in propagators) {
      if (!VALID_PROPAGATION_STYLES.has(style)) {
        log.warn('unexpected value for OTEL_PROPAGATORS environment variable')
        getCounter('otel.env.invalid', 'DD_TRACE_PROPAGATION_STYLE', 'OTEL_PROPAGATORS').inc()
      }
    }
  }
}

function validateEnvVarType (envVar) {
  const value = process.env[envVar]
  switch (envVar) {
    case 'OTEL_LOG_LEVEL':
      return VALID_LOG_LEVELS.has(value)
    case 'OTEL_PROPAGATORS':
    case 'OTEL_RESOURCE_ATTRIBUTES':
    case 'OTEL_SERVICE_NAME':
      return typeof value === 'string'
    case 'OTEL_TRACES_SAMPLER':
      return getFromOtelSamplerMap(value, process.env.OTEL_TRACES_SAMPLER_ARG) !== undefined
    case 'OTEL_TRACES_SAMPLER_ARG':
      return !isNaN(parseFloat(value))
    case 'OTEL_SDK_DISABLED':
      return value.toLowerCase() === 'true' || value.toLowerCase() === 'false'
    case 'OTEL_TRACES_EXPORTER':
    case 'OTEL_METRICS_EXPORTER':
    case 'OTEL_LOGS_EXPORTER':
      return value.toLowerCase() === 'none'
    default:
      return false
  }
}

function checkIfBothOtelAndDdEnvVarSet () {
  for (const [otelEnvVar, ddEnvVar] of Object.entries(otelDdEnvMapping)) {
    if (ddEnvVar && process.env[ddEnvVar] && process.env[otelEnvVar]) {
      log.warn(`both ${ddEnvVar} and ${otelEnvVar} environment variables are set`)
      getCounter('otel.env.hiding', ddEnvVar, otelEnvVar).inc()
    }

    if (process.env[otelEnvVar] && !validateEnvVarType(otelEnvVar)) {
      log.warn(`unexpected value for ${otelEnvVar} environment variable`)
      getCounter('otel.env.invalid', ddEnvVar, otelEnvVar).inc()
    }
  }
}

const fromEntries = Object.fromEntries || (entries =>
  entries.reduce((obj, [k, v]) => Object.assign(obj, { [k]: v }), {}))

// eslint-disable-next-line max-len
const qsRegex = '(?:p(?:ass)?w(?:or)?d|pass(?:_?phrase)?|secret|(?:api_?|private_?|public_?|access_?|secret_?)key(?:_?id)?|token|consumer_?(?:id|key|secret)|sign(?:ed|ature)?|auth(?:entication|orization)?)(?:(?:\\s|%20)*(?:=|%3D)[^&]+|(?:"|%22)(?:\\s|%20)*(?::|%3A)(?:\\s|%20)*(?:"|%22)(?:%2[^2]|%[^2]|[^"%])+(?:"|%22))|bearer(?:\\s|%20)+[a-z0-9\\._\\-]+|token(?::|%3A)[a-z0-9]{13}|gh[opsu]_[0-9a-zA-Z]{36}|ey[I-L](?:[\\w=-]|%3D)+\\.ey[I-L](?:[\\w=-]|%3D)+(?:\\.(?:[\\w.+\\/=-]|%3D|%2F|%2B)+)?|[\\-]{5}BEGIN(?:[a-z\\s]|%20)+PRIVATE(?:\\s|%20)KEY[\\-]{5}[^\\-]+[\\-]{5}END(?:[a-z\\s]|%20)+PRIVATE(?:\\s|%20)KEY|ssh-rsa(?:\\s|%20)*(?:[a-z0-9\\/\\.+]|%2F|%5C|%2B){100,}'
// eslint-disable-next-line max-len
const defaultWafObfuscatorKeyRegex = '(?i)pass|pw(?:or)?d|secret|(?:api|private|public|access)[_-]?key|token|consumer[_-]?(?:id|key|secret)|sign(?:ed|ature)|bearer|authorization|jsessionid|phpsessid|asp\\.net[_-]sessionid|sid|jwt'
// eslint-disable-next-line max-len
const defaultWafObfuscatorValueRegex = '(?i)(?:p(?:ass)?w(?:or)?d|pass(?:[_-]?phrase)?|secret(?:[_-]?key)?|(?:(?:api|private|public|access)[_-]?)key(?:[_-]?id)?|(?:(?:auth|access|id|refresh)[_-]?)?token|consumer[_-]?(?:id|key|secret)|sign(?:ed|ature)?|auth(?:entication|orization)?|jsessionid|phpsessid|asp\\.net(?:[_-]|-)sessionid|sid|jwt)(?:\\s*=[^;]|"\\s*:\\s*"[^"]+")|bearer\\s+[a-z0-9\\._\\-]+|token:[a-z0-9]{13}|gh[opsu]_[0-9a-zA-Z]{36}|ey[I-L][\\w=-]+\\.ey[I-L][\\w=-]+(?:\\.[\\w.+\\/=-]+)?|[\\-]{5}BEGIN[a-z\\s]+PRIVATE\\sKEY[\\-]{5}[^\\-]+[\\-]{5}END[a-z\\s]+PRIVATE\\sKEY|ssh-rsa\\s*[a-z0-9\\/\\.+]{100,}'
const runtimeId = uuid()

function maybeFile (filepath) {
  if (!filepath) return
  try {
    return fs.readFileSync(filepath, 'utf8')
  } catch (e) {
    log.error(e)
    return undefined
  }
}

function safeJsonParse (input) {
  try {
    return JSON.parse(input)
  } catch (err) {
    return undefined
  }
}

const namingVersions = ['v0', 'v1']
const defaultNamingVersion = 'v0'

function validateNamingVersion (versionString) {
  if (!versionString) {
    return defaultNamingVersion
  }
  if (!namingVersions.includes(versionString)) {
    log.warn(
      `Unexpected input for config.spanAttributeSchema, picked default ${defaultNamingVersion}`
    )
    return defaultNamingVersion
  }
  return versionString
}

// Shallow clone with property name remapping
function remapify (input, mappings) {
  if (!input) return
  const output = {}
  for (const [key, value] of Object.entries(input)) {
    output[key in mappings ? mappings[key] : key] = value
  }
  return output
}

function propagationStyle (key, option) {
  // Extract by key if in object-form value
  if (option !== null && typeof option === 'object' && !Array.isArray(option)) {
    option = option[key]
  }

  // Should be an array at this point
  if (Array.isArray(option)) return option.map(v => v.toLowerCase())

  // If it's not an array but not undefined there's something wrong with the input
  if (option !== undefined) {
    log.warn('Unexpected input for config.tracePropagationStyle')
  }

  // Otherwise, fallback to env var parsing
  const envKey = `DD_TRACE_PROPAGATION_STYLE_${key.toUpperCase()}`

  const envVar = coalesce(process.env[envKey], process.env.DD_TRACE_PROPAGATION_STYLE, process.env.OTEL_PROPAGATORS)
  if (envVar !== undefined) {
    return envVar.split(',')
      .filter(v => v !== '')
      .map(v => v.trim().toLowerCase())
  }
}

function reformatSpanSamplingRules (rules) {
  if (!rules) return rules
  return rules.map(rule => {
    return remapify(rule, {
      sample_rate: 'sampleRate',
      max_per_second: 'maxPerSecond'
    })
  })
}

class Config {
  constructor (options = {}) {
    options = {
      ...options,
      appsec: options.appsec != null ? options.appsec : options.experimental?.appsec,
      iast: options.iast != null ? options.iast : options.experimental?.iast
    }

    // Configure the logger first so it can be used to warn about other configs
    const logConfig = log.getConfig()
    this.debug = logConfig.enabled
    this.logger = coalesce(options.logger, logConfig.logger)
    this.logLevel = coalesce(options.logLevel, logConfig.logLevel)

    log.use(this.logger)
    log.toggle(this.debug, this.logLevel)

    checkIfBothOtelAndDdEnvVarSet()

    const DD_API_KEY = coalesce(
      process.env.DATADOG_API_KEY,
      process.env.DD_API_KEY
    )

    if (process.env.DD_TRACE_PROPAGATION_STYLE && (
      process.env.DD_TRACE_PROPAGATION_STYLE_INJECT ||
      process.env.DD_TRACE_PROPAGATION_STYLE_EXTRACT
    )) {
      log.warn(
        'Use either the DD_TRACE_PROPAGATION_STYLE environment variable or separate ' +
        'DD_TRACE_PROPAGATION_STYLE_INJECT and DD_TRACE_PROPAGATION_STYLE_EXTRACT ' +
        'environment variables'
      )
    }
    const PROPAGATION_STYLE_INJECT = propagationStyle(
      'inject',
      options.tracePropagationStyle,
      this._getDefaultPropagationStyle(options)
    )

    validateOtelPropagators(PROPAGATION_STYLE_INJECT)

    if (typeof options.appsec === 'boolean') {
      options.appsec = {
        enabled: options.appsec
      }
    } else if (options.appsec == null) {
      options.appsec = {}
    }

<<<<<<< HEAD
    const DD_LLMOBS_ENABLED = coalesce(
      process.env.DD_LLMOBS_ENABLED,
      !!options.llmobs
    )

    const DD_APPSEC_GRAPHQL_BLOCKED_TEMPLATE_JSON = coalesce(
      maybeFile(options.appsec.blockedTemplateGraphql),
      maybeFile(process.env.DD_APPSEC_GRAPHQL_BLOCKED_TEMPLATE_JSON)
    )
    const DD_APPSEC_AUTOMATED_USER_EVENTS_TRACKING = coalesce(
      options.appsec.eventTracking && options.appsec.eventTracking.mode,
      process.env.DD_APPSEC_AUTOMATED_USER_EVENTS_TRACKING,
      'safe'
    ).toLowerCase()
    const DD_API_SECURITY_ENABLED = coalesce(
      options.appsec?.apiSecurity?.enabled,
      process.env.DD_API_SECURITY_ENABLED && isTrue(process.env.DD_API_SECURITY_ENABLED),
      process.env.DD_EXPERIMENTAL_API_SECURITY_ENABLED && isTrue(process.env.DD_EXPERIMENTAL_API_SECURITY_ENABLED),
      true
    )
    const DD_API_SECURITY_REQUEST_SAMPLE_RATE = coalesce(
      options.appsec?.apiSecurity?.requestSampling,
      parseFloat(process.env.DD_API_SECURITY_REQUEST_SAMPLE_RATE),
      0.1
    )

    // 0: disabled, 1: logging, 2: garbage collection + logging
    const DD_TRACE_SPAN_LEAK_DEBUG = coalesce(
      process.env.DD_TRACE_SPAN_LEAK_DEBUG,
      0
    )

=======
>>>>>>> 683df27a
    const DD_INSTRUMENTATION_INSTALL_ID = coalesce(
      process.env.DD_INSTRUMENTATION_INSTALL_ID,
      null
    )
    const DD_INSTRUMENTATION_INSTALL_TIME = coalesce(
      process.env.DD_INSTRUMENTATION_INSTALL_TIME,
      null
    )
    const DD_INSTRUMENTATION_INSTALL_TYPE = coalesce(
      process.env.DD_INSTRUMENTATION_INSTALL_TYPE,
      null
    )

    // TODO: refactor
    this.apiKey = DD_API_KEY

<<<<<<< HEAD
    this.llmobs = {
      enabled: isTrue(DD_LLMOBS_ENABLED)
    }

    // Requires an accompanying DD_APM_OBFUSCATION_MEMCACHED_KEEP_COMMAND=true in the agent
    this.memcachedCommandEnabled = isTrue(DD_TRACE_MEMCACHED_COMMAND_ENABLED)
    this.isAzureFunction = getIsAzureFunction()
    this.spanLeakDebug = Number(DD_TRACE_SPAN_LEAK_DEBUG)
=======
    // sent in telemetry event app-started
>>>>>>> 683df27a
    this.installSignature = {
      id: DD_INSTRUMENTATION_INSTALL_ID,
      time: DD_INSTRUMENTATION_INSTALL_TIME,
      type: DD_INSTRUMENTATION_INSTALL_TYPE
    }

    this._applyDefaults()
    this._applyEnvironment()
    this._applyOptions(options)
    this._applyCalculated()
    this._applyRemote({})
    this._merge()

    tagger.add(this.tags, {
      service: this.service,
      env: this.env,
      version: this.version,
      'runtime-id': runtimeId
    })

    if (this.isCiVisibility) {
      tagger.add(this.tags, {
        [ORIGIN_KEY]: 'ciapp-test'
      })
    }

    if (this.gitMetadataEnabled) {
      this.repositoryUrl = removeUserSensitiveInfo(
        coalesce(
          process.env.DD_GIT_REPOSITORY_URL,
          this.tags[GIT_REPOSITORY_URL]
        )
      )
      this.commitSHA = coalesce(
        process.env.DD_GIT_COMMIT_SHA,
        this.tags[GIT_COMMIT_SHA]
      )
      if (!this.repositoryUrl || !this.commitSHA) {
        const DD_GIT_PROPERTIES_FILE = coalesce(
          process.env.DD_GIT_PROPERTIES_FILE,
          `${process.cwd()}/git.properties`
        )
        let gitPropertiesString
        try {
          gitPropertiesString = fs.readFileSync(DD_GIT_PROPERTIES_FILE, 'utf8')
        } catch (e) {
          // Only log error if the user has set a git.properties path
          if (process.env.DD_GIT_PROPERTIES_FILE) {
            log.error(e)
          }
        }
        if (gitPropertiesString) {
          const { commitSHA, repositoryUrl } = getGitMetadataFromGitProperties(gitPropertiesString)
          this.commitSHA = this.commitSHA || commitSHA
          this.repositoryUrl = this.repositoryUrl || repositoryUrl
        }
      }
    }
  }

  // Supports only a subset of options for now.
  configure (options, remote) {
    if (remote) {
      this._applyRemote(options)
    } else {
      this._applyOptions(options)
    }

    // TODO: test
    this._applyCalculated()
    this._merge()
  }

  _getDefaultPropagationStyle (options) {
    // TODO: Remove the experimental env vars as a major?
    const DD_TRACE_B3_ENABLED = coalesce(
      options.experimental && options.experimental.b3,
      process.env.DD_TRACE_EXPERIMENTAL_B3_ENABLED,
      false
    )
    const defaultPropagationStyle = ['datadog', 'tracecontext']
    if (isTrue(DD_TRACE_B3_ENABLED)) {
      defaultPropagationStyle.push('b3')
      defaultPropagationStyle.push('b3 single header')
    }
    return defaultPropagationStyle
  }

  _isInServerlessEnvironment () {
    const inAWSLambda = process.env.AWS_LAMBDA_FUNCTION_NAME !== undefined
    const isGCPFunction = getIsGCPFunction()
    const isAzureFunction = getIsAzureFunction()
    return inAWSLambda || isGCPFunction || isAzureFunction
  }

  // for _merge to work, every config value must have a default value
  _applyDefaults () {
    const {
      AWS_LAMBDA_FUNCTION_NAME,
      FUNCTION_NAME,
      K_SERVICE,
      WEBSITE_SITE_NAME
    } = process.env

    const service = AWS_LAMBDA_FUNCTION_NAME ||
      FUNCTION_NAME || // Google Cloud Function Name set by deprecated runtimes
      K_SERVICE || // Google Cloud Function Name set by newer runtimes
      WEBSITE_SITE_NAME || // set by Azure Functions
      pkg.name ||
      'node'

    const defaults = setHiddenProperty(this, '_defaults', {})

    this._setValue(defaults, 'appsec.apiSecurity.enabled', true)
    this._setValue(defaults, 'appsec.apiSecurity.requestSampling', 0.1)
    this._setValue(defaults, 'appsec.blockedTemplateGraphql', undefined)
    this._setValue(defaults, 'appsec.blockedTemplateHtml', undefined)
    this._setValue(defaults, 'appsec.blockedTemplateJson', undefined)
    this._setValue(defaults, 'appsec.enabled', undefined)
    this._setValue(defaults, 'appsec.eventTracking.enabled', true)
    this._setValue(defaults, 'appsec.eventTracking.mode', 'safe')
    this._setValue(defaults, 'appsec.obfuscatorKeyRegex', defaultWafObfuscatorKeyRegex)
    this._setValue(defaults, 'appsec.obfuscatorValueRegex', defaultWafObfuscatorValueRegex)
    this._setValue(defaults, 'appsec.rasp.enabled', true)
    this._setValue(defaults, 'appsec.rateLimit', 100)
    this._setValue(defaults, 'appsec.rules', undefined)
    this._setValue(defaults, 'appsec.sca.enabled', null)
    this._setValue(defaults, 'appsec.standalone.enabled', undefined)
    this._setValue(defaults, 'appsec.stackTrace.enabled', true)
    this._setValue(defaults, 'appsec.stackTrace.maxDepth', 32)
    this._setValue(defaults, 'appsec.stackTrace.maxStackTraces', 2)
    this._setValue(defaults, 'appsec.wafTimeout', 5e3) // µs
    this._setValue(defaults, 'clientIpEnabled', false)
    this._setValue(defaults, 'clientIpHeader', null)
    this._setValue(defaults, 'dbmPropagationMode', 'disabled')
    this._setValue(defaults, 'dogstatsd.hostname', '127.0.0.1')
    this._setValue(defaults, 'dogstatsd.port', '8125')
    this._setValue(defaults, 'dsmEnabled', false)
    this._setValue(defaults, 'env', undefined)
    this._setValue(defaults, 'experimental.enableGetRumData', false)
    this._setValue(defaults, 'experimental.exporter', undefined)
    this._setValue(defaults, 'experimental.runtimeId', false)
    this._setValue(defaults, 'flushInterval', 2000)
    this._setValue(defaults, 'flushMinSpans', 1000)
    this._setValue(defaults, 'gitMetadataEnabled', true)
    this._setValue(defaults, 'headerTags', [])
    this._setValue(defaults, 'hostname', '127.0.0.1')
    this._setValue(defaults, 'iast.deduplicationEnabled', true)
    this._setValue(defaults, 'iast.enabled', false)
    this._setValue(defaults, 'iast.maxConcurrentRequests', 2)
    this._setValue(defaults, 'iast.maxContextOperations', 2)
    this._setValue(defaults, 'iast.redactionEnabled', true)
    this._setValue(defaults, 'iast.redactionNamePattern', null)
    this._setValue(defaults, 'iast.redactionValuePattern', null)
    this._setValue(defaults, 'iast.requestSampling', 30)
    this._setValue(defaults, 'iast.telemetryVerbosity', 'INFORMATION')
    this._setValue(defaults, 'isAzureFunction', false)
    this._setValue(defaults, 'isCiVisibility', false)
    this._setValue(defaults, 'isEarlyFlakeDetectionEnabled', false)
    this._setValue(defaults, 'isGCPFunction', false)
    this._setValue(defaults, 'isGitUploadEnabled', false)
    this._setValue(defaults, 'isIntelligentTestRunnerEnabled', false)
    this._setValue(defaults, 'isManualApiEnabled', false)
    this._setValue(defaults, 'llmobs.agentlessEnabled', false)
    this._setValue(defaults, 'llmobs.mlApp', undefined)
    this._setValue(defaults, 'logInjection', false)
    this._setValue(defaults, 'lookup', undefined)
    this._setValue(defaults, 'memcachedCommandEnabled', false)
    this._setValue(defaults, 'openAiLogsEnabled', false)
    this._setValue(defaults, 'openaiSpanCharLimit', 128)
    this._setValue(defaults, 'peerServiceMapping', {})
    this._setValue(defaults, 'plugins', true)
    this._setValue(defaults, 'port', '8126')
    this._setValue(defaults, 'profiling.enabled', undefined)
    this._setValue(defaults, 'profiling.exporters', 'agent')
    this._setValue(defaults, 'profiling.sourceMap', true)
    this._setValue(defaults, 'profiling.ssi', false)
    this._setValue(defaults, 'profiling.heuristicsEnabled', false)
    this._setValue(defaults, 'profiling.longLivedThreshold', undefined)
    this._setValue(defaults, 'protocolVersion', '0.4')
    this._setValue(defaults, 'queryStringObfuscation', qsRegex)
    this._setValue(defaults, 'remoteConfig.enabled', true)
    this._setValue(defaults, 'remoteConfig.pollInterval', 5) // seconds
    this._setValue(defaults, 'reportHostname', false)
    this._setValue(defaults, 'runtimeMetrics', false)
    this._setValue(defaults, 'sampleRate', undefined)
    this._setValue(defaults, 'sampler.rateLimit', undefined)
    this._setValue(defaults, 'sampler.rules', [])
    this._setValue(defaults, 'sampler.spanSamplingRules', [])
    this._setValue(defaults, 'scope', undefined)
    this._setValue(defaults, 'service', service)
    this._setValue(defaults, 'serviceMapping', {})
    this._setValue(defaults, 'site', 'datadoghq.com')
    this._setValue(defaults, 'spanAttributeSchema', 'v0')
    this._setValue(defaults, 'spanComputePeerService', false)
    this._setValue(defaults, 'spanLeakDebug', 0)
    this._setValue(defaults, 'spanRemoveIntegrationFromService', false)
    this._setValue(defaults, 'startupLogs', false)
    this._setValue(defaults, 'stats.enabled', false)
    this._setValue(defaults, 'tags', {})
    this._setValue(defaults, 'tagsHeaderMaxLength', 512)
    this._setValue(defaults, 'telemetry.debug', false)
    this._setValue(defaults, 'telemetry.dependencyCollection', true)
    this._setValue(defaults, 'telemetry.enabled', true)
    this._setValue(defaults, 'telemetry.heartbeatInterval', 60000)
    this._setValue(defaults, 'telemetry.logCollection', false)
    this._setValue(defaults, 'telemetry.metrics', true)
    this._setValue(defaults, 'traceId128BitGenerationEnabled', true)
    this._setValue(defaults, 'traceId128BitLoggingEnabled', false)
    this._setValue(defaults, 'tracePropagationExtractFirst', false)
    this._setValue(defaults, 'tracePropagationStyle.inject', ['datadog', 'tracecontext'])
    this._setValue(defaults, 'tracePropagationStyle.extract', ['datadog', 'tracecontext'])
    this._setValue(defaults, 'tracePropagationStyle.otelPropagators', false)
    this._setValue(defaults, 'tracing', true)
    this._setValue(defaults, 'url', undefined)
    this._setValue(defaults, 'version', pkg.version)
    this._setValue(defaults, 'instrumentation_config_id', undefined)
  }

  _applyEnvironment () {
    const {
      AWS_LAMBDA_FUNCTION_NAME,
      DD_AGENT_HOST,
      DD_API_SECURITY_ENABLED,
      DD_API_SECURITY_REQUEST_SAMPLE_RATE,
      DD_APPSEC_AUTOMATED_USER_EVENTS_TRACKING,
      DD_APPSEC_ENABLED,
      DD_APPSEC_GRAPHQL_BLOCKED_TEMPLATE_JSON,
      DD_APPSEC_HTTP_BLOCKED_TEMPLATE_HTML,
      DD_APPSEC_HTTP_BLOCKED_TEMPLATE_JSON,
      DD_APPSEC_MAX_STACK_TRACES,
      DD_APPSEC_MAX_STACK_TRACE_DEPTH,
      DD_APPSEC_OBFUSCATION_PARAMETER_KEY_REGEXP,
      DD_APPSEC_OBFUSCATION_PARAMETER_VALUE_REGEXP,
      DD_APPSEC_RULES,
      DD_APPSEC_SCA_ENABLED,
      DD_APPSEC_STACK_TRACE_ENABLED,
      DD_APPSEC_RASP_ENABLED,
      DD_APPSEC_TRACE_RATE_LIMIT,
      DD_APPSEC_WAF_TIMEOUT,
      DD_DATA_STREAMS_ENABLED,
      DD_DBM_PROPAGATION_MODE,
      DD_DOGSTATSD_HOSTNAME,
      DD_DOGSTATSD_PORT,
      DD_ENV,
      DD_EXPERIMENTAL_API_SECURITY_ENABLED,
      DD_EXPERIMENTAL_APPSEC_STANDALONE_ENABLED,
      DD_EXPERIMENTAL_PROFILING_ENABLED,
      JEST_WORKER_ID,
      DD_IAST_DEDUPLICATION_ENABLED,
      DD_IAST_ENABLED,
      DD_IAST_MAX_CONCURRENT_REQUESTS,
      DD_IAST_MAX_CONTEXT_OPERATIONS,
      DD_IAST_REDACTION_ENABLED,
      DD_IAST_REDACTION_NAME_PATTERN,
      DD_IAST_REDACTION_VALUE_PATTERN,
      DD_IAST_REQUEST_SAMPLING,
      DD_IAST_TELEMETRY_VERBOSITY,
      DD_INJECTION_ENABLED,
      DD_INSTRUMENTATION_TELEMETRY_ENABLED,
      DD_INSTRUMENTATION_CONFIG_ID,
      DD_LOGS_INJECTION,
      DD_LLMOBS_AGENTLESS_ENABLED,
      DD_LLMOBS_ML_APP,
      DD_OPENAI_LOGS_ENABLED,
      DD_OPENAI_SPAN_CHAR_LIMIT,
      DD_PROFILING_ENABLED,
      DD_PROFILING_EXPORTERS,
      DD_PROFILING_SOURCE_MAP,
      DD_INTERNAL_PROFILING_LONG_LIVED_THRESHOLD,
      DD_REMOTE_CONFIGURATION_ENABLED,
      DD_REMOTE_CONFIG_POLL_INTERVAL_SECONDS,
      DD_RUNTIME_METRICS_ENABLED,
      DD_SERVICE,
      DD_SERVICE_MAPPING,
      DD_SERVICE_NAME,
      DD_SITE,
      DD_SPAN_SAMPLING_RULES,
      DD_SPAN_SAMPLING_RULES_FILE,
      DD_TAGS,
      DD_TELEMETRY_DEBUG,
      DD_TELEMETRY_DEPENDENCY_COLLECTION_ENABLED,
      DD_TELEMETRY_HEARTBEAT_INTERVAL,
      DD_TELEMETRY_LOG_COLLECTION_ENABLED,
      DD_TELEMETRY_METRICS_ENABLED,
      DD_TRACE_128_BIT_TRACEID_GENERATION_ENABLED,
      DD_TRACE_128_BIT_TRACEID_LOGGING_ENABLED,
      DD_TRACE_AGENT_HOSTNAME,
      DD_TRACE_AGENT_PORT,
      DD_TRACE_AGENT_PROTOCOL_VERSION,
      DD_TRACE_CLIENT_IP_ENABLED,
      DD_TRACE_CLIENT_IP_HEADER,
      DD_TRACE_EXPERIMENTAL_EXPORTER,
      DD_TRACE_EXPERIMENTAL_GET_RUM_DATA_ENABLED,
      DD_TRACE_EXPERIMENTAL_RUNTIME_ID_ENABLED,
      DD_TRACE_GIT_METADATA_ENABLED,
      DD_TRACE_GLOBAL_TAGS,
      DD_TRACE_HEADER_TAGS,
      DD_TRACE_MEMCACHED_COMMAND_ENABLED,
      DD_TRACE_OBFUSCATION_QUERY_STRING_REGEXP,
      DD_TRACE_PARTIAL_FLUSH_MIN_SPANS,
      DD_TRACE_PEER_SERVICE_MAPPING,
      DD_TRACE_PROPAGATION_EXTRACT_FIRST,
      DD_TRACE_PROPAGATION_STYLE,
      DD_TRACE_PROPAGATION_STYLE_INJECT,
      DD_TRACE_PROPAGATION_STYLE_EXTRACT,
      DD_TRACE_RATE_LIMIT,
      DD_TRACE_REMOVE_INTEGRATION_SERVICE_NAMES_ENABLED,
      DD_TRACE_REPORT_HOSTNAME,
      DD_TRACE_SAMPLE_RATE,
      DD_TRACE_SAMPLING_RULES,
      DD_TRACE_SCOPE,
      DD_TRACE_SPAN_ATTRIBUTE_SCHEMA,
      DD_TRACE_SPAN_LEAK_DEBUG,
      DD_TRACE_STARTUP_LOGS,
      DD_TRACE_TAGS,
      DD_TRACE_TELEMETRY_ENABLED,
      DD_TRACE_X_DATADOG_TAGS_MAX_LENGTH,
      DD_TRACING_ENABLED,
      DD_VERSION,
      OTEL_METRICS_EXPORTER,
      OTEL_PROPAGATORS,
      OTEL_RESOURCE_ATTRIBUTES,
      OTEL_SERVICE_NAME,
      OTEL_TRACES_SAMPLER,
      OTEL_TRACES_SAMPLER_ARG
    } = process.env

    const tags = {}
    const env = setHiddenProperty(this, '_env', {})
    setHiddenProperty(this, '_envUnprocessed', {})

    tagger.add(tags, OTEL_RESOURCE_ATTRIBUTES, true)
    tagger.add(tags, DD_TAGS)
    tagger.add(tags, DD_TRACE_TAGS)
    tagger.add(tags, DD_TRACE_GLOBAL_TAGS)

    this._setBoolean(env, 'appsec.apiSecurity.enabled', coalesce(
      DD_API_SECURITY_ENABLED && isTrue(DD_API_SECURITY_ENABLED),
      DD_EXPERIMENTAL_API_SECURITY_ENABLED && isTrue(DD_EXPERIMENTAL_API_SECURITY_ENABLED)
    ))
    this._setUnit(env, 'appsec.apiSecurity.requestSampling', DD_API_SECURITY_REQUEST_SAMPLE_RATE)
    this._setValue(env, 'appsec.blockedTemplateGraphql', maybeFile(DD_APPSEC_GRAPHQL_BLOCKED_TEMPLATE_JSON))
    this._setValue(env, 'appsec.blockedTemplateHtml', maybeFile(DD_APPSEC_HTTP_BLOCKED_TEMPLATE_HTML))
    this._envUnprocessed['appsec.blockedTemplateHtml'] = DD_APPSEC_HTTP_BLOCKED_TEMPLATE_HTML
    this._setValue(env, 'appsec.blockedTemplateJson', maybeFile(DD_APPSEC_HTTP_BLOCKED_TEMPLATE_JSON))
    this._envUnprocessed['appsec.blockedTemplateJson'] = DD_APPSEC_HTTP_BLOCKED_TEMPLATE_JSON
    this._setBoolean(env, 'appsec.enabled', DD_APPSEC_ENABLED)
    if (DD_APPSEC_AUTOMATED_USER_EVENTS_TRACKING) {
      this._setValue(env, 'appsec.eventTracking.enabled',
        ['extended', 'safe'].includes(DD_APPSEC_AUTOMATED_USER_EVENTS_TRACKING.toLowerCase()))
      this._setValue(env, 'appsec.eventTracking.mode', DD_APPSEC_AUTOMATED_USER_EVENTS_TRACKING.toLowerCase())
    }
    this._setString(env, 'appsec.obfuscatorKeyRegex', DD_APPSEC_OBFUSCATION_PARAMETER_KEY_REGEXP)
    this._setString(env, 'appsec.obfuscatorValueRegex', DD_APPSEC_OBFUSCATION_PARAMETER_VALUE_REGEXP)
    this._setBoolean(env, 'appsec.rasp.enabled', DD_APPSEC_RASP_ENABLED)
    this._setValue(env, 'appsec.rateLimit', maybeInt(DD_APPSEC_TRACE_RATE_LIMIT))
    this._envUnprocessed['appsec.rateLimit'] = DD_APPSEC_TRACE_RATE_LIMIT
    this._setString(env, 'appsec.rules', DD_APPSEC_RULES)
    // DD_APPSEC_SCA_ENABLED is never used locally, but only sent to the backend
    this._setBoolean(env, 'appsec.sca.enabled', DD_APPSEC_SCA_ENABLED)
    this._setBoolean(env, 'appsec.standalone.enabled', DD_EXPERIMENTAL_APPSEC_STANDALONE_ENABLED)
    this._setBoolean(env, 'appsec.stackTrace.enabled', DD_APPSEC_STACK_TRACE_ENABLED)
    this._setValue(env, 'appsec.stackTrace.maxDepth', maybeInt(DD_APPSEC_MAX_STACK_TRACE_DEPTH))
    this._envUnprocessed['appsec.stackTrace.maxDepth'] = DD_APPSEC_MAX_STACK_TRACE_DEPTH
    this._setValue(env, 'appsec.stackTrace.maxStackTraces', maybeInt(DD_APPSEC_MAX_STACK_TRACES))
    this._envUnprocessed['appsec.stackTrace.maxStackTraces'] = DD_APPSEC_MAX_STACK_TRACES
    this._setValue(env, 'appsec.wafTimeout', maybeInt(DD_APPSEC_WAF_TIMEOUT))
    this._envUnprocessed['appsec.wafTimeout'] = DD_APPSEC_WAF_TIMEOUT
    this._setBoolean(env, 'clientIpEnabled', DD_TRACE_CLIENT_IP_ENABLED)
    this._setString(env, 'clientIpHeader', DD_TRACE_CLIENT_IP_HEADER)
    this._setString(env, 'dbmPropagationMode', DD_DBM_PROPAGATION_MODE)
    this._setString(env, 'dogstatsd.hostname', DD_DOGSTATSD_HOSTNAME)
    this._setString(env, 'dogstatsd.port', DD_DOGSTATSD_PORT)
    this._setBoolean(env, 'dsmEnabled', DD_DATA_STREAMS_ENABLED)
    this._setString(env, 'env', DD_ENV || tags.env)
    this._setBoolean(env, 'experimental.enableGetRumData', DD_TRACE_EXPERIMENTAL_GET_RUM_DATA_ENABLED)
    this._setString(env, 'experimental.exporter', DD_TRACE_EXPERIMENTAL_EXPORTER)
    this._setBoolean(env, 'experimental.runtimeId', DD_TRACE_EXPERIMENTAL_RUNTIME_ID_ENABLED)
    if (AWS_LAMBDA_FUNCTION_NAME) this._setValue(env, 'flushInterval', 0)
    this._setValue(env, 'flushMinSpans', maybeInt(DD_TRACE_PARTIAL_FLUSH_MIN_SPANS))
    this._envUnprocessed.flushMinSpans = DD_TRACE_PARTIAL_FLUSH_MIN_SPANS
    this._setBoolean(env, 'gitMetadataEnabled', DD_TRACE_GIT_METADATA_ENABLED)
    this._setArray(env, 'headerTags', DD_TRACE_HEADER_TAGS)
    this._setString(env, 'hostname', coalesce(DD_AGENT_HOST, DD_TRACE_AGENT_HOSTNAME))
    this._setBoolean(env, 'iast.deduplicationEnabled', DD_IAST_DEDUPLICATION_ENABLED)
    this._setBoolean(env, 'iast.enabled', DD_IAST_ENABLED)
    this._setValue(env, 'iast.maxConcurrentRequests', maybeInt(DD_IAST_MAX_CONCURRENT_REQUESTS))
    this._envUnprocessed['iast.maxConcurrentRequests'] = DD_IAST_MAX_CONCURRENT_REQUESTS
    this._setValue(env, 'iast.maxContextOperations', maybeInt(DD_IAST_MAX_CONTEXT_OPERATIONS))
    this._envUnprocessed['iast.maxContextOperations'] = DD_IAST_MAX_CONTEXT_OPERATIONS
    this._setBoolean(env, 'iast.redactionEnabled', DD_IAST_REDACTION_ENABLED && !isFalse(DD_IAST_REDACTION_ENABLED))
    this._setString(env, 'iast.redactionNamePattern', DD_IAST_REDACTION_NAME_PATTERN)
    this._setString(env, 'iast.redactionValuePattern', DD_IAST_REDACTION_VALUE_PATTERN)
    const iastRequestSampling = maybeInt(DD_IAST_REQUEST_SAMPLING)
    if (iastRequestSampling > -1 && iastRequestSampling < 101) {
      this._setValue(env, 'iast.requestSampling', iastRequestSampling)
    }
    this._envUnprocessed['iast.requestSampling'] = DD_IAST_REQUEST_SAMPLING
    this._setString(env, 'iast.telemetryVerbosity', DD_IAST_TELEMETRY_VERBOSITY)
    this._setBoolean(env, 'isAzureFunction', getIsAzureFunction())
    this._setBoolean(env, 'isGCPFunction', getIsGCPFunction())
    this._setBoolean(env, 'llmobs.agentlessEnabled', DD_LLMOBS_AGENTLESS_ENABLED)
    this._setString(env, 'llmobs.mlApp', DD_LLMOBS_ML_APP)
    this._setBoolean(env, 'logInjection', DD_LOGS_INJECTION)
    // Requires an accompanying DD_APM_OBFUSCATION_MEMCACHED_KEEP_COMMAND=true in the agent
    this._setBoolean(env, 'memcachedCommandEnabled', DD_TRACE_MEMCACHED_COMMAND_ENABLED)
    this._setBoolean(env, 'openAiLogsEnabled', DD_OPENAI_LOGS_ENABLED)
    this._setValue(env, 'openaiSpanCharLimit', maybeInt(DD_OPENAI_SPAN_CHAR_LIMIT))
    this._envUnprocessed.openaiSpanCharLimit = DD_OPENAI_SPAN_CHAR_LIMIT
    if (DD_TRACE_PEER_SERVICE_MAPPING) {
      this._setValue(env, 'peerServiceMapping', fromEntries(
        DD_TRACE_PEER_SERVICE_MAPPING.split(',').map(x => x.trim().split(':'))
      ))
      this._envUnprocessed.peerServiceMapping = DD_TRACE_PEER_SERVICE_MAPPING
    }
    this._setString(env, 'port', DD_TRACE_AGENT_PORT)
    this._setBoolean(env, 'profiling.enabled', coalesce(DD_EXPERIMENTAL_PROFILING_ENABLED, DD_PROFILING_ENABLED))
    this._setString(env, 'profiling.exporters', DD_PROFILING_EXPORTERS)
    this._setBoolean(env, 'profiling.sourceMap', DD_PROFILING_SOURCE_MAP && !isFalse(DD_PROFILING_SOURCE_MAP))
    if (DD_PROFILING_ENABLED === 'auto' || DD_INJECTION_ENABLED) {
      this._setBoolean(env, 'profiling.ssi', true)
      if (DD_PROFILING_ENABLED === 'auto' || DD_INJECTION_ENABLED.split(',').includes('profiler')) {
        this._setBoolean(env, 'profiling.heuristicsEnabled', true)
      }
      if (DD_INTERNAL_PROFILING_LONG_LIVED_THRESHOLD) {
        // This is only used in testing to not have to wait 30s
        this._setValue(env, 'profiling.longLivedThreshold', Number(DD_INTERNAL_PROFILING_LONG_LIVED_THRESHOLD))
      }
    }

    this._setString(env, 'protocolVersion', DD_TRACE_AGENT_PROTOCOL_VERSION)
    this._setString(env, 'queryStringObfuscation', DD_TRACE_OBFUSCATION_QUERY_STRING_REGEXP)
    this._setBoolean(env, 'remoteConfig.enabled', coalesce(
      DD_REMOTE_CONFIGURATION_ENABLED,
      !this._isInServerlessEnvironment()
    ))
    this._setValue(env, 'remoteConfig.pollInterval', maybeFloat(DD_REMOTE_CONFIG_POLL_INTERVAL_SECONDS))
    this._envUnprocessed['remoteConfig.pollInterval'] = DD_REMOTE_CONFIG_POLL_INTERVAL_SECONDS
    this._setBoolean(env, 'reportHostname', DD_TRACE_REPORT_HOSTNAME)
    // only used to explicitly set runtimeMetrics to false
    const otelSetRuntimeMetrics = String(OTEL_METRICS_EXPORTER).toLowerCase() === 'none'
      ? false
      : undefined
    this._setBoolean(env, 'runtimeMetrics', DD_RUNTIME_METRICS_ENABLED ||
    otelSetRuntimeMetrics)
    this._setArray(env, 'sampler.spanSamplingRules', reformatSpanSamplingRules(coalesce(
      safeJsonParse(maybeFile(DD_SPAN_SAMPLING_RULES_FILE)),
      safeJsonParse(DD_SPAN_SAMPLING_RULES)
    )))
    this._setUnit(env, 'sampleRate', DD_TRACE_SAMPLE_RATE ||
    getFromOtelSamplerMap(OTEL_TRACES_SAMPLER, OTEL_TRACES_SAMPLER_ARG))
    this._setValue(env, 'sampler.rateLimit', DD_TRACE_RATE_LIMIT)
    this._setSamplingRule(env, 'sampler.rules', safeJsonParse(DD_TRACE_SAMPLING_RULES))
    this._envUnprocessed['sampler.rules'] = DD_TRACE_SAMPLING_RULES
    this._setString(env, 'scope', DD_TRACE_SCOPE)
    this._setString(env, 'service', DD_SERVICE || DD_SERVICE_NAME || tags.service || OTEL_SERVICE_NAME)
    if (DD_SERVICE_MAPPING) {
      this._setValue(env, 'serviceMapping', fromEntries(
        process.env.DD_SERVICE_MAPPING.split(',').map(x => x.trim().split(':'))
      ))
    }
    this._setString(env, 'site', DD_SITE)
    if (DD_TRACE_SPAN_ATTRIBUTE_SCHEMA) {
      this._setString(env, 'spanAttributeSchema', validateNamingVersion(DD_TRACE_SPAN_ATTRIBUTE_SCHEMA))
      this._envUnprocessed.spanAttributeSchema = DD_TRACE_SPAN_ATTRIBUTE_SCHEMA
    }
    // 0: disabled, 1: logging, 2: garbage collection + logging
    this._setValue(env, 'spanLeakDebug', maybeInt(DD_TRACE_SPAN_LEAK_DEBUG))
    this._setBoolean(env, 'spanRemoveIntegrationFromService', DD_TRACE_REMOVE_INTEGRATION_SERVICE_NAMES_ENABLED)
    this._setBoolean(env, 'startupLogs', DD_TRACE_STARTUP_LOGS)
    this._setTags(env, 'tags', tags)
    this._setValue(env, 'tagsHeaderMaxLength', DD_TRACE_X_DATADOG_TAGS_MAX_LENGTH)
    this._setBoolean(env, 'telemetry.enabled', coalesce(
      DD_TRACE_TELEMETRY_ENABLED, // for backward compatibility
      DD_INSTRUMENTATION_TELEMETRY_ENABLED, // to comply with instrumentation telemetry specs
      !(this._isInServerlessEnvironment() || JEST_WORKER_ID)
    ))
    this._setString(env, 'instrumentation_config_id', DD_INSTRUMENTATION_CONFIG_ID)
    this._setBoolean(env, 'telemetry.debug', DD_TELEMETRY_DEBUG)
    this._setBoolean(env, 'telemetry.dependencyCollection', DD_TELEMETRY_DEPENDENCY_COLLECTION_ENABLED)
    this._setValue(env, 'telemetry.heartbeatInterval', maybeInt(Math.floor(DD_TELEMETRY_HEARTBEAT_INTERVAL * 1000)))
    this._envUnprocessed['telemetry.heartbeatInterval'] = DD_TELEMETRY_HEARTBEAT_INTERVAL * 1000
    const hasTelemetryLogsUsingFeatures =
      env['iast.enabled'] || env['profiling.enabled'] || env['profiling.heuristicsEnabled']
        ? true
        : undefined
    this._setBoolean(env, 'telemetry.logCollection', coalesce(DD_TELEMETRY_LOG_COLLECTION_ENABLED,
      hasTelemetryLogsUsingFeatures))
    this._setBoolean(env, 'telemetry.metrics', DD_TELEMETRY_METRICS_ENABLED)
    this._setBoolean(env, 'traceId128BitGenerationEnabled', DD_TRACE_128_BIT_TRACEID_GENERATION_ENABLED)
    this._setBoolean(env, 'traceId128BitLoggingEnabled', DD_TRACE_128_BIT_TRACEID_LOGGING_ENABLED)
    this._setBoolean(env, 'tracePropagationExtractFirst', DD_TRACE_PROPAGATION_EXTRACT_FIRST)
    this._setBoolean(env, 'tracePropagationStyle.otelPropagators',
      DD_TRACE_PROPAGATION_STYLE ||
      DD_TRACE_PROPAGATION_STYLE_INJECT ||
      DD_TRACE_PROPAGATION_STYLE_EXTRACT
        ? false
        : !!OTEL_PROPAGATORS)
    this._setBoolean(env, 'tracing', DD_TRACING_ENABLED)
    this._setString(env, 'version', DD_VERSION || tags.version)
  }

  _applyOptions (options) {
    const opts = setHiddenProperty(this, '_options', this._options || {})
    const tags = {}
    setHiddenProperty(this, '_optsUnprocessed', {})

    options = setHiddenProperty(this, '_optionsArg', Object.assign({ ingestion: {} }, options, opts))

    tagger.add(tags, options.tags)

    this._setBoolean(opts, 'appsec.apiSecurity.enabled', options.appsec.apiSecurity?.enabled)
    this._setUnit(opts, 'appsec.apiSecurity.requestSampling', options.appsec.apiSecurity?.requestSampling)
    this._setValue(opts, 'appsec.blockedTemplateGraphql', maybeFile(options.appsec.blockedTemplateGraphql))
    this._setValue(opts, 'appsec.blockedTemplateHtml', maybeFile(options.appsec.blockedTemplateHtml))
    this._optsUnprocessed['appsec.blockedTemplateHtml'] = options.appsec.blockedTemplateHtml
    this._setValue(opts, 'appsec.blockedTemplateJson', maybeFile(options.appsec.blockedTemplateJson))
    this._optsUnprocessed['appsec.blockedTemplateJson'] = options.appsec.blockedTemplateJson
    this._setBoolean(opts, 'appsec.enabled', options.appsec.enabled)
    let eventTracking = options.appsec.eventTracking?.mode
    if (eventTracking) {
      eventTracking = eventTracking.toLowerCase()
      this._setValue(opts, 'appsec.eventTracking.enabled', ['extended', 'safe'].includes(eventTracking))
      this._setValue(opts, 'appsec.eventTracking.mode', eventTracking)
    }
    this._setString(opts, 'appsec.obfuscatorKeyRegex', options.appsec.obfuscatorKeyRegex)
    this._setString(opts, 'appsec.obfuscatorValueRegex', options.appsec.obfuscatorValueRegex)
    this._setBoolean(opts, 'appsec.rasp.enabled', options.appsec.rasp?.enabled)
    this._setValue(opts, 'appsec.rateLimit', maybeInt(options.appsec.rateLimit))
    this._optsUnprocessed['appsec.rateLimit'] = options.appsec.rateLimit
    this._setString(opts, 'appsec.rules', options.appsec.rules)
    this._setBoolean(opts, 'appsec.standalone.enabled', options.experimental?.appsec?.standalone?.enabled)
    this._setBoolean(opts, 'appsec.stackTrace.enabled', options.appsec.stackTrace?.enabled)
    this._setValue(opts, 'appsec.stackTrace.maxDepth', maybeInt(options.appsec.stackTrace?.maxDepth))
    this._optsUnprocessed['appsec.stackTrace.maxDepth'] = options.appsec.stackTrace?.maxDepth
    this._setValue(opts, 'appsec.stackTrace.maxStackTraces', maybeInt(options.appsec.stackTrace?.maxStackTraces))
    this._optsUnprocessed['appsec.stackTrace.maxStackTraces'] = options.appsec.stackTrace?.maxStackTraces
    this._setValue(opts, 'appsec.wafTimeout', maybeInt(options.appsec.wafTimeout))
    this._optsUnprocessed['appsec.wafTimeout'] = options.appsec.wafTimeout
    this._setBoolean(opts, 'clientIpEnabled', options.clientIpEnabled)
    this._setString(opts, 'clientIpHeader', options.clientIpHeader)
    this._setString(opts, 'dbmPropagationMode', options.dbmPropagationMode)
    if (options.dogstatsd) {
      this._setString(opts, 'dogstatsd.hostname', options.dogstatsd.hostname)
      this._setString(opts, 'dogstatsd.port', options.dogstatsd.port)
    }
    this._setBoolean(opts, 'dsmEnabled', options.dsmEnabled)
    this._setString(opts, 'env', options.env || tags.env)
    this._setBoolean(opts, 'experimental.enableGetRumData',
      options.experimental && options.experimental.enableGetRumData)
    this._setString(opts, 'experimental.exporter', options.experimental && options.experimental.exporter)
    this._setBoolean(opts, 'experimental.runtimeId', options.experimental && options.experimental.runtimeId)
    this._setValue(opts, 'flushInterval', maybeInt(options.flushInterval))
    this._optsUnprocessed.flushInterval = options.flushInterval
    this._setValue(opts, 'flushMinSpans', maybeInt(options.flushMinSpans))
    this._optsUnprocessed.flushMinSpans = options.flushMinSpans
    this._setArray(opts, 'headerTags', options.headerTags)
    this._setString(opts, 'hostname', options.hostname)
    this._setBoolean(opts, 'iast.deduplicationEnabled', options.iast && options.iast.deduplicationEnabled)
    this._setBoolean(opts, 'iast.enabled',
      options.iast && (options.iast === true || options.iast.enabled === true))
    this._setValue(opts, 'iast.maxConcurrentRequests',
      maybeInt(options.iast?.maxConcurrentRequests))
    this._optsUnprocessed['iast.maxConcurrentRequests'] = options.iast?.maxConcurrentRequests
    this._setValue(opts, 'iast.maxContextOperations', maybeInt(options.iast?.maxContextOperations))
    this._optsUnprocessed['iast.maxContextOperations'] = options.iast?.maxContextOperations
    this._setBoolean(opts, 'iast.redactionEnabled', options.iast?.redactionEnabled)
    this._setString(opts, 'iast.redactionNamePattern', options.iast?.redactionNamePattern)
    this._setString(opts, 'iast.redactionValuePattern', options.iast?.redactionValuePattern)
    const iastRequestSampling = maybeInt(options.iast?.requestSampling)
    if (iastRequestSampling > -1 && iastRequestSampling < 101) {
      this._setValue(opts, 'iast.requestSampling', iastRequestSampling)
      this._optsUnprocessed['iast.requestSampling'] = options.iast?.requestSampling
    }
    this._setString(opts, 'iast.telemetryVerbosity', options.iast && options.iast.telemetryVerbosity)
    this._setBoolean(opts, 'isCiVisibility', options.isCiVisibility)
    this._setBoolean(opts, 'llmobs.agentlessEnabled', options.llmobs?.agentlessEnabled)
    this._setString(opts, 'llmobs.mlApp', options.llmobs?.mlApp)
    this._setBoolean(opts, 'logInjection', options.logInjection)
    this._setString(opts, 'lookup', options.lookup)
    this._setBoolean(opts, 'openAiLogsEnabled', options.openAiLogsEnabled)
    this._setValue(opts, 'peerServiceMapping', options.peerServiceMapping)
    this._setBoolean(opts, 'plugins', options.plugins)
    this._setString(opts, 'port', options.port)
    this._setBoolean(opts, 'profiling.enabled', options.profiling)
    this._setString(opts, 'protocolVersion', options.protocolVersion)
    if (options.remoteConfig) {
      this._setValue(opts, 'remoteConfig.pollInterval', maybeFloat(options.remoteConfig.pollInterval))
      this._optsUnprocessed['remoteConfig.pollInterval'] = options.remoteConfig.pollInterval
    }
    this._setBoolean(opts, 'reportHostname', options.reportHostname)
    this._setBoolean(opts, 'runtimeMetrics', options.runtimeMetrics)
    this._setArray(opts, 'sampler.spanSamplingRules', reformatSpanSamplingRules(options.spanSamplingRules))
    this._setUnit(opts, 'sampleRate', coalesce(options.sampleRate, options.ingestion.sampleRate))
    const ingestion = options.ingestion || {}
    this._setValue(opts, 'sampler.rateLimit', coalesce(options.rateLimit, ingestion.rateLimit))
    this._setSamplingRule(opts, 'sampler.rules', options.samplingRules)
    this._setString(opts, 'service', options.service || tags.service)
    this._setValue(opts, 'serviceMapping', options.serviceMapping)
    this._setString(opts, 'site', options.site)
    if (options.spanAttributeSchema) {
      this._setString(opts, 'spanAttributeSchema', validateNamingVersion(options.spanAttributeSchema))
      this._optsUnprocessed.spanAttributeSchema = options.spanAttributeSchema
    }
    this._setBoolean(opts, 'spanRemoveIntegrationFromService', options.spanRemoveIntegrationFromService)
    this._setBoolean(opts, 'startupLogs', options.startupLogs)
    this._setTags(opts, 'tags', tags)
    const hasTelemetryLogsUsingFeatures =
      (options.iast && (options.iast === true || options.iast?.enabled === true)) ||
      (options.profiling && options.profiling === true)
    this._setBoolean(opts, 'telemetry.logCollection', hasTelemetryLogsUsingFeatures)
    this._setBoolean(opts, 'traceId128BitGenerationEnabled', options.traceId128BitGenerationEnabled)
    this._setBoolean(opts, 'traceId128BitLoggingEnabled', options.traceId128BitLoggingEnabled)
    this._setString(opts, 'version', options.version || tags.version)
  }

  _isCiVisibility () {
    return coalesce(
      this._optionsArg.isCiVisibility,
      this._defaults.isCiVisibility
    )
  }

  _isCiVisibilityItrEnabled () {
    return coalesce(
      process.env.DD_CIVISIBILITY_ITR_ENABLED,
      true
    )
  }

  _getHostname () {
    const DD_CIVISIBILITY_AGENTLESS_URL = process.env.DD_CIVISIBILITY_AGENTLESS_URL
    const url = DD_CIVISIBILITY_AGENTLESS_URL
      ? new URL(DD_CIVISIBILITY_AGENTLESS_URL)
      : getAgentUrl(this._getTraceAgentUrl(), this._optionsArg)
    const DD_AGENT_HOST = coalesce(
      this._optionsArg.hostname,
      process.env.DD_AGENT_HOST,
      process.env.DD_TRACE_AGENT_HOSTNAME,
      '127.0.0.1'
    )
    return DD_AGENT_HOST || (url && url.hostname)
  }

  _getSpanComputePeerService () {
    const DD_TRACE_SPAN_ATTRIBUTE_SCHEMA = validateNamingVersion(
      coalesce(
        this._optionsArg.spanAttributeSchema,
        process.env.DD_TRACE_SPAN_ATTRIBUTE_SCHEMA
      )
    )

    const peerServiceSet = (
      this._optionsArg.hasOwnProperty('spanComputePeerService') ||
      process.env.hasOwnProperty('DD_TRACE_PEER_SERVICE_DEFAULTS_ENABLED')
    )
    const peerServiceValue = coalesce(
      this._optionsArg.spanComputePeerService,
      process.env.DD_TRACE_PEER_SERVICE_DEFAULTS_ENABLED
    )

    const spanComputePeerService = (
      DD_TRACE_SPAN_ATTRIBUTE_SCHEMA === 'v0'
        // In v0, peer service is computed only if it is explicitly set to true
        ? peerServiceSet && isTrue(peerServiceValue)
        // In >v0, peer service is false only if it is explicitly set to false
        : (peerServiceSet ? !isFalse(peerServiceValue) : true)
    )

    return spanComputePeerService
  }

  _isCiVisibilityGitUploadEnabled () {
    return coalesce(
      process.env.DD_CIVISIBILITY_GIT_UPLOAD_ENABLED,
      true
    )
  }

  _isCiVisibilityManualApiEnabled () {
    return isTrue(coalesce(
      process.env.DD_CIVISIBILITY_MANUAL_API_ENABLED,
      false
    ))
  }

  _isTraceStatsComputationEnabled () {
    return coalesce(
      this._optionsArg.stats,
      process.env.DD_TRACE_STATS_COMPUTATION_ENABLED,
      getIsGCPFunction() || getIsAzureFunction()
    )
  }

  _getTraceAgentUrl () {
    return coalesce(
      this._optionsArg.url,
      process.env.DD_TRACE_AGENT_URL,
      process.env.DD_TRACE_URL,
      null
    )
  }

  // handles values calculated from a mixture of options and env vars
  _applyCalculated () {
    const calc = setHiddenProperty(this, '_calculated', {})

    const {
      DD_CIVISIBILITY_AGENTLESS_URL,
      DD_CIVISIBILITY_EARLY_FLAKE_DETECTION_ENABLED
    } = process.env

    if (DD_CIVISIBILITY_AGENTLESS_URL) {
      this._setValue(calc, 'url', new URL(DD_CIVISIBILITY_AGENTLESS_URL))
    } else {
      this._setValue(calc, 'url', getAgentUrl(this._getTraceAgentUrl(), this._optionsArg))
    }
    if (this._isCiVisibility()) {
      this._setBoolean(calc, 'isEarlyFlakeDetectionEnabled',
        coalesce(DD_CIVISIBILITY_EARLY_FLAKE_DETECTION_ENABLED, true))
      this._setBoolean(calc, 'isIntelligentTestRunnerEnabled', isTrue(this._isCiVisibilityItrEnabled()))
      this._setBoolean(calc, 'isManualApiEnabled', this._isCiVisibilityManualApiEnabled())
    }
    this._setString(calc, 'dogstatsd.hostname', this._getHostname())
    this._setBoolean(calc, 'isGitUploadEnabled',
      calc.isIntelligentTestRunnerEnabled && !isFalse(this._isCiVisibilityGitUploadEnabled()))
    this._setBoolean(calc, 'spanComputePeerService', this._getSpanComputePeerService())
    this._setBoolean(calc, 'stats.enabled', this._isTraceStatsComputationEnabled())
    const defaultPropagationStyle = this._getDefaultPropagationStyle(this._optionsArg)
    this._setValue(calc, 'tracePropagationStyle.inject', propagationStyle(
      'inject',
      this._optionsArg.tracePropagationStyle
    ))
    this._setValue(calc, 'tracePropagationStyle.extract', propagationStyle(
      'extract',
      this._optionsArg.tracePropagationStyle
    ))
    if (defaultPropagationStyle.length > 2) {
      calc['tracePropagationStyle.inject'] = calc['tracePropagationStyle.inject'] || defaultPropagationStyle
      calc['tracePropagationStyle.extract'] = calc['tracePropagationStyle.extract'] || defaultPropagationStyle
    }
  }

  _applyRemote (options) {
    const opts = setHiddenProperty(this, '_remote', this._remote || {})
    setHiddenProperty(this, '_remoteUnprocessed', {})
    const tags = {}
    const headerTags = options.tracing_header_tags
      ? options.tracing_header_tags.map(tag => {
        return tag.tag_name ? `${tag.header}:${tag.tag_name}` : tag.header
      })
      : undefined

    tagger.add(tags, options.tracing_tags)
    if (Object.keys(tags).length) tags['runtime-id'] = runtimeId

    this._setUnit(opts, 'sampleRate', options.tracing_sampling_rate)
    this._setBoolean(opts, 'logInjection', options.log_injection_enabled)
    this._setArray(opts, 'headerTags', headerTags)
    this._setTags(opts, 'tags', tags)
    this._setBoolean(opts, 'tracing', options.tracing_enabled)
    this._remoteUnprocessed['sampler.rules'] = options.tracing_sampling_rules
    this._setSamplingRule(opts, 'sampler.rules', this._reformatTags(options.tracing_sampling_rules))
  }

  _reformatTags (samplingRules) {
    for (const rule of (samplingRules || [])) {
      const reformattedTags = {}
      if (rule.tags) {
        for (const tag of (rule.tags || {})) {
          reformattedTags[tag.key] = tag.value_glob
        }
        rule.tags = reformattedTags
      }
    }
    return samplingRules
  }

  _setBoolean (obj, name, value) {
    if (value === undefined || value === null) {
      this._setValue(obj, name, value)
    } else if (isTrue(value)) {
      this._setValue(obj, name, true)
    } else if (isFalse(value)) {
      this._setValue(obj, name, false)
    }
  }

  _setUnit (obj, name, value) {
    if (value === null || value === undefined) {
      return this._setValue(obj, name, value)
    }

    value = parseFloat(value)

    if (!isNaN(value)) {
      // TODO: Ignore out of range values instead of normalizing them.
      this._setValue(obj, name, Math.min(Math.max(value, 0), 1))
    }
  }

  _setArray (obj, name, value) {
    if (value == null) {
      return this._setValue(obj, name, null)
    }

    if (typeof value === 'string') {
      value = value.split(',')
    }

    if (Array.isArray(value)) {
      this._setValue(obj, name, value)
    }
  }

  _setSamplingRule (obj, name, value) {
    if (value == null) {
      return this._setValue(obj, name, null)
    }

    if (typeof value === 'string') {
      value = value.split(',')
    }

    if (Array.isArray(value)) {
      value = value.map(rule => {
        return remapify(rule, {
          sample_rate: 'sampleRate'
        })
      })
      this._setValue(obj, name, value)
    }
  }

  _setString (obj, name, value) {
    obj[name] = value ? String(value) : undefined // unset for empty strings
  }

  _setTags (obj, name, value) {
    if (!value || Object.keys(value).length === 0) {
      return this._setValue(obj, name, null)
    }

    this._setValue(obj, name, value)
  }

  _setValue (obj, name, value) {
    obj[name] = value
  }

  // TODO: Report origin changes and errors to telemetry.
  // TODO: Deeply merge configurations.
  // TODO: Move change tracking to telemetry.
  // for telemetry reporting, `name`s in `containers` need to be keys from:
  // eslint-disable-next-line max-len
  // https://github.com/DataDog/dd-go/blob/prod/trace/apps/tracer-telemetry-intake/telemetry-payload/static/config_norm_rules.json
  _merge () {
    const containers = [this._remote, this._options, this._env, this._calculated, this._defaults]
    const origins = ['remote_config', 'code', 'env_var', 'calculated', 'default']
    const unprocessedValues = [this._remoteUnprocessed, this._optsUnprocessed, this._envUnprocessed, {}, {}]
    const changes = []

    for (const name in this._defaults) {
      for (let i = 0; i < containers.length; i++) {
        const container = containers[i]
        const origin = origins[i]
        const unprocessed = unprocessedValues[i]

        if ((container[name] !== null && container[name] !== undefined) || container === this._defaults) {
          if (get(this, name) === container[name] && has(this, name)) break

          let value = container[name]
          set(this, name, value)
          value = unprocessed[name] || value

          changes.push({ name, value, origin })

          break
        }
      }
    }

    this.sampler.sampleRate = this.sampleRate
    updateConfig(changes, this)
  }
}

function maybeInt (number) {
  const parsed = parseInt(number)
  return isNaN(parsed) ? undefined : parsed
}

function maybeFloat (number) {
  const parsed = parseFloat(number)
  return isNaN(parsed) ? undefined : parsed
}

function getAgentUrl (url, options) {
  if (url) return new URL(url)

  if (os.type() === 'Windows_NT') return

  if (
    !options.hostname &&
    !options.port &&
    !process.env.DD_AGENT_HOST &&
    !process.env.DD_TRACE_AGENT_HOSTNAME &&
    !process.env.DD_TRACE_AGENT_PORT &&
    fs.existsSync('/var/run/datadog/apm.socket')
  ) {
    return new URL('unix:///var/run/datadog/apm.socket')
  }
}

function setHiddenProperty (obj, name, value) {
  Object.defineProperty(obj, name, {
    value,
    enumerable: false,
    writable: true
  })
  return obj[name]
}

module.exports = Config<|MERGE_RESOLUTION|>--- conflicted
+++ resolved
@@ -268,41 +268,11 @@
       options.appsec = {}
     }
 
-<<<<<<< HEAD
     const DD_LLMOBS_ENABLED = coalesce(
       process.env.DD_LLMOBS_ENABLED,
       !!options.llmobs
     )
 
-    const DD_APPSEC_GRAPHQL_BLOCKED_TEMPLATE_JSON = coalesce(
-      maybeFile(options.appsec.blockedTemplateGraphql),
-      maybeFile(process.env.DD_APPSEC_GRAPHQL_BLOCKED_TEMPLATE_JSON)
-    )
-    const DD_APPSEC_AUTOMATED_USER_EVENTS_TRACKING = coalesce(
-      options.appsec.eventTracking && options.appsec.eventTracking.mode,
-      process.env.DD_APPSEC_AUTOMATED_USER_EVENTS_TRACKING,
-      'safe'
-    ).toLowerCase()
-    const DD_API_SECURITY_ENABLED = coalesce(
-      options.appsec?.apiSecurity?.enabled,
-      process.env.DD_API_SECURITY_ENABLED && isTrue(process.env.DD_API_SECURITY_ENABLED),
-      process.env.DD_EXPERIMENTAL_API_SECURITY_ENABLED && isTrue(process.env.DD_EXPERIMENTAL_API_SECURITY_ENABLED),
-      true
-    )
-    const DD_API_SECURITY_REQUEST_SAMPLE_RATE = coalesce(
-      options.appsec?.apiSecurity?.requestSampling,
-      parseFloat(process.env.DD_API_SECURITY_REQUEST_SAMPLE_RATE),
-      0.1
-    )
-
-    // 0: disabled, 1: logging, 2: garbage collection + logging
-    const DD_TRACE_SPAN_LEAK_DEBUG = coalesce(
-      process.env.DD_TRACE_SPAN_LEAK_DEBUG,
-      0
-    )
-
-=======
->>>>>>> 683df27a
     const DD_INSTRUMENTATION_INSTALL_ID = coalesce(
       process.env.DD_INSTRUMENTATION_INSTALL_ID,
       null
@@ -319,18 +289,11 @@
     // TODO: refactor
     this.apiKey = DD_API_KEY
 
-<<<<<<< HEAD
     this.llmobs = {
       enabled: isTrue(DD_LLMOBS_ENABLED)
     }
 
-    // Requires an accompanying DD_APM_OBFUSCATION_MEMCACHED_KEEP_COMMAND=true in the agent
-    this.memcachedCommandEnabled = isTrue(DD_TRACE_MEMCACHED_COMMAND_ENABLED)
-    this.isAzureFunction = getIsAzureFunction()
-    this.spanLeakDebug = Number(DD_TRACE_SPAN_LEAK_DEBUG)
-=======
     // sent in telemetry event app-started
->>>>>>> 683df27a
     this.installSignature = {
       id: DD_INSTRUMENTATION_INSTALL_ID,
       time: DD_INSTRUMENTATION_INSTALL_TIME,
