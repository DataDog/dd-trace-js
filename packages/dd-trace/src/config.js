'use strict'

const fs = require('fs')
const os = require('os')
const uuid = require('crypto-randomuuid') // we need to keep the old uuid dep because of cypress
const { URL } = require('url')
const log = require('./log')
const coalesce = require('koalas')
const tagger = require('./tagger')
const set = require('../../datadog-core/src/utils/src/set')
const { isTrue, isFalse, normalizeProfilingEnabledValue } = require('./util')
const { GIT_REPOSITORY_URL, GIT_COMMIT_SHA } = require('./plugins/util/tags')
const { getGitMetadataFromGitProperties, removeUserSensitiveInfo } = require('./git_properties')
const { updateConfig } = require('./telemetry')
const telemetryMetrics = require('./telemetry/metrics')
const { isInServerlessEnvironment, getIsGCPFunction, getIsAzureFunction } = require('./serverless')
const { ORIGIN_KEY } = require('./constants')
const { appendRules } = require('./payload-tagging/config')
const { getEnvironmentVariable, getEnvironmentVariables } = require('./config-helper')
const defaults = require('./config_defaults')

const tracerMetrics = telemetryMetrics.manager.namespace('tracers')

const changeTracker = {}

const telemetryCounters = {
  'otel.env.hiding': {},
  'otel.env.invalid': {}
}

function getCounter (event, ddVar, otelVar) {
  const counters = telemetryCounters[event]
  const tags = []
  const ddVarPrefix = 'config_datadog:'
  const otelVarPrefix = 'config_opentelemetry:'
  if (ddVar) {
    ddVar = ddVarPrefix + ddVar.toLowerCase()
    tags.push(ddVar)
  }
  if (otelVar) {
    otelVar = otelVarPrefix + otelVar.toLowerCase()
    tags.push(otelVar)
  }

  if (!(otelVar in counters)) counters[otelVar] = {}

  const counter = tracerMetrics.count(event, tags)
  counters[otelVar][ddVar] = counter
  return counter
}

const otelDdEnvMapping = {
  OTEL_LOG_LEVEL: 'DD_TRACE_LOG_LEVEL',
  OTEL_PROPAGATORS: 'DD_TRACE_PROPAGATION_STYLE',
  OTEL_SERVICE_NAME: 'DD_SERVICE',
  OTEL_TRACES_SAMPLER: 'DD_TRACE_SAMPLE_RATE',
  OTEL_TRACES_SAMPLER_ARG: 'DD_TRACE_SAMPLE_RATE',
  OTEL_TRACES_EXPORTER: 'DD_TRACE_ENABLED',
  OTEL_METRICS_EXPORTER: 'DD_RUNTIME_METRICS_ENABLED',
  OTEL_RESOURCE_ATTRIBUTES: 'DD_TAGS',
  OTEL_SDK_DISABLED: 'DD_TRACE_OTEL_ENABLED',
  OTEL_LOGS_EXPORTER: undefined
}

const VALID_PROPAGATION_STYLES = new Set(['datadog', 'tracecontext', 'b3', 'b3 single header', 'none'])

const VALID_PROPAGATION_BEHAVIOR_EXTRACT = new Set(['continue', 'restart', 'ignore'])

const VALID_LOG_LEVELS = new Set(['debug', 'info', 'warn', 'error'])

function getFromOtelSamplerMap (otelTracesSampler, otelTracesSamplerArg) {
  const OTEL_TRACES_SAMPLER_MAPPING = {
    always_on: '1.0',
    always_off: '0.0',
    traceidratio: otelTracesSamplerArg,
    parentbased_always_on: '1.0',
    parentbased_always_off: '0.0',
    parentbased_traceidratio: otelTracesSamplerArg
  }
  return OTEL_TRACES_SAMPLER_MAPPING[otelTracesSampler]
}

function validateOtelPropagators (propagators) {
  if (!getEnvironmentVariable('PROPAGATION_STYLE_EXTRACT') &&
    !getEnvironmentVariable('PROPAGATION_STYLE_INJECT') &&
    !getEnvironmentVariable('DD_TRACE_PROPAGATION_STYLE') &&
    getEnvironmentVariable('OTEL_PROPAGATORS')) {
    for (const style in propagators) {
      if (!VALID_PROPAGATION_STYLES.has(style)) {
        log.warn('unexpected value for OTEL_PROPAGATORS environment variable')
        getCounter('otel.env.invalid', 'DD_TRACE_PROPAGATION_STYLE', 'OTEL_PROPAGATORS').inc()
      }
    }
  }
}

function validateEnvVarType (envVar) {
  const value = getEnvironmentVariable(envVar)
  switch (envVar) {
    case 'OTEL_LOG_LEVEL':
      return VALID_LOG_LEVELS.has(value)
    case 'OTEL_PROPAGATORS':
    case 'OTEL_RESOURCE_ATTRIBUTES':
    case 'OTEL_SERVICE_NAME':
      return typeof value === 'string'
    case 'OTEL_TRACES_SAMPLER':
      return getFromOtelSamplerMap(value, getEnvironmentVariable('OTEL_TRACES_SAMPLER_ARG')) !== undefined
    case 'OTEL_TRACES_SAMPLER_ARG':
      return !Number.isNaN(Number.parseFloat(value))
    case 'OTEL_SDK_DISABLED':
      return value.toLowerCase() === 'true' || value.toLowerCase() === 'false'
    case 'OTEL_TRACES_EXPORTER':
    case 'OTEL_METRICS_EXPORTER':
    case 'OTEL_LOGS_EXPORTER':
      return value.toLowerCase() === 'none'
    default:
      return false
  }
}

function checkIfBothOtelAndDdEnvVarSet () {
  for (const [otelEnvVar, ddEnvVar] of Object.entries(otelDdEnvMapping)) {
    if (ddEnvVar && getEnvironmentVariable(ddEnvVar) && getEnvironmentVariable(otelEnvVar)) {
      log.warn('both %s and %s environment variables are set', ddEnvVar, otelEnvVar)
      getCounter('otel.env.hiding', ddEnvVar, otelEnvVar).inc()
    }

    if (getEnvironmentVariable(otelEnvVar) && !validateEnvVarType(otelEnvVar)) {
      log.warn('unexpected value for %s environment variable', otelEnvVar)
      getCounter('otel.env.invalid', ddEnvVar, otelEnvVar).inc()
    }
  }
}

const runtimeId = uuid()

function maybeFile (filepath) {
  if (!filepath) return
  try {
    return fs.readFileSync(filepath, 'utf8')
  } catch (e) {
    log.error('Error reading file %s', filepath, e)
  }
}

function maybeJsonFile (filepath) {
  const file = maybeFile(filepath)
  if (!file) return
  try {
    return JSON.parse(file)
  } catch (e) {
    log.error('Error parsing JSON file %s', filepath, e)
  }
}

function safeJsonParse (input) {
  try {
    return JSON.parse(input)
  } catch {}
}

const namingVersions = new Set(['v0', 'v1'])
const defaultNamingVersion = 'v0'

function validateNamingVersion (versionString) {
  if (!versionString) {
    return defaultNamingVersion
  }
  if (!namingVersions.has(versionString)) {
    log.warn('Unexpected input for config.spanAttributeSchema, picked default', defaultNamingVersion)
    return defaultNamingVersion
  }
  return versionString
}

/**
 * Given a string of comma-separated paths, return the array of paths.
 * If a blank path is provided a null is returned to signal that the feature is disabled.
 * An empty array means the feature is enabled but that no rules need to be applied.
 *
 * @param {string | string[]} input
 */
function splitJSONPathRules (input) {
  if (!input) return
  if (Array.isArray(input)) return input
  if (input === 'all') return []
  return input.split(',')
}

// Shallow clone with property name remapping
function remapify (input, mappings) {
  if (!input) return
  const output = {}
  for (const [key, value] of Object.entries(input)) {
    output[key in mappings ? mappings[key] : key] = value
  }
  return output
}

function propagationStyle (key, option) {
  // Extract by key if in object-form value
  if (option !== null && typeof option === 'object' && !Array.isArray(option)) {
    option = option[key]
  }

  // Should be an array at this point
  if (Array.isArray(option)) return option.map(v => v.toLowerCase())

  // If it's not an array but not undefined there's something wrong with the input
  if (option !== undefined) {
    log.warn('Unexpected input for config.tracePropagationStyle')
  }

  // Otherwise, fallback to env var parsing
  const envKey = `DD_TRACE_PROPAGATION_STYLE_${key.toUpperCase()}`

  const envVar = getEnvironmentVariable(envKey) ??
    getEnvironmentVariable('DD_TRACE_PROPAGATION_STYLE') ??
    getEnvironmentVariable('OTEL_PROPAGATORS')
  if (envVar !== undefined) {
    return envVar.split(',')
      .filter(v => v !== '')
      .map(v => v.trim().toLowerCase())
  }
}

function reformatSpanSamplingRules (rules) {
  if (!rules) return rules
  return rules.map(rule => {
    return remapify(rule, {
      sample_rate: 'sampleRate',
      max_per_second: 'maxPerSecond'
    })
  })
}

const sourcesOrder = [
  { containerProperty: '_remote', origin: 'remote_config', unprocessedProperty: '_remoteUnprocessed' },
  { containerProperty: '_options', origin: 'code', unprocessedProperty: '_optsUnprocessed' },
  { containerProperty: '_fleetStableConfig', origin: 'fleet_stable_config' },
  { containerProperty: '_env', origin: 'env_var', unprocessedProperty: '_envUnprocessed' },
  { containerProperty: '_localStableConfig', origin: 'local_stable_config' },
  { containerProperty: '_calculated', origin: 'calculated' },
  { containerProperty: '_defaults', origin: 'default' }
]

class Config {
  /**
   * parsed DD_TAGS, usable as a standalone tag set across products
   * @type {Record<string, string> | undefined}
   */
  #parsedDdTags = {}

  constructor (options = {}) {
    if (!isInServerlessEnvironment()) {
      // Bail out early if we're in a serverless environment, stable config isn't supported
      const StableConfig = require('./config_stable')
      this.stableConfig = new StableConfig()
    }

    options = {
      ...options,
      appsec: options.appsec == null ? options.experimental?.appsec : options.appsec,
      iast: options.iast == null ? options.experimental?.iast : options.iast
    }

    // Configure the logger first so it can be used to warn about other configs
    const logConfig = log.getConfig()
    this.debug = log.isEnabled(
      this.stableConfig?.fleetEntries?.DD_TRACE_DEBUG,
      this.stableConfig?.localEntries?.DD_TRACE_DEBUG
    )
    this.logger = options.logger ?? logConfig.logger
    this.logLevel = log.getLogLevel(
      options.logLevel,
      this.stableConfig?.fleetEntries?.DD_TRACE_LOG_LEVEL,
      this.stableConfig?.localEntries?.DD_TRACE_LOG_LEVEL
    )
    log.use(this.logger)
    log.toggle(this.debug, this.logLevel)

    // Process stable config warnings, if any
    for (const warning of this.stableConfig?.warnings ?? []) {
      log.warn(warning)
    }

    checkIfBothOtelAndDdEnvVarSet()

    const DD_API_KEY = getEnvironmentVariable('DD_API_KEY')

    if (getEnvironmentVariable('DD_TRACE_PROPAGATION_STYLE') && (
      getEnvironmentVariable('DD_TRACE_PROPAGATION_STYLE_INJECT') ||
      getEnvironmentVariable('DD_TRACE_PROPAGATION_STYLE_EXTRACT')
    )) {
      log.warn(
        // eslint-disable-next-line @stylistic/max-len
        'Use either the DD_TRACE_PROPAGATION_STYLE environment variable or separate DD_TRACE_PROPAGATION_STYLE_INJECT and DD_TRACE_PROPAGATION_STYLE_EXTRACT environment variables'
      )
    }
    const PROPAGATION_STYLE_INJECT = propagationStyle(
      'inject',
      options.tracePropagationStyle
    )

    validateOtelPropagators(PROPAGATION_STYLE_INJECT)

    if (typeof options.appsec === 'boolean') {
      options.appsec = {
        enabled: options.appsec
      }
    }

    if (typeof options.runtimeMetrics === 'boolean') {
      options.runtimeMetrics = {
        enabled: options.runtimeMetrics
      }
    }

    const DD_INSTRUMENTATION_INSTALL_ID = getEnvironmentVariable('DD_INSTRUMENTATION_INSTALL_ID') ?? null
    const DD_INSTRUMENTATION_INSTALL_TIME = getEnvironmentVariable('DD_INSTRUMENTATION_INSTALL_TIME') ?? null
    const DD_INSTRUMENTATION_INSTALL_TYPE = getEnvironmentVariable('DD_INSTRUMENTATION_INSTALL_TYPE') ?? null

    const DD_TRACE_CLOUD_REQUEST_PAYLOAD_TAGGING = splitJSONPathRules(
      getEnvironmentVariable('DD_TRACE_CLOUD_REQUEST_PAYLOAD_TAGGING') ??
      options.cloudPayloadTagging?.request ??
      ''
    )

    const DD_TRACE_CLOUD_RESPONSE_PAYLOAD_TAGGING = splitJSONPathRules(
      getEnvironmentVariable('DD_TRACE_CLOUD_RESPONSE_PAYLOAD_TAGGING') ??
      options.cloudPayloadTagging?.response ??
      ''
    )

    const DD_TRACE_CLOUD_PAYLOAD_TAGGING_MAX_DEPTH = maybeInt(
      getEnvironmentVariable('DD_TRACE_CLOUD_PAYLOAD_TAGGING_MAX_DEPTH'),
      options.cloudPayloadTagging?.maxDepth
    ) ?? 10

    // TODO: refactor
    this.apiKey = DD_API_KEY

    // sent in telemetry event app-started
    this.installSignature = {
      id: DD_INSTRUMENTATION_INSTALL_ID,
      time: DD_INSTRUMENTATION_INSTALL_TIME,
      type: DD_INSTRUMENTATION_INSTALL_TYPE
    }

    this.cloudPayloadTagging = {
      requestsEnabled: !!DD_TRACE_CLOUD_REQUEST_PAYLOAD_TAGGING,
      responsesEnabled: !!DD_TRACE_CLOUD_RESPONSE_PAYLOAD_TAGGING,
      maxDepth: DD_TRACE_CLOUD_PAYLOAD_TAGGING_MAX_DEPTH,
      rules: appendRules(
        DD_TRACE_CLOUD_REQUEST_PAYLOAD_TAGGING, DD_TRACE_CLOUD_RESPONSE_PAYLOAD_TAGGING
      )
    }

    this._applyDefaults()
    this._applyLocalStableConfig()
    this._applyEnvironment()
    this._applyFleetStableConfig()
    this._applyOptions(options)
    this._applyCalculated()
    this._applyRemote({})
    this._merge()

    tagger.add(this.tags, {
      service: this.service,
      env: this.env,
      version: this.version,
      'runtime-id': runtimeId
    })

    if (this.isCiVisibility) {
      tagger.add(this.tags, {
        [ORIGIN_KEY]: 'ciapp-test'
      })
    }

    if (this.gitMetadataEnabled) {
      this.repositoryUrl = removeUserSensitiveInfo(
        getEnvironmentVariable('DD_GIT_REPOSITORY_URL') ??
        this.tags[GIT_REPOSITORY_URL]
      )
      this.commitSHA = getEnvironmentVariable('DD_GIT_COMMIT_SHA') ??
        this.tags[GIT_COMMIT_SHA]
      if (!this.repositoryUrl || !this.commitSHA) {
        const DD_GIT_PROPERTIES_FILE = getEnvironmentVariable('DD_GIT_PROPERTIES_FILE') ??
          `${process.cwd()}/git.properties`
        let gitPropertiesString
        try {
          gitPropertiesString = fs.readFileSync(DD_GIT_PROPERTIES_FILE, 'utf8')
        } catch (e) {
          // Only log error if the user has set a git.properties path
          if (getEnvironmentVariable('DD_GIT_PROPERTIES_FILE')) {
            log.error('Error reading DD_GIT_PROPERTIES_FILE: %s', DD_GIT_PROPERTIES_FILE, e)
          }
        }
        if (gitPropertiesString) {
          const { commitSHA, repositoryUrl } = getGitMetadataFromGitProperties(gitPropertiesString)
          this.commitSHA = this.commitSHA || commitSHA
          this.repositoryUrl = this.repositoryUrl || repositoryUrl
        }
      }
    }
  }

  get parsedDdTags () {
    return this.#parsedDdTags
  }

  // Supports only a subset of options for now.
  configure (options, remote) {
    if (remote) {
      this._applyRemote(options)
    } else {
      this._applyOptions(options)
    }

    // TODO: test
    this._applyCalculated()
    this._merge()
  }

  _getDefaultPropagationStyle (options) {
    // TODO: Remove the experimental env vars as a major?
    const DD_TRACE_B3_ENABLED = options.experimental?.b3 ??
      getEnvironmentVariable('DD_TRACE_EXPERIMENTAL_B3_ENABLED')
    const defaultPropagationStyle = ['datadog', 'tracecontext']
    if (isTrue(DD_TRACE_B3_ENABLED)) {
      defaultPropagationStyle.push('b3', 'b3 single header')
    }
    return defaultPropagationStyle
  }

  _isInServerlessEnvironment () {
    return isInServerlessEnvironment()
  }

  // for _merge to work, every config value must have a default value
  _applyDefaults () {
    setHiddenProperty(this, '_defaults', defaults)
  }

  _applyLocalStableConfig () {
    const obj = setHiddenProperty(this, '_localStableConfig', {})
    this._applyStableConfig(this.stableConfig?.localEntries ?? {}, obj)
  }

  _applyFleetStableConfig () {
    const obj = setHiddenProperty(this, '_fleetStableConfig', {})
    this._applyStableConfig(this.stableConfig?.fleetEntries ?? {}, obj)
  }

  _applyStableConfig (config, obj) {
    const {
      DD_APPSEC_ENABLED,
      DD_APPSEC_SCA_ENABLED,
      DD_DATA_STREAMS_ENABLED,
      DD_DYNAMIC_INSTRUMENTATION_ENABLED,
      DD_ENV,
      DD_IAST_ENABLED,
      DD_LOGS_INJECTION,
      DD_PROFILING_ENABLED,
      DD_RUNTIME_METRICS_ENABLED,
      DD_SERVICE,
      DD_VERSION
    } = config

    this._setBoolean(obj, 'appsec.enabled', DD_APPSEC_ENABLED)
    this._setBoolean(obj, 'appsec.sca.enabled', DD_APPSEC_SCA_ENABLED)
    this._setBoolean(obj, 'dsmEnabled', DD_DATA_STREAMS_ENABLED)
    this._setBoolean(obj, 'dynamicInstrumentation.enabled', DD_DYNAMIC_INSTRUMENTATION_ENABLED)
    this._setString(obj, 'env', DD_ENV)
    this._setBoolean(obj, 'iast.enabled', DD_IAST_ENABLED)
    this._setBoolean(obj, 'logInjection', DD_LOGS_INJECTION)
    const profilingEnabled = normalizeProfilingEnabledValue(DD_PROFILING_ENABLED)
    this._setString(obj, 'profiling.enabled', profilingEnabled)
    this._setBoolean(obj, 'runtimeMetrics.enabled', DD_RUNTIME_METRICS_ENABLED)
    this._setString(obj, 'service', DD_SERVICE)
    this._setString(obj, 'version', DD_VERSION)
  }

  _applyEnvironment () {
    const {
      AWS_LAMBDA_FUNCTION_NAME,
      DD_AGENT_HOST,
      DD_API_SECURITY_ENABLED,
      DD_API_SECURITY_SAMPLE_DELAY,
      DD_API_SECURITY_ENDPOINT_COLLECTION_ENABLED,
      DD_API_SECURITY_ENDPOINT_COLLECTION_MESSAGE_LIMIT,
      DD_APM_TRACING_ENABLED,
      DD_APPSEC_AUTO_USER_INSTRUMENTATION_MODE,
      DD_APPSEC_COLLECT_ALL_HEADERS,
      DD_APPSEC_ENABLED,
      DD_APPSEC_GRAPHQL_BLOCKED_TEMPLATE_JSON,
      DD_APPSEC_HEADER_COLLECTION_REDACTION_ENABLED,
      DD_APPSEC_HTTP_BLOCKED_TEMPLATE_HTML,
      DD_APPSEC_HTTP_BLOCKED_TEMPLATE_JSON,
      DD_APPSEC_MAX_COLLECTED_HEADERS,
      DD_APPSEC_MAX_STACK_TRACES,
      DD_APPSEC_MAX_STACK_TRACE_DEPTH,
      DD_APPSEC_OBFUSCATION_PARAMETER_KEY_REGEXP,
      DD_APPSEC_OBFUSCATION_PARAMETER_VALUE_REGEXP,
      DD_APPSEC_RULES,
      DD_APPSEC_SCA_ENABLED,
      DD_APPSEC_STACK_TRACE_ENABLED,
      DD_APPSEC_RASP_ENABLED,
      DD_APPSEC_RASP_COLLECT_REQUEST_BODY,
      DD_APPSEC_TRACE_RATE_LIMIT,
      DD_APPSEC_WAF_TIMEOUT,
      DD_CRASHTRACKING_ENABLED,
      DD_CODE_ORIGIN_FOR_SPANS_ENABLED,
      DD_CODE_ORIGIN_FOR_SPANS_EXPERIMENTAL_EXIT_SPANS_ENABLED,
      DD_DATA_STREAMS_ENABLED,
      DD_DBM_PROPAGATION_MODE,
      DD_DOGSTATSD_HOST,
      DD_DOGSTATSD_PORT,
      DD_DYNAMIC_INSTRUMENTATION_ENABLED,
      DD_DYNAMIC_INSTRUMENTATION_PROBE_FILE,
      DD_DYNAMIC_INSTRUMENTATION_REDACTED_IDENTIFIERS,
      DD_DYNAMIC_INSTRUMENTATION_REDACTION_EXCLUDED_IDENTIFIERS,
      DD_DYNAMIC_INSTRUMENTATION_UPLOAD_INTERVAL_SECONDS,
      DD_ENV,
      DD_EXPERIMENTAL_APPSEC_STANDALONE_ENABLED,
      DD_PROFILING_ENABLED,
      DD_GRPC_CLIENT_ERROR_STATUSES,
      DD_GRPC_SERVER_ERROR_STATUSES,
      JEST_WORKER_ID,
      DD_HEAP_SNAPSHOT_COUNT,
      DD_HEAP_SNAPSHOT_DESTINATION,
      DD_HEAP_SNAPSHOT_INTERVAL,
      DD_IAST_DB_ROWS_TO_TAINT,
      DD_IAST_DEDUPLICATION_ENABLED,
      DD_IAST_ENABLED,
      DD_IAST_MAX_CONCURRENT_REQUESTS,
      DD_IAST_MAX_CONTEXT_OPERATIONS,
      DD_IAST_REDACTION_ENABLED,
      DD_IAST_REDACTION_NAME_PATTERN,
      DD_IAST_REDACTION_VALUE_PATTERN,
      DD_IAST_REQUEST_SAMPLING,
      DD_IAST_SECURITY_CONTROLS_CONFIGURATION,
      DD_IAST_TELEMETRY_VERBOSITY,
      DD_IAST_STACK_TRACE_ENABLED,
      DD_INJECTION_ENABLED,
      DD_INJECT_FORCE,
      DD_INSTRUMENTATION_TELEMETRY_ENABLED,
      DD_INSTRUMENTATION_CONFIG_ID,
      DD_LOGS_INJECTION,
      DD_LOGS_OTEL_ENABLED,
      DD_LANGCHAIN_SPAN_CHAR_LIMIT,
      DD_LANGCHAIN_SPAN_PROMPT_COMPLETION_SAMPLE_RATE,
      DD_LLMOBS_AGENTLESS_ENABLED,
      DD_LLMOBS_ENABLED,
      DD_LLMOBS_ML_APP,
      DD_OPENAI_LOGS_ENABLED,
      DD_OPENAI_SPAN_CHAR_LIMIT,
      DD_PROFILING_EXPORTERS,
      DD_PROFILING_SOURCE_MAP,
      DD_INTERNAL_PROFILING_LONG_LIVED_THRESHOLD,
      DD_REMOTE_CONFIGURATION_ENABLED,
      DD_REMOTE_CONFIG_POLL_INTERVAL_SECONDS,
      DD_RUNTIME_METRICS_ENABLED,
      DD_RUNTIME_METRICS_EVENT_LOOP_ENABLED,
      DD_RUNTIME_METRICS_GC_ENABLED,
      DD_SERVICE,
      DD_SERVICE_MAPPING,
      DD_SITE,
      DD_SPAN_SAMPLING_RULES,
      DD_SPAN_SAMPLING_RULES_FILE,
      DD_TAGS,
      DD_TELEMETRY_DEBUG,
      DD_TELEMETRY_DEPENDENCY_COLLECTION_ENABLED,
      DD_TELEMETRY_HEARTBEAT_INTERVAL,
      DD_TELEMETRY_LOG_COLLECTION_ENABLED,
      DD_TELEMETRY_METRICS_ENABLED,
      DD_TRACE_128_BIT_TRACEID_GENERATION_ENABLED,
      DD_TRACE_128_BIT_TRACEID_LOGGING_ENABLED,
      DD_TRACE_AGENT_PORT,
      DD_TRACE_AGENT_PROTOCOL_VERSION,
      DD_TRACE_AWS_ADD_SPAN_POINTERS,
      DD_TRACE_BAGGAGE_MAX_BYTES,
      DD_TRACE_BAGGAGE_MAX_ITEMS,
      DD_TRACE_BAGGAGE_TAG_KEYS,
      DD_TRACE_CLIENT_IP_ENABLED,
      DD_TRACE_CLIENT_IP_HEADER,
      DD_TRACE_DYNAMODB_TABLE_PRIMARY_KEYS,
      DD_TRACE_ENABLED,
      DD_TRACE_EXPERIMENTAL_EXPORTER,
      DD_TRACE_EXPERIMENTAL_GET_RUM_DATA_ENABLED,
      DD_RUNTIME_METRICS_RUNTIME_ID_ENABLED,
      DD_TRACE_GIT_METADATA_ENABLED,
      DD_TRACE_GLOBAL_TAGS,
      DD_TRACE_GRAPHQL_ERROR_EXTENSIONS,
      DD_TRACE_HEADER_TAGS,
      DD_TRACE_LEGACY_BAGGAGE_ENABLED,
      DD_TRACE_MEMCACHED_COMMAND_ENABLED,
      DD_TRACE_MIDDLEWARE_TRACING_ENABLED,
      DD_TRACE_OBFUSCATION_QUERY_STRING_REGEXP,
      DD_TRACE_PARTIAL_FLUSH_MIN_SPANS,
      DD_TRACE_PEER_SERVICE_MAPPING,
      DD_TRACE_PROPAGATION_EXTRACT_FIRST,
      DD_TRACE_PROPAGATION_BEHAVIOR_EXTRACT,
      DD_TRACE_PROPAGATION_STYLE,
      DD_TRACE_PROPAGATION_STYLE_INJECT,
      DD_TRACE_PROPAGATION_STYLE_EXTRACT,
      DD_TRACE_RATE_LIMIT,
      DD_TRACE_REMOVE_INTEGRATION_SERVICE_NAMES_ENABLED,
      DD_TRACE_REPORT_HOSTNAME,
      DD_TRACE_SAMPLE_RATE,
      DD_TRACE_SAMPLING_RULES,
      DD_TRACE_SCOPE,
      DD_TRACE_SPAN_ATTRIBUTE_SCHEMA,
      DD_TRACE_SPAN_LEAK_DEBUG,
      DD_TRACE_STARTUP_LOGS,
      DD_TRACE_TAGS,
      DD_TRACE_WEBSOCKET_MESSAGES_ENABLED,
      DD_TRACE_WEBSOCKET_MESSAGES_INHERIT_SAMPLING,
      DD_TRACE_WEBSOCKET_MESSAGES_SEPARATE_TRACES,
      DD_TRACE_X_DATADOG_TAGS_MAX_LENGTH,
      DD_TRACING_ENABLED,
      DD_VERSION,
      DD_VERTEXAI_SPAN_PROMPT_COMPLETION_SAMPLE_RATE,
      DD_VERTEXAI_SPAN_CHAR_LIMIT,
      DD_TRACE_INFERRED_PROXY_SERVICES_ENABLED,
      DD_TRACE_NATIVE_SPAN_EVENTS,
      OTEL_METRICS_EXPORTER,
      OTEL_PROPAGATORS,
      OTEL_RESOURCE_ATTRIBUTES,
      OTEL_SERVICE_NAME,
      OTEL_TRACES_SAMPLER,
      OTEL_TRACES_SAMPLER_ARG,
      OTEL_EXPORTER_OTLP_LOGS_ENDPOINT,
      OTEL_EXPORTER_OTLP_LOGS_HEADERS,
      OTEL_EXPORTER_OTLP_LOGS_PROTOCOL,
      OTEL_EXPORTER_OTLP_LOGS_TIMEOUT,
      OTEL_EXPORTER_OTLP_PROTOCOL,
      OTEL_EXPORTER_OTLP_ENDPOINT,
      OTEL_EXPORTER_OTLP_HEADERS,
      OTEL_EXPORTER_OTLP_TIMEOUT,
      OTEL_BSP_SCHEDULE_DELAY,
      OTEL_BSP_MAX_EXPORT_BATCH_SIZE
    } = getEnvironmentVariables()

    const tags = {}
    const env = setHiddenProperty(this, '_env', {})
    setHiddenProperty(this, '_envUnprocessed', {})

    tagger.add(this.#parsedDdTags, parseSpaceSeparatedTags(DD_TAGS))

    tagger.add(tags, parseSpaceSeparatedTags(handleOtel(OTEL_RESOURCE_ATTRIBUTES)))
    tagger.add(tags, this.#parsedDdTags)
    tagger.add(tags, DD_TRACE_TAGS)
    tagger.add(tags, DD_TRACE_GLOBAL_TAGS)

<<<<<<< HEAD
    // OpenTelemetry logs configuration - processed after OTEL_RESOURCE_ATTRIBUTES
    // Enable logs if DD_LOGS_OTEL_ENABLED is true
    this._setBoolean(env, 'otelLogsEnabled', isTrue(DD_LOGS_OTEL_ENABLED))
    // Set OpenTelemetry logs configuration with specific _LOGS_ vars taking precedence over generic _EXPORTERS_ vars
    // Only set if there's a custom URL, otherwise let calc phase handle the default
    const customOtelLogsUrl = OTEL_EXPORTER_OTLP_LOGS_ENDPOINT || OTEL_EXPORTER_OTLP_ENDPOINT
    if (customOtelLogsUrl) {
      this._setString(env, 'otelLogsUrl', customOtelLogsUrl)
    }
    this._setString(env, 'otelLogsHeaders', OTEL_EXPORTER_OTLP_LOGS_HEADERS || OTEL_EXPORTER_OTLP_HEADERS)
    // Handle OTLP protocol with grpc warning
    const requestedProtocol = OTEL_EXPORTER_OTLP_LOGS_PROTOCOL || OTEL_EXPORTER_OTLP_PROTOCOL
    if (requestedProtocol === 'grpc') {
      log.warn('OTLP gRPC protocol is not supported for logs. ' +
        'Defaulting to http/protobuf. gRPC protobuf support may be added in a future release.')
      this._setString(env, 'otelLogsProtocol', 'http/protobuf')
    } else {
      this._setString(env, 'otelLogsProtocol', requestedProtocol || 'http/protobuf')
    }
    env.otelLogsTimeout = maybeInt(OTEL_EXPORTER_OTLP_LOGS_TIMEOUT || OTEL_EXPORTER_OTLP_TIMEOUT)
    env.otelLogsBatchTimeout = maybeInt(OTEL_BSP_SCHEDULE_DELAY)
    env.otelLogsMaxExportBatchSize = maybeInt(OTEL_BSP_MAX_EXPORT_BATCH_SIZE)

    this._setBoolean(env, 'apmTracingEnabled', coalesce(
      DD_APM_TRACING_ENABLED,
      DD_EXPERIMENTAL_APPSEC_STANDALONE_ENABLED && isFalse(DD_EXPERIMENTAL_APPSEC_STANDALONE_ENABLED)
    ))
=======
    this._setBoolean(
      env,
      'apmTracingEnabled',
      DD_APM_TRACING_ENABLED ??
        (DD_EXPERIMENTAL_APPSEC_STANDALONE_ENABLED && isFalse(DD_EXPERIMENTAL_APPSEC_STANDALONE_ENABLED))
    )
>>>>>>> b2caf5de
    this._setBoolean(env, 'appsec.apiSecurity.enabled', DD_API_SECURITY_ENABLED && isTrue(DD_API_SECURITY_ENABLED))
    env['appsec.apiSecurity.sampleDelay'] = maybeFloat(DD_API_SECURITY_SAMPLE_DELAY)
    this._setBoolean(env, 'appsec.apiSecurity.endpointCollectionEnabled',
      DD_API_SECURITY_ENDPOINT_COLLECTION_ENABLED)
    env['appsec.apiSecurity.endpointCollectionMessageLimit'] =
      maybeInt(DD_API_SECURITY_ENDPOINT_COLLECTION_MESSAGE_LIMIT)
    env['appsec.blockedTemplateGraphql'] = maybeFile(DD_APPSEC_GRAPHQL_BLOCKED_TEMPLATE_JSON)
    env['appsec.blockedTemplateHtml'] = maybeFile(DD_APPSEC_HTTP_BLOCKED_TEMPLATE_HTML)
    this._envUnprocessed['appsec.blockedTemplateHtml'] = DD_APPSEC_HTTP_BLOCKED_TEMPLATE_HTML
    env['appsec.blockedTemplateJson'] = maybeFile(DD_APPSEC_HTTP_BLOCKED_TEMPLATE_JSON)
    this._envUnprocessed['appsec.blockedTemplateJson'] = DD_APPSEC_HTTP_BLOCKED_TEMPLATE_JSON
    this._setBoolean(env, 'appsec.enabled', DD_APPSEC_ENABLED)
    this._setString(env, 'appsec.eventTracking.mode', DD_APPSEC_AUTO_USER_INSTRUMENTATION_MODE)
    this._setBoolean(env, 'appsec.extendedHeadersCollection.enabled', DD_APPSEC_COLLECT_ALL_HEADERS)
    this._setBoolean(
      env,
      'appsec.extendedHeadersCollection.redaction',
      DD_APPSEC_HEADER_COLLECTION_REDACTION_ENABLED
    )
    env['appsec.extendedHeadersCollection.maxHeaders'] = maybeInt(DD_APPSEC_MAX_COLLECTED_HEADERS)
    this._envUnprocessed['appsec.extendedHeadersCollection.maxHeaders'] = DD_APPSEC_MAX_COLLECTED_HEADERS
    this._setString(env, 'appsec.obfuscatorKeyRegex', DD_APPSEC_OBFUSCATION_PARAMETER_KEY_REGEXP)
    this._setString(env, 'appsec.obfuscatorValueRegex', DD_APPSEC_OBFUSCATION_PARAMETER_VALUE_REGEXP)
    this._setBoolean(env, 'appsec.rasp.enabled', DD_APPSEC_RASP_ENABLED)
    this._setBoolean(env, 'appsec.rasp.bodyCollection', DD_APPSEC_RASP_COLLECT_REQUEST_BODY)
    env['appsec.rateLimit'] = maybeInt(DD_APPSEC_TRACE_RATE_LIMIT)
    this._envUnprocessed['appsec.rateLimit'] = DD_APPSEC_TRACE_RATE_LIMIT
    this._setString(env, 'appsec.rules', DD_APPSEC_RULES)
    // DD_APPSEC_SCA_ENABLED is never used locally, but only sent to the backend
    this._setBoolean(env, 'appsec.sca.enabled', DD_APPSEC_SCA_ENABLED)
    this._setBoolean(env, 'appsec.stackTrace.enabled', DD_APPSEC_STACK_TRACE_ENABLED)
    env['appsec.stackTrace.maxDepth'] = maybeInt(DD_APPSEC_MAX_STACK_TRACE_DEPTH)
    this._envUnprocessed['appsec.stackTrace.maxDepth'] = DD_APPSEC_MAX_STACK_TRACE_DEPTH
    env['appsec.stackTrace.maxStackTraces'] = maybeInt(DD_APPSEC_MAX_STACK_TRACES)
    this._envUnprocessed['appsec.stackTrace.maxStackTraces'] = DD_APPSEC_MAX_STACK_TRACES
    env['appsec.wafTimeout'] = maybeInt(DD_APPSEC_WAF_TIMEOUT)
    this._envUnprocessed['appsec.wafTimeout'] = DD_APPSEC_WAF_TIMEOUT
    env.baggageMaxBytes = DD_TRACE_BAGGAGE_MAX_BYTES
    env.baggageMaxItems = DD_TRACE_BAGGAGE_MAX_ITEMS
    env.baggageTagKeys = DD_TRACE_BAGGAGE_TAG_KEYS
    this._setBoolean(env, 'clientIpEnabled', DD_TRACE_CLIENT_IP_ENABLED)
    this._setString(env, 'clientIpHeader', DD_TRACE_CLIENT_IP_HEADER?.toLowerCase())
    this._setBoolean(env, 'crashtracking.enabled', DD_CRASHTRACKING_ENABLED ?? !this._isInServerlessEnvironment())
    this._setBoolean(env, 'codeOriginForSpans.enabled', DD_CODE_ORIGIN_FOR_SPANS_ENABLED)
    this._setBoolean(
      env,
      'codeOriginForSpans.experimental.exit_spans.enabled',
      DD_CODE_ORIGIN_FOR_SPANS_EXPERIMENTAL_EXIT_SPANS_ENABLED
    )
    this._setString(env, 'dbmPropagationMode', DD_DBM_PROPAGATION_MODE)
    this._setString(env, 'dogstatsd.hostname', DD_DOGSTATSD_HOST)
    this._setString(env, 'dogstatsd.port', DD_DOGSTATSD_PORT)
    this._setBoolean(env, 'dsmEnabled', DD_DATA_STREAMS_ENABLED)
    this._setBoolean(env, 'dynamicInstrumentation.enabled', DD_DYNAMIC_INSTRUMENTATION_ENABLED)
    this._setString(env, 'dynamicInstrumentation.probeFile', DD_DYNAMIC_INSTRUMENTATION_PROBE_FILE)
    this._setArray(env, 'dynamicInstrumentation.redactedIdentifiers', DD_DYNAMIC_INSTRUMENTATION_REDACTED_IDENTIFIERS)
    this._setArray(
      env,
      'dynamicInstrumentation.redactionExcludedIdentifiers',
      DD_DYNAMIC_INSTRUMENTATION_REDACTION_EXCLUDED_IDENTIFIERS
    )
    env['dynamicInstrumentation.uploadIntervalSeconds'] = maybeFloat(DD_DYNAMIC_INSTRUMENTATION_UPLOAD_INTERVAL_SECONDS)
    this._envUnprocessed['dynamicInstrumentation.uploadInterval'] = DD_DYNAMIC_INSTRUMENTATION_UPLOAD_INTERVAL_SECONDS
    this._setString(env, 'env', DD_ENV || tags.env)
    this._setBoolean(env, 'traceEnabled', DD_TRACE_ENABLED)
    this._setBoolean(env, 'experimental.enableGetRumData', DD_TRACE_EXPERIMENTAL_GET_RUM_DATA_ENABLED)
    this._setString(env, 'experimental.exporter', DD_TRACE_EXPERIMENTAL_EXPORTER)
    if (AWS_LAMBDA_FUNCTION_NAME) env.flushInterval = 0
    env.flushMinSpans = maybeInt(DD_TRACE_PARTIAL_FLUSH_MIN_SPANS)
    this._envUnprocessed.flushMinSpans = DD_TRACE_PARTIAL_FLUSH_MIN_SPANS
    this._setBoolean(env, 'gitMetadataEnabled', DD_TRACE_GIT_METADATA_ENABLED)
    this._setIntegerRangeSet(env, 'grpc.client.error.statuses', DD_GRPC_CLIENT_ERROR_STATUSES)
    this._setIntegerRangeSet(env, 'grpc.server.error.statuses', DD_GRPC_SERVER_ERROR_STATUSES)
    this._setArray(env, 'headerTags', DD_TRACE_HEADER_TAGS)
    env['heapSnapshot.count'] = maybeInt(DD_HEAP_SNAPSHOT_COUNT)
    this._setString(env, 'heapSnapshot.destination', DD_HEAP_SNAPSHOT_DESTINATION)
    env['heapSnapshot.interval'] = maybeInt(DD_HEAP_SNAPSHOT_INTERVAL)
    this._setString(env, 'hostname', DD_AGENT_HOST)
    env['iast.dbRowsToTaint'] = maybeInt(DD_IAST_DB_ROWS_TO_TAINT)
    this._setBoolean(env, 'iast.deduplicationEnabled', DD_IAST_DEDUPLICATION_ENABLED)
    this._setBoolean(env, 'iast.enabled', DD_IAST_ENABLED)
    env['iast.maxConcurrentRequests'] = maybeInt(DD_IAST_MAX_CONCURRENT_REQUESTS)
    this._envUnprocessed['iast.maxConcurrentRequests'] = DD_IAST_MAX_CONCURRENT_REQUESTS
    env['iast.maxContextOperations'] = maybeInt(DD_IAST_MAX_CONTEXT_OPERATIONS)
    this._envUnprocessed['iast.maxContextOperations'] = DD_IAST_MAX_CONTEXT_OPERATIONS
    this._setBoolean(env, 'iast.redactionEnabled', DD_IAST_REDACTION_ENABLED && !isFalse(DD_IAST_REDACTION_ENABLED))
    this._setString(env, 'iast.redactionNamePattern', DD_IAST_REDACTION_NAME_PATTERN)
    this._setString(env, 'iast.redactionValuePattern', DD_IAST_REDACTION_VALUE_PATTERN)
    const iastRequestSampling = maybeInt(DD_IAST_REQUEST_SAMPLING)
    if (iastRequestSampling > -1 && iastRequestSampling < 101) {
      env['iast.requestSampling'] = iastRequestSampling
    }
    this._envUnprocessed['iast.requestSampling'] = DD_IAST_REQUEST_SAMPLING
    this._setString(env, 'iast.securityControlsConfiguration', DD_IAST_SECURITY_CONTROLS_CONFIGURATION)
    this._setString(env, 'iast.telemetryVerbosity', DD_IAST_TELEMETRY_VERBOSITY)
    this._setBoolean(env, 'iast.stackTrace.enabled', DD_IAST_STACK_TRACE_ENABLED)
    this._setArray(env, 'injectionEnabled', DD_INJECTION_ENABLED)
    this._setString(env, 'instrumentationSource', DD_INJECTION_ENABLED ? 'ssi' : 'manual')
    this._setBoolean(env, 'injectForce', DD_INJECT_FORCE)
    this._setBoolean(env, 'isAzureFunction', getIsAzureFunction())
    this._setBoolean(env, 'isGCPFunction', getIsGCPFunction())
    env['langchain.spanCharLimit'] = maybeInt(DD_LANGCHAIN_SPAN_CHAR_LIMIT)
    env['langchain.spanPromptCompletionSampleRate'] = maybeFloat(DD_LANGCHAIN_SPAN_PROMPT_COMPLETION_SAMPLE_RATE)
    this._setBoolean(env, 'legacyBaggageEnabled', DD_TRACE_LEGACY_BAGGAGE_ENABLED)
    this._setBoolean(env, 'llmobs.agentlessEnabled', DD_LLMOBS_AGENTLESS_ENABLED)
    this._setBoolean(env, 'llmobs.enabled', DD_LLMOBS_ENABLED)
    this._setString(env, 'llmobs.mlApp', DD_LLMOBS_ML_APP)
    this._setBoolean(env, 'logInjection', DD_LOGS_INJECTION)
    // Requires an accompanying DD_APM_OBFUSCATION_MEMCACHED_KEEP_COMMAND=true in the agent
    this._setBoolean(env, 'memcachedCommandEnabled', DD_TRACE_MEMCACHED_COMMAND_ENABLED)
    this._setBoolean(env, 'middlewareTracingEnabled', DD_TRACE_MIDDLEWARE_TRACING_ENABLED)
    this._setBoolean(env, 'openAiLogsEnabled', DD_OPENAI_LOGS_ENABLED)
    env['openai.spanCharLimit'] = maybeInt(DD_OPENAI_SPAN_CHAR_LIMIT)
    this._envUnprocessed.openaiSpanCharLimit = DD_OPENAI_SPAN_CHAR_LIMIT
    if (DD_TRACE_PEER_SERVICE_MAPPING) {
      env.peerServiceMapping = Object.fromEntries(
        DD_TRACE_PEER_SERVICE_MAPPING.split(',').map(x => x.trim().split(':'))
      )
      this._envUnprocessed.peerServiceMapping = DD_TRACE_PEER_SERVICE_MAPPING
    }
    this._setString(env, 'port', DD_TRACE_AGENT_PORT)
    const profilingEnabled = normalizeProfilingEnabledValue(
      DD_PROFILING_ENABLED ??
      (this._isInServerlessEnvironment() ? 'false' : undefined)
    )
    this._setString(env, 'profiling.enabled', profilingEnabled)
    this._setString(env, 'profiling.exporters', DD_PROFILING_EXPORTERS)
    this._setBoolean(env, 'profiling.sourceMap', DD_PROFILING_SOURCE_MAP && !isFalse(DD_PROFILING_SOURCE_MAP))
    if (DD_INTERNAL_PROFILING_LONG_LIVED_THRESHOLD) {
      // This is only used in testing to not have to wait 30s
      env['profiling.longLivedThreshold'] = Number(DD_INTERNAL_PROFILING_LONG_LIVED_THRESHOLD)
    }

    this._setString(env, 'protocolVersion', DD_TRACE_AGENT_PROTOCOL_VERSION)
    this._setString(env, 'queryStringObfuscation', DD_TRACE_OBFUSCATION_QUERY_STRING_REGEXP)
    this._setBoolean(env, 'remoteConfig.enabled', DD_REMOTE_CONFIGURATION_ENABLED ?? !this._isInServerlessEnvironment())
    env['remoteConfig.pollInterval'] = maybeFloat(DD_REMOTE_CONFIG_POLL_INTERVAL_SECONDS)
    this._envUnprocessed['remoteConfig.pollInterval'] = DD_REMOTE_CONFIG_POLL_INTERVAL_SECONDS
    this._setBoolean(env, 'reportHostname', DD_TRACE_REPORT_HOSTNAME)
    // only used to explicitly set runtimeMetrics to false
    const otelSetRuntimeMetrics = String(OTEL_METRICS_EXPORTER).toLowerCase() === 'none'
      ? false
      : undefined
    this._setBoolean(env, 'runtimeMetrics.enabled', DD_RUNTIME_METRICS_ENABLED ||
    otelSetRuntimeMetrics)
    this._setBoolean(env, 'runtimeMetrics.eventLoop', DD_RUNTIME_METRICS_EVENT_LOOP_ENABLED)
    this._setBoolean(env, 'runtimeMetrics.gc', DD_RUNTIME_METRICS_GC_ENABLED)
    this._setBoolean(env, 'runtimeMetricsRuntimeId', DD_RUNTIME_METRICS_RUNTIME_ID_ENABLED)
    this._setArray(env, 'sampler.spanSamplingRules', reformatSpanSamplingRules(
      maybeJsonFile(DD_SPAN_SAMPLING_RULES_FILE) ??
      safeJsonParse(DD_SPAN_SAMPLING_RULES)
    ))
    this._setUnit(env, 'sampleRate', DD_TRACE_SAMPLE_RATE ||
    getFromOtelSamplerMap(OTEL_TRACES_SAMPLER, OTEL_TRACES_SAMPLER_ARG))
    env['sampler.rateLimit'] = DD_TRACE_RATE_LIMIT
    this._setSamplingRule(env, 'sampler.rules', safeJsonParse(DD_TRACE_SAMPLING_RULES))
    this._envUnprocessed['sampler.rules'] = DD_TRACE_SAMPLING_RULES
    this._setString(env, 'scope', DD_TRACE_SCOPE)
    this._setString(env, 'service', DD_SERVICE || tags.service || OTEL_SERVICE_NAME)
    if (DD_SERVICE_MAPPING) {
      env.serviceMapping = Object.fromEntries(
        DD_SERVICE_MAPPING.split(',').map(x => x.trim().split(':'))
      )
    }
    this._setString(env, 'site', DD_SITE)
    if (DD_TRACE_SPAN_ATTRIBUTE_SCHEMA) {
      this._setString(env, 'spanAttributeSchema', validateNamingVersion(DD_TRACE_SPAN_ATTRIBUTE_SCHEMA))
      this._envUnprocessed.spanAttributeSchema = DD_TRACE_SPAN_ATTRIBUTE_SCHEMA
    }
    // 0: disabled, 1: logging, 2: garbage collection + logging
    env.spanLeakDebug = maybeInt(DD_TRACE_SPAN_LEAK_DEBUG)
    this._setBoolean(env, 'spanRemoveIntegrationFromService', DD_TRACE_REMOVE_INTEGRATION_SERVICE_NAMES_ENABLED)
    this._setBoolean(env, 'startupLogs', DD_TRACE_STARTUP_LOGS)
    this._setTags(env, 'tags', tags)
    env.tagsHeaderMaxLength = DD_TRACE_X_DATADOG_TAGS_MAX_LENGTH
    this._setBoolean(env, 'telemetry.enabled', DD_INSTRUMENTATION_TELEMETRY_ENABLED ??
      !(this._isInServerlessEnvironment() || JEST_WORKER_ID))
    this._setString(env, 'instrumentation_config_id', DD_INSTRUMENTATION_CONFIG_ID)
    this._setBoolean(env, 'telemetry.debug', DD_TELEMETRY_DEBUG)
    this._setBoolean(env, 'telemetry.dependencyCollection', DD_TELEMETRY_DEPENDENCY_COLLECTION_ENABLED)
    env['telemetry.heartbeatInterval'] = maybeInt(Math.floor(DD_TELEMETRY_HEARTBEAT_INTERVAL * 1000))
    this._envUnprocessed['telemetry.heartbeatInterval'] = DD_TELEMETRY_HEARTBEAT_INTERVAL * 1000
    this._setBoolean(env, 'telemetry.logCollection', DD_TELEMETRY_LOG_COLLECTION_ENABLED)
    this._setBoolean(env, 'telemetry.metrics', DD_TELEMETRY_METRICS_ENABLED)
    this._setBoolean(env, 'traceId128BitGenerationEnabled', DD_TRACE_128_BIT_TRACEID_GENERATION_ENABLED)
    this._setBoolean(env, 'traceId128BitLoggingEnabled', DD_TRACE_128_BIT_TRACEID_LOGGING_ENABLED)
    this._setBoolean(env, 'tracePropagationExtractFirst', DD_TRACE_PROPAGATION_EXTRACT_FIRST)
    const stringPropagationBehaviorExtract = String(DD_TRACE_PROPAGATION_BEHAVIOR_EXTRACT)
    env.tracePropagationBehaviorExtract =
      VALID_PROPAGATION_BEHAVIOR_EXTRACT.has(stringPropagationBehaviorExtract)
        ? stringPropagationBehaviorExtract
        : 'continue'
    this._setBoolean(env, 'tracePropagationStyle.otelPropagators',
      DD_TRACE_PROPAGATION_STYLE ||
      DD_TRACE_PROPAGATION_STYLE_INJECT ||
      DD_TRACE_PROPAGATION_STYLE_EXTRACT
        ? false
        : !!OTEL_PROPAGATORS)
    this._setBoolean(env, 'traceWebsocketMessagesEnabled', DD_TRACE_WEBSOCKET_MESSAGES_ENABLED)
    this._setBoolean(env, 'traceWebsocketMessagesInheritSampling', DD_TRACE_WEBSOCKET_MESSAGES_INHERIT_SAMPLING)
    this._setBoolean(env, 'traceWebsocketMessagesSeparateTraces', DD_TRACE_WEBSOCKET_MESSAGES_SEPARATE_TRACES)
    this._setBoolean(env, 'tracing', DD_TRACING_ENABLED)
    this._setString(env, 'version', DD_VERSION || tags.version)
    this._setBoolean(env, 'inferredProxyServicesEnabled', DD_TRACE_INFERRED_PROXY_SERVICES_ENABLED)
    this._setBoolean(env, 'trace.aws.addSpanPointers', DD_TRACE_AWS_ADD_SPAN_POINTERS)
    this._setString(env, 'trace.dynamoDb.tablePrimaryKeys', DD_TRACE_DYNAMODB_TABLE_PRIMARY_KEYS)
    this._setArray(env, 'graphqlErrorExtensions', DD_TRACE_GRAPHQL_ERROR_EXTENSIONS)
    this._setBoolean(env, 'trace.nativeSpanEvents', DD_TRACE_NATIVE_SPAN_EVENTS)
    env['vertexai.spanPromptCompletionSampleRate'] = maybeFloat(DD_VERTEXAI_SPAN_PROMPT_COMPLETION_SAMPLE_RATE)
    env['vertexai.spanCharLimit'] = maybeInt(DD_VERTEXAI_SPAN_CHAR_LIMIT)
  }

  _applyOptions (options) {
    const opts = setHiddenProperty(this, '_options', this._options || {})
    const tags = {}
    setHiddenProperty(this, '_optsUnprocessed', {})

    options = setHiddenProperty(this, '_optionsArg', { ingestion: {}, ...options, ...opts })

    tagger.add(tags, options.tags)

    this._setBoolean(opts, 'apmTracingEnabled', options.apmTracingEnabled ??
      (options.experimental?.appsec?.standalone && !options.experimental.appsec.standalone.enabled)
    )
    this._setBoolean(opts, 'appsec.apiSecurity.enabled', options.appsec?.apiSecurity?.enabled)
    this._setBoolean(opts, 'appsec.apiSecurity.endpointCollectionEnabled',
      options.appsec?.apiSecurity?.endpointCollectionEnabled)
    opts['appsec.apiSecurity.endpointCollectionMessageLimit'] =
      maybeInt(options.appsec?.apiSecurity?.endpointCollectionMessageLimit)
    opts['appsec.blockedTemplateGraphql'] = maybeFile(options.appsec?.blockedTemplateGraphql)
    opts['appsec.blockedTemplateHtml'] = maybeFile(options.appsec?.blockedTemplateHtml)
    this._optsUnprocessed['appsec.blockedTemplateHtml'] = options.appsec?.blockedTemplateHtml
    opts['appsec.blockedTemplateJson'] = maybeFile(options.appsec?.blockedTemplateJson)
    this._optsUnprocessed['appsec.blockedTemplateJson'] = options.appsec?.blockedTemplateJson
    this._setBoolean(opts, 'appsec.enabled', options.appsec?.enabled)
    this._setString(opts, 'appsec.eventTracking.mode', options.appsec?.eventTracking?.mode)
    this._setBoolean(
      opts,
      'appsec.extendedHeadersCollection.enabled',
      options.appsec?.extendedHeadersCollection?.enabled
    )
    this._setBoolean(
      opts,
      'appsec.extendedHeadersCollection.redaction',
      options.appsec?.extendedHeadersCollection?.redaction
    )
    opts['appsec.extendedHeadersCollection.maxHeaders'] = options.appsec?.extendedHeadersCollection?.maxHeaders
    this._setString(opts, 'appsec.obfuscatorKeyRegex', options.appsec?.obfuscatorKeyRegex)
    this._setString(opts, 'appsec.obfuscatorValueRegex', options.appsec?.obfuscatorValueRegex)
    this._setBoolean(opts, 'appsec.rasp.enabled', options.appsec?.rasp?.enabled)
    this._setBoolean(opts, 'appsec.rasp.bodyCollection', options.appsec?.rasp?.bodyCollection)
    opts['appsec.rateLimit'] = maybeInt(options.appsec?.rateLimit)
    this._optsUnprocessed['appsec.rateLimit'] = options.appsec?.rateLimit
    this._setString(opts, 'appsec.rules', options.appsec?.rules)
    this._setBoolean(opts, 'appsec.stackTrace.enabled', options.appsec?.stackTrace?.enabled)
    opts['appsec.stackTrace.maxDepth'] = maybeInt(options.appsec?.stackTrace?.maxDepth)
    this._optsUnprocessed['appsec.stackTrace.maxDepth'] = options.appsec?.stackTrace?.maxDepth
    opts['appsec.stackTrace.maxStackTraces'] = maybeInt(options.appsec?.stackTrace?.maxStackTraces)
    this._optsUnprocessed['appsec.stackTrace.maxStackTraces'] = options.appsec?.stackTrace?.maxStackTraces
    opts['appsec.wafTimeout'] = maybeInt(options.appsec?.wafTimeout)
    this._optsUnprocessed['appsec.wafTimeout'] = options.appsec?.wafTimeout
    this._setBoolean(opts, 'clientIpEnabled', options.clientIpEnabled)
    this._setString(opts, 'clientIpHeader', options.clientIpHeader?.toLowerCase())
    opts.baggageMaxBytes = options.baggageMaxBytes
    opts.baggageMaxItems = options.baggageMaxItems
    opts.baggageTagKeys = options.baggageTagKeys
    this._setBoolean(opts, 'codeOriginForSpans.enabled', options.codeOriginForSpans?.enabled)
    this._setBoolean(
      opts,
      'codeOriginForSpans.experimental.exit_spans.enabled',
      options.codeOriginForSpans?.experimental?.exit_spans?.enabled
    )
    this._setString(opts, 'dbmPropagationMode', options.dbmPropagationMode)
    if (options.dogstatsd) {
      this._setString(opts, 'dogstatsd.hostname', options.dogstatsd.hostname)
      this._setString(opts, 'dogstatsd.port', options.dogstatsd.port)
    }
    this._setBoolean(opts, 'dsmEnabled', options.dsmEnabled)
    this._setBoolean(opts, 'dynamicInstrumentation.enabled', options.dynamicInstrumentation?.enabled)
    this._setString(opts, 'dynamicInstrumentation.probeFile', options.dynamicInstrumentation?.probeFile)
    this._setArray(
      opts,
      'dynamicInstrumentation.redactedIdentifiers',
      options.dynamicInstrumentation?.redactedIdentifiers
    )
    this._setArray(
      opts,
      'dynamicInstrumentation.redactionExcludedIdentifiers',
      options.dynamicInstrumentation?.redactionExcludedIdentifiers
    )
    opts['dynamicInstrumentation.uploadIntervalSeconds'] =
      maybeFloat(options.dynamicInstrumentation?.uploadIntervalSeconds)
    this._optsUnprocessed['dynamicInstrumentation.uploadIntervalSeconds'] =
      options.dynamicInstrumentation?.uploadIntervalSeconds
    this._setString(opts, 'env', options.env || tags.env)
    this._setBoolean(opts, 'experimental.enableGetRumData', options.experimental?.enableGetRumData)
    this._setString(opts, 'experimental.exporter', options.experimental?.exporter)
    opts.flushInterval = maybeInt(options.flushInterval)
    this._optsUnprocessed.flushInterval = options.flushInterval
    opts.flushMinSpans = maybeInt(options.flushMinSpans)
    this._optsUnprocessed.flushMinSpans = options.flushMinSpans
    this._setArray(opts, 'headerTags', options.headerTags)
    this._setString(opts, 'hostname', options.hostname)
    opts['iast.dbRowsToTaint'] = maybeInt(options.iast?.dbRowsToTaint)
    this._setBoolean(opts, 'iast.deduplicationEnabled', options.iast && options.iast.deduplicationEnabled)
    this._setBoolean(opts, 'iast.enabled',
      options.iast && (options.iast === true || options.iast.enabled === true))
    opts['iast.maxConcurrentRequests'] = maybeInt(options.iast?.maxConcurrentRequests)
    this._optsUnprocessed['iast.maxConcurrentRequests'] = options.iast?.maxConcurrentRequests
    opts['iast.maxContextOperations'] = maybeInt(options.iast?.maxContextOperations)
    this._optsUnprocessed['iast.maxContextOperations'] = options.iast?.maxContextOperations
    this._setBoolean(opts, 'iast.redactionEnabled', options.iast?.redactionEnabled)
    this._setString(opts, 'iast.redactionNamePattern', options.iast?.redactionNamePattern)
    this._setString(opts, 'iast.redactionValuePattern', options.iast?.redactionValuePattern)
    const iastRequestSampling = maybeInt(options.iast?.requestSampling)
    if (iastRequestSampling > -1 && iastRequestSampling < 101) {
      opts['iast.requestSampling'] = iastRequestSampling
      this._optsUnprocessed['iast.requestSampling'] = options.iast?.requestSampling
    }
    opts['iast.securityControlsConfiguration'] = options.iast?.securityControlsConfiguration
    this._setBoolean(opts, 'iast.stackTrace.enabled', options.iast?.stackTrace?.enabled)
    this._setString(opts, 'iast.telemetryVerbosity', options.iast && options.iast.telemetryVerbosity)
    this._setBoolean(opts, 'isCiVisibility', options.isCiVisibility)
    this._setBoolean(opts, 'legacyBaggageEnabled', options.legacyBaggageEnabled)
    this._setBoolean(opts, 'llmobs.agentlessEnabled', options.llmobs?.agentlessEnabled)
    this._setString(opts, 'llmobs.mlApp', options.llmobs?.mlApp)
    this._setBoolean(opts, 'logInjection', options.logInjection)
    opts.lookup = options.lookup
    this._setBoolean(opts, 'middlewareTracingEnabled', options.middlewareTracingEnabled)
    this._setBoolean(opts, 'openAiLogsEnabled', options.openAiLogsEnabled)
    opts.peerServiceMapping = options.peerServiceMapping
    this._setBoolean(opts, 'plugins', options.plugins)
    this._setString(opts, 'port', options.port)
    const strProfiling = String(options.profiling)
    if (['true', 'false', 'auto'].includes(strProfiling)) {
      this._setString(opts, 'profiling.enabled', strProfiling)
    }
    this._setString(opts, 'protocolVersion', options.protocolVersion)
    if (options.remoteConfig) {
      opts['remoteConfig.pollInterval'] = maybeFloat(options.remoteConfig.pollInterval)
      this._optsUnprocessed['remoteConfig.pollInterval'] = options.remoteConfig.pollInterval
    }
    this._setBoolean(opts, 'reportHostname', options.reportHostname)
    this._setBoolean(opts, 'runtimeMetrics.enabled', options.runtimeMetrics?.enabled)
    this._setBoolean(opts, 'runtimeMetrics.eventLoop', options.runtimeMetrics?.eventLoop)
    this._setBoolean(opts, 'runtimeMetrics.gc', options.runtimeMetrics?.gc)
    this._setBoolean(opts, 'runtimeMetricsRuntimeId', options.runtimeMetricsRuntimeId)
    this._setArray(opts, 'sampler.spanSamplingRules', reformatSpanSamplingRules(options.spanSamplingRules))
    this._setUnit(opts, 'sampleRate', options.sampleRate ?? options.ingestion.sampleRate)
    const ingestion = options.ingestion || {}
    opts['sampler.rateLimit'] = coalesce(options.rateLimit, ingestion.rateLimit)
    this._setSamplingRule(opts, 'sampler.rules', options.samplingRules)
    this._setString(opts, 'service', options.service || tags.service)
    opts.serviceMapping = options.serviceMapping
    this._setString(opts, 'site', options.site)
    if (options.spanAttributeSchema) {
      this._setString(opts, 'spanAttributeSchema', validateNamingVersion(options.spanAttributeSchema))
      this._optsUnprocessed.spanAttributeSchema = options.spanAttributeSchema
    }
    this._setBoolean(opts, 'spanRemoveIntegrationFromService', options.spanRemoveIntegrationFromService)
    this._setBoolean(opts, 'startupLogs', options.startupLogs)
    this._setTags(opts, 'tags', tags)
    this._setBoolean(opts, 'traceId128BitGenerationEnabled', options.traceId128BitGenerationEnabled)
    this._setBoolean(opts, 'traceId128BitLoggingEnabled', options.traceId128BitLoggingEnabled)
    this._setBoolean(opts, 'traceWebsocketMessagesEnabled', options.traceWebsocketMessagesEnabled)
    this._setBoolean(opts, 'traceWebsocketMessagesInheritSampling', options.traceWebsocketMessagesInheritSampling)
    this._setBoolean(opts, 'traceWebsocketMessagesSeparateTraces', options.traceWebsocketMessagesSeparateTraces)
    this._setString(opts, 'version', options.version || tags.version)
    this._setBoolean(opts, 'inferredProxyServicesEnabled', options.inferredProxyServicesEnabled)
    this._setBoolean(opts, 'graphqlErrorExtensions', options.graphqlErrorExtensions)
    this._setBoolean(opts, 'trace.nativeSpanEvents', options.trace?.nativeSpanEvents)

    // For LLMObs, we want the environment variable to take precedence over the options.
    // This is reliant on environment config being set before options.
    // This is to make sure the origins of each value are tracked appropriately for telemetry.
    // We'll only set `llmobs.enabled` on the opts when it's not set on the environment, and options.llmobs is provided.
    const llmobsEnabledEnv = this._env['llmobs.enabled']
    if (llmobsEnabledEnv == null && options.llmobs) {
      this._setBoolean(opts, 'llmobs.enabled', !!options.llmobs)
    }
  }

  _isCiVisibility () {
    return this._optionsArg.isCiVisibility ?? this._defaults.isCiVisibility
  }

  _isCiVisibilityItrEnabled () {
    return getEnvironmentVariable('DD_CIVISIBILITY_ITR_ENABLED') ?? true
  }

  _getHostname () {
    const DD_CIVISIBILITY_AGENTLESS_URL = getEnvironmentVariable('DD_CIVISIBILITY_AGENTLESS_URL')
    const url = DD_CIVISIBILITY_AGENTLESS_URL
      ? new URL(DD_CIVISIBILITY_AGENTLESS_URL)
      : getAgentUrl(this._getTraceAgentUrl(), this._optionsArg)
    const DD_AGENT_HOST = this._optionsArg.hostname ??
      getEnvironmentVariable('DD_AGENT_HOST') ??
      defaults.hostname
    return DD_AGENT_HOST || url?.hostname
  }

  _getSpanComputePeerService () {
    const DD_TRACE_SPAN_ATTRIBUTE_SCHEMA = validateNamingVersion(
      this._optionsArg.spanAttributeSchema ??
      getEnvironmentVariable('DD_TRACE_SPAN_ATTRIBUTE_SCHEMA')
    )

    const peerServiceSet = (
      this._optionsArg.hasOwnProperty('spanComputePeerService') ||
      getEnvironmentVariables().hasOwnProperty('DD_TRACE_PEER_SERVICE_DEFAULTS_ENABLED')
    )
    const peerServiceValue = this._optionsArg.spanComputePeerService ??
      getEnvironmentVariable('DD_TRACE_PEER_SERVICE_DEFAULTS_ENABLED')

    const spanComputePeerService = (
      DD_TRACE_SPAN_ATTRIBUTE_SCHEMA === 'v0'
        // In v0, peer service is computed only if it is explicitly set to true
        ? peerServiceSet && isTrue(peerServiceValue)
        // In >v0, peer service is false only if it is explicitly set to false
        : (peerServiceSet ? !isFalse(peerServiceValue) : true)
    )

    return spanComputePeerService
  }

  _isCiVisibilityGitUploadEnabled () {
    return getEnvironmentVariable('DD_CIVISIBILITY_GIT_UPLOAD_ENABLED') ?? true
  }

  _isCiVisibilityManualApiEnabled () {
    return getEnvironmentVariable('DD_CIVISIBILITY_MANUAL_API_ENABLED') ?? true
  }

  _isTraceStatsComputationEnabled () {
    const apmTracingEnabled = this._options.apmTracingEnabled !== false &&
      this._env.apmTracingEnabled !== false

    return apmTracingEnabled && (
      this._optionsArg.stats ??
      getEnvironmentVariable('DD_TRACE_STATS_COMPUTATION_ENABLED') ??
      (getIsGCPFunction() || getIsAzureFunction())
    )
  }

  _getTraceAgentUrl () {
    return this._optionsArg.url ??
      getEnvironmentVariable('DD_TRACE_AGENT_URL') ??
      null
  }

  // handles values calculated from a mixture of options and env vars
  _applyCalculated () {
    const calc = setHiddenProperty(this, '_calculated', {})

    const {
      DD_CIVISIBILITY_AGENTLESS_URL,
      DD_CIVISIBILITY_EARLY_FLAKE_DETECTION_ENABLED,
      DD_CIVISIBILITY_FLAKY_RETRY_ENABLED,
      DD_CIVISIBILITY_FLAKY_RETRY_COUNT,
      DD_TEST_SESSION_NAME,
      DD_AGENTLESS_LOG_SUBMISSION_ENABLED,
      DD_TEST_FAILED_TEST_REPLAY_ENABLED,
      DD_TEST_MANAGEMENT_ENABLED,
      DD_TEST_MANAGEMENT_ATTEMPT_TO_FIX_RETRIES,
      DD_CIVISIBILITY_IMPACTED_TESTS_DETECTION_ENABLED
    } = getEnvironmentVariables()

    calc.url = DD_CIVISIBILITY_AGENTLESS_URL
      ? new URL(DD_CIVISIBILITY_AGENTLESS_URL)
      : getAgentUrl(this._getTraceAgentUrl(), this._optionsArg)
    if (this._isCiVisibility()) {
      this._setBoolean(calc, 'isEarlyFlakeDetectionEnabled', DD_CIVISIBILITY_EARLY_FLAKE_DETECTION_ENABLED ?? true)
      this._setBoolean(calc, 'isFlakyTestRetriesEnabled', DD_CIVISIBILITY_FLAKY_RETRY_ENABLED ?? true)
      calc.flakyTestRetriesCount = maybeInt(DD_CIVISIBILITY_FLAKY_RETRY_COUNT) ?? 5
      this._setBoolean(calc, 'isIntelligentTestRunnerEnabled', isTrue(this._isCiVisibilityItrEnabled()))
      this._setBoolean(calc, 'isManualApiEnabled', !isFalse(this._isCiVisibilityManualApiEnabled()))
      this._setString(calc, 'ciVisibilityTestSessionName', DD_TEST_SESSION_NAME)
      this._setBoolean(calc, 'ciVisAgentlessLogSubmissionEnabled', isTrue(DD_AGENTLESS_LOG_SUBMISSION_ENABLED))
      this._setBoolean(calc, 'isTestDynamicInstrumentationEnabled', !isFalse(DD_TEST_FAILED_TEST_REPLAY_ENABLED))
      this._setBoolean(calc, 'isServiceUserProvided', !!this._env.service)
      this._setBoolean(calc, 'isTestManagementEnabled', !isFalse(DD_TEST_MANAGEMENT_ENABLED))
      calc.testManagementAttemptToFixRetries = maybeInt(DD_TEST_MANAGEMENT_ATTEMPT_TO_FIX_RETRIES) ?? 20
      this._setBoolean(calc, 'isImpactedTestsEnabled', !isFalse(DD_CIVISIBILITY_IMPACTED_TESTS_DETECTION_ENABLED))
    }

    calc['dogstatsd.hostname'] = this._getHostname()

    // Compute OTLP logs URL to send payloads to the active Datadog Agent
    const agentHostname = this._getHostname()
    calc.otelLogsUrl = `http://${agentHostname}:4318/v1/logs`

    this._setBoolean(calc, 'isGitUploadEnabled',
      calc.isIntelligentTestRunnerEnabled && !isFalse(this._isCiVisibilityGitUploadEnabled()))
    this._setBoolean(calc, 'spanComputePeerService', this._getSpanComputePeerService())
    this._setBoolean(calc, 'stats.enabled', this._isTraceStatsComputationEnabled())
    const defaultPropagationStyle = this._getDefaultPropagationStyle(this._optionsArg)
    calc['tracePropagationStyle.inject'] = propagationStyle(
      'inject',
      this._optionsArg.tracePropagationStyle
    )
    calc['tracePropagationStyle.extract'] = propagationStyle(
      'extract',
      this._optionsArg.tracePropagationStyle
    )
    if (defaultPropagationStyle.length > 2) {
      calc['tracePropagationStyle.inject'] = calc['tracePropagationStyle.inject'] || defaultPropagationStyle
      calc['tracePropagationStyle.extract'] = calc['tracePropagationStyle.extract'] || defaultPropagationStyle
    }
  }

  _applyRemote (options) {
    const opts = setHiddenProperty(this, '_remote', this._remote || {})
    setHiddenProperty(this, '_remoteUnprocessed', {})
    const tags = {}
    const headerTags = options.tracing_header_tags
      ? options.tracing_header_tags.map(tag => {
        return tag.tag_name ? `${tag.header}:${tag.tag_name}` : tag.header
      })
      : undefined

    tagger.add(tags, options.tracing_tags)
    if (Object.keys(tags).length) tags['runtime-id'] = runtimeId

    this._setUnit(opts, 'sampleRate', options.tracing_sampling_rate)
    this._setBoolean(opts, 'logInjection', options.log_injection_enabled)
    opts.headerTags = headerTags
    this._setTags(opts, 'tags', tags)
    this._setBoolean(opts, 'tracing', options.tracing_enabled)
    this._remoteUnprocessed['sampler.rules'] = options.tracing_sampling_rules
    this._setSamplingRule(opts, 'sampler.rules', this._reformatTags(options.tracing_sampling_rules))
  }

  _reformatTags (samplingRules) {
    for (const rule of (samplingRules || [])) {
      const reformattedTags = {}
      if (rule.tags) {
        for (const tag of (rule.tags || {})) {
          reformattedTags[tag.key] = tag.value_glob
        }
        rule.tags = reformattedTags
      }
    }
    return samplingRules
  }

  _setBoolean (obj, name, value) {
    if (value === undefined || value === null) {
      obj[name] = value
    } else if (isTrue(value)) {
      obj[name] = true
    } else if (isFalse(value)) {
      obj[name] = false
    }
  }

  _setUnit (obj, name, value) {
    if (value === null || value === undefined) {
      obj[name] = value
      return
    }

    value = Number.parseFloat(value)

    if (!Number.isNaN(value)) {
      // TODO: Ignore out of range values instead of normalizing them.
      obj[name] = Math.min(Math.max(value, 0), 1)
    }
  }

  _setArray (obj, name, value) {
    if (value == null) {
      obj[name] = null
      return
    }

    if (typeof value === 'string') {
      value = value.split(',').map(item => {
        // Trim each item and remove whitespace around the colon
        const [key, val] = item.split(':').map(part => part.trim())
        return val === undefined ? key : `${key}:${val}`
      })
    }

    if (Array.isArray(value)) {
      obj[name] = value
    }
  }

  _setIntegerRangeSet (obj, name, value) {
    if (value == null) {
      obj[name] = null
      return
    }
    value = value.split(',')
    const result = []

    value.forEach(val => {
      if (val.includes('-')) {
        const [start, end] = val.split('-').map(Number)
        for (let i = start; i <= end; i++) {
          result.push(i)
        }
      } else {
        result.push(Number(val))
      }
    })
    obj[name] = result
  }

  _setSamplingRule (obj, name, value) {
    if (value == null) {
      obj[name] = null
      return
    }

    if (typeof value === 'string') {
      value = value.split(',')
    }

    if (Array.isArray(value)) {
      value = value.map(rule => {
        return remapify(rule, {
          sample_rate: 'sampleRate'
        })
      })
      obj[name] = value
    }
  }

  _setString (obj, name, value) {
    obj[name] = value ? String(value) : undefined // unset for empty strings
  }

  _setTags (obj, name, value) {
    if (!value || Object.keys(value).length === 0) {
      obj[name] = null
      return
    }

    obj[name] = value
  }

  _setAndTrackChange ({ name, value, origin, unprocessedValue, changes }) {
    set(this, name, value)

    if (!changeTracker[name]) {
      changeTracker[name] = {}
    }

    const originExists = origin in changeTracker[name]
    const oldValue = changeTracker[name][origin]

    if (!originExists || oldValue !== value) {
      changeTracker[name][origin] = value
      changes.push({
        name,
        value: unprocessedValue || value,
        origin
      })
    }
  }

  // TODO: Report origin changes and errors to telemetry.
  // TODO: Deeply merge configurations.
  // TODO: Move change tracking to telemetry.
  // for telemetry reporting, `name`s in `containers` need to be keys from:
  // https://github.com/DataDog/dd-go/blob/prod/trace/apps/tracer-telemetry-intake/telemetry-payload/static/config_norm_rules.json
  _merge () {
    const changes = []

    for (const name in this._defaults) {
      // Use reverse order for merge (lowest priority first)
      for (let i = sourcesOrder.length - 1; i >= 0; i--) {
        const { containerProperty, origin, unprocessedProperty } = sourcesOrder[i]
        const container = this[containerProperty]
        const value = container[name]
        if (value != null || container === this._defaults) {
          this._setAndTrackChange({
            name,
            value,
            origin,
            unprocessedValue: unprocessedProperty === undefined ? undefined : this[unprocessedProperty][name],
            changes
          })
        }
      }
    }
    this.sampler.sampleRate = this.sampleRate
    updateConfig(changes, this)
  }

  getOrigin (name) {
    for (const { containerProperty, origin } of sourcesOrder) {
      const container = this[containerProperty]
      const value = container[name]
      if (value != null || container === this._defaults) {
        return origin
      }
    }
  }
}

function handleOtel (tagString) {
  return tagString
    ?.replace(/(^|,)deployment\.environment=/, '$1env:')
    .replace(/(^|,)service\.name=/, '$1service:')
    .replace(/(^|,)service\.version=/, '$1version:')
    .replaceAll('=', ':')
}

function parseSpaceSeparatedTags (tagString) {
  if (tagString && !tagString.includes(',')) {
    tagString = tagString.replaceAll(/\s+/g, ',')
  }
  return tagString
}

function maybeInt (number) {
  const parsed = Number.parseInt(number)
  return Number.isNaN(parsed) ? undefined : parsed
}

function maybeFloat (number) {
  const parsed = Number.parseFloat(number)
  return Number.isNaN(parsed) ? undefined : parsed
}

function getAgentUrl (url, options) {
  if (url) return new URL(url)

  if (os.type() === 'Windows_NT') return

  if (
    !options.hostname &&
    !options.port &&
    !getEnvironmentVariable('DD_AGENT_HOST') &&
    !getEnvironmentVariable('DD_TRACE_AGENT_PORT') &&
    fs.existsSync('/var/run/datadog/apm.socket')
  ) {
    return new URL('unix:///var/run/datadog/apm.socket')
  }
}

function setHiddenProperty (obj, name, value) {
  Object.defineProperty(obj, name, {
    value,
    enumerable: false,
    writable: true
  })
  return obj[name]
}

module.exports = Config<|MERGE_RESOLUTION|>--- conflicted
+++ resolved
@@ -654,18 +654,14 @@
     tagger.add(tags, DD_TRACE_TAGS)
     tagger.add(tags, DD_TRACE_GLOBAL_TAGS)
 
-<<<<<<< HEAD
-    // OpenTelemetry logs configuration - processed after OTEL_RESOURCE_ATTRIBUTES
-    // Enable logs if DD_LOGS_OTEL_ENABLED is true
     this._setBoolean(env, 'otelLogsEnabled', isTrue(DD_LOGS_OTEL_ENABLED))
     // Set OpenTelemetry logs configuration with specific _LOGS_ vars taking precedence over generic _EXPORTERS_ vars
-    // Only set if there's a custom URL, otherwise let calc phase handle the default
     const customOtelLogsUrl = OTEL_EXPORTER_OTLP_LOGS_ENDPOINT || OTEL_EXPORTER_OTLP_ENDPOINT
     if (customOtelLogsUrl) {
+      // Only set if there's a custom URL, otherwise let calc phase handle the default
       this._setString(env, 'otelLogsUrl', customOtelLogsUrl)
     }
     this._setString(env, 'otelLogsHeaders', OTEL_EXPORTER_OTLP_LOGS_HEADERS || OTEL_EXPORTER_OTLP_HEADERS)
-    // Handle OTLP protocol with grpc warning
     const requestedProtocol = OTEL_EXPORTER_OTLP_LOGS_PROTOCOL || OTEL_EXPORTER_OTLP_PROTOCOL
     if (requestedProtocol === 'grpc') {
       log.warn('OTLP gRPC protocol is not supported for logs. ' +
@@ -677,19 +673,12 @@
     env.otelLogsTimeout = maybeInt(OTEL_EXPORTER_OTLP_LOGS_TIMEOUT || OTEL_EXPORTER_OTLP_TIMEOUT)
     env.otelLogsBatchTimeout = maybeInt(OTEL_BSP_SCHEDULE_DELAY)
     env.otelLogsMaxExportBatchSize = maybeInt(OTEL_BSP_MAX_EXPORT_BATCH_SIZE)
-
-    this._setBoolean(env, 'apmTracingEnabled', coalesce(
-      DD_APM_TRACING_ENABLED,
-      DD_EXPERIMENTAL_APPSEC_STANDALONE_ENABLED && isFalse(DD_EXPERIMENTAL_APPSEC_STANDALONE_ENABLED)
-    ))
-=======
     this._setBoolean(
       env,
       'apmTracingEnabled',
       DD_APM_TRACING_ENABLED ??
         (DD_EXPERIMENTAL_APPSEC_STANDALONE_ENABLED && isFalse(DD_EXPERIMENTAL_APPSEC_STANDALONE_ENABLED))
     )
->>>>>>> b2caf5de
     this._setBoolean(env, 'appsec.apiSecurity.enabled', DD_API_SECURITY_ENABLED && isTrue(DD_API_SECURITY_ENABLED))
     env['appsec.apiSecurity.sampleDelay'] = maybeFloat(DD_API_SECURITY_SAMPLE_DELAY)
     this._setBoolean(env, 'appsec.apiSecurity.endpointCollectionEnabled',
