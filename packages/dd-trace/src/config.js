--- conflicted
+++ resolved
@@ -595,11 +595,7 @@
     this._setValue(defaults, 'vertexai.spanCharLimit', 128)
     this._setValue(defaults, 'vertexai.spanPromptCompletionSampleRate', 1.0)
     this._setValue(defaults, 'trace.aws.addSpanPointers', true)
-<<<<<<< HEAD
-    this._setValue(defaults, 'trace.dynamoDb.tablePrimaryKeys', undefined)
     this._setValue(defaults, 'trace.nativeSpanEvents', false)
-=======
->>>>>>> 4f0481ed
   }
 
   _applyLocalStableConfig () {
@@ -983,16 +979,13 @@
     this._setBoolean(env, 'trace.aws.addSpanPointers', DD_TRACE_AWS_ADD_SPAN_POINTERS)
     this._setString(env, 'trace.dynamoDb.tablePrimaryKeys', DD_TRACE_DYNAMODB_TABLE_PRIMARY_KEYS)
     this._setArray(env, 'graphqlErrorExtensions', DD_TRACE_GRAPHQL_ERROR_EXTENSIONS)
-<<<<<<< HEAD
     this._setBoolean(env, 'trace.nativeSpanEvents', DD_TRACE_NATIVE_SPAN_EVENTS)
-=======
     this._setValue(
       env,
       'vertexai.spanPromptCompletionSampleRate',
       maybeFloat(DD_VERTEXAI_SPAN_PROMPT_COMPLETION_SAMPLE_RATE)
     )
     this._setValue(env, 'vertexai.spanCharLimit', maybeInt(DD_VERTEXAI_SPAN_CHAR_LIMIT))
->>>>>>> 4f0481ed
   }
 
   _applyOptions (options) {
