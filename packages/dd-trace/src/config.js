'use strict'

const fs = require('fs')
const os = require('os')
const uuid = require('crypto-randomuuid')
const URL = require('url').URL
const log = require('./log')
const pkg = require('./pkg')
const coalesce = require('koalas')
const tagger = require('./tagger')
const get = require('../../datadog-core/src/utils/src/get')
const has = require('../../datadog-core/src/utils/src/has')
const set = require('../../datadog-core/src/utils/src/set')
const { isTrue, isFalse } = require('./util')
const { GIT_REPOSITORY_URL, GIT_COMMIT_SHA } = require('./plugins/util/tags')
const { getGitMetadataFromGitProperties, removeUserSensitiveInfo } = require('./git_properties')
const { updateConfig } = require('./telemetry')
const { getIsGCPFunction, getIsAzureFunctionConsumptionPlan } = require('./serverless')
const { ORIGIN_KEY } = require('./constants')

const fromEntries = Object.fromEntries || (entries =>
  entries.reduce((obj, [k, v]) => Object.assign(obj, { [k]: v }), {}))

// eslint-disable-next-line max-len
const qsRegex = '(?:p(?:ass)?w(?:or)?d|pass(?:_?phrase)?|secret|(?:api_?|private_?|public_?|access_?|secret_?)key(?:_?id)?|token|consumer_?(?:id|key|secret)|sign(?:ed|ature)?|auth(?:entication|orization)?)(?:(?:\\s|%20)*(?:=|%3D)[^&]+|(?:"|%22)(?:\\s|%20)*(?::|%3A)(?:\\s|%20)*(?:"|%22)(?:%2[^2]|%[^2]|[^"%])+(?:"|%22))|bearer(?:\\s|%20)+[a-z0-9\\._\\-]+|token(?::|%3A)[a-z0-9]{13}|gh[opsu]_[0-9a-zA-Z]{36}|ey[I-L](?:[\\w=-]|%3D)+\\.ey[I-L](?:[\\w=-]|%3D)+(?:\\.(?:[\\w.+\\/=-]|%3D|%2F|%2B)+)?|[\\-]{5}BEGIN(?:[a-z\\s]|%20)+PRIVATE(?:\\s|%20)KEY[\\-]{5}[^\\-]+[\\-]{5}END(?:[a-z\\s]|%20)+PRIVATE(?:\\s|%20)KEY|ssh-rsa(?:\\s|%20)*(?:[a-z0-9\\/\\.+]|%2F|%5C|%2B){100,}'
const defaultWafObfuscatorKeyRegex = `(?i)(?:p(?:ass)?w(?:or)?d|pass(?:_?phrase)?|secret|(?:api_?|private_?\
|public_?)key)|token|consumer_?(?:id|key|secret)|sign(?:ed|ature)|bearer|authorization`
const defaultWafObfuscatorValueRegex =
`(?i)(?:p(?:ass)?w(?:or)?d|pass(?:_?phrase)?|secret|(?:api_?|private_?|public_?|access_?|secret_?)key(?:_?id)?|to\
ken|consumer_?(?:id|key|secret)|sign(?:ed|ature)?|auth(?:entication|orization)?)(?:\\s*=[^;]|"\\s*:\\s*"[^"]+")|bearer\
\\s+[a-z0-9\\._\\-]+|token:[a-z0-9]{13}|gh[opsu]_[0-9a-zA-Z]{36}|ey[I-L][\\w=-]+\\.ey[I-L][\\w=-]+(?:\\.[\\w.+\\/=-]+)?\
|[\\-]{5}BEGIN[a-z\\s]+PRIVATE\\sKEY[\\-]{5}[^\\-]+[\\-]{5}END[a-z\\s]+PRIVATE\\sKEY|ssh-rsa\\s*[a-z0-9\\/\\.+]{100,}`

function maybeFile (filepath) {
  if (!filepath) return
  try {
    return fs.readFileSync(filepath, 'utf8')
  } catch (e) {
    log.error(e)
    return undefined
  }
}

function safeJsonParse (input) {
  try {
    return JSON.parse(input)
  } catch (err) {
    return undefined
  }
}

const namingVersions = ['v0', 'v1']
const defaultNamingVersion = 'v0'

function validateNamingVersion (versionString) {
  if (!versionString) {
    return defaultNamingVersion
  }
  if (!namingVersions.includes(versionString)) {
    log.warn(
      `Unexpected input for config.spanAttributeSchema, picked default ${defaultNamingVersion}`
    )
    return defaultNamingVersion
  }
  return versionString
}

// Shallow clone with property name remapping
function remapify (input, mappings) {
  if (!input) return
  const output = {}
  for (const [key, value] of Object.entries(input)) {
    output[key in mappings ? mappings[key] : key] = value
  }
  return output
}

function propagationStyle (key, option, defaultValue) {
  // Extract by key if in object-form value
  if (typeof option === 'object' && !Array.isArray(option)) {
    option = option[key]
  }

  // Should be an array at this point
  if (Array.isArray(option)) return option.map(v => v.toLowerCase())

  // If it's not an array but not undefined there's something wrong with the input
  if (typeof option !== 'undefined') {
    log.warn('Unexpected input for config.tracePropagationStyle')
  }

  // Otherwise, fallback to env var parsing
  const envKey = `DD_TRACE_PROPAGATION_STYLE_${key.toUpperCase()}`
  const envVar = coalesce(process.env[envKey], process.env.DD_TRACE_PROPAGATION_STYLE)
  if (typeof envVar !== 'undefined') {
    return envVar.split(',')
      .filter(v => v !== '')
      .map(v => v.trim().toLowerCase())
  }

  return defaultValue
}

class Config {
  constructor (options) {
    options = options || {}
    options = this.options = {
      ...options,
      appsec: options.appsec != null ? options.appsec : options.experimental?.appsec,
      iastOptions: options.experimental?.iast
    }

    // Configure the logger first so it can be used to warn about other configs
    this.debug = isTrue(coalesce(
      process.env.DD_TRACE_DEBUG,
      false
    ))
    this.logger = options.logger
    this.logLevel = coalesce(
      options.logLevel,
      process.env.DD_TRACE_LOG_LEVEL,
      'debug'
    )

    log.use(this.logger)
    log.toggle(this.debug, this.logLevel, this)

    const DD_TRACE_MEMCACHED_COMMAND_ENABLED = coalesce(
      process.env.DD_TRACE_MEMCACHED_COMMAND_ENABLED,
      false
    )

    const DD_SERVICE_MAPPING = coalesce(
      options.serviceMapping,
      process.env.DD_SERVICE_MAPPING ? fromEntries(
        process.env.DD_SERVICE_MAPPING.split(',').map(x => x.trim().split(':'))
      ) : {}
    )

    const DD_API_KEY = coalesce(
      process.env.DATADOG_API_KEY,
      process.env.DD_API_KEY
    )

    // TODO: Remove the experimental env vars as a major?
    const DD_TRACE_B3_ENABLED = coalesce(
      options.experimental && options.experimental.b3,
      process.env.DD_TRACE_EXPERIMENTAL_B3_ENABLED,
      false
    )
    const defaultPropagationStyle = ['datadog', 'tracecontext']
    if (isTrue(DD_TRACE_B3_ENABLED)) {
      defaultPropagationStyle.push('b3')
      defaultPropagationStyle.push('b3 single header')
    }
    if (process.env.DD_TRACE_PROPAGATION_STYLE && (
      process.env.DD_TRACE_PROPAGATION_STYLE_INJECT ||
      process.env.DD_TRACE_PROPAGATION_STYLE_EXTRACT
    )) {
      log.warn(
        'Use either the DD_TRACE_PROPAGATION_STYLE environment variable or separate ' +
        'DD_TRACE_PROPAGATION_STYLE_INJECT and DD_TRACE_PROPAGATION_STYLE_EXTRACT ' +
        'environment variables'
      )
    }
    const DD_TRACE_PROPAGATION_STYLE_INJECT = propagationStyle(
      'inject',
      options.tracePropagationStyle,
      defaultPropagationStyle
    )
    const DD_TRACE_PROPAGATION_STYLE_EXTRACT = propagationStyle(
      'extract',
      options.tracePropagationStyle,
      defaultPropagationStyle
    )
    const DD_TRACE_PROPAGATION_EXTRACT_FIRST = coalesce(
      process.env.DD_TRACE_PROPAGATION_EXTRACT_FIRST,
      false
    )

    if (typeof options.appsec === 'boolean') {
      options.appsec = {
        enabled: options.appsec
      }
    } else if (options.appsec == null) {
      options.appsec = {}
    }

    const DD_APPSEC_GRAPHQL_BLOCKED_TEMPLATE_JSON = coalesce(
      maybeFile(options.appsec.blockedTemplateGraphql),
      maybeFile(process.env.DD_APPSEC_GRAPHQL_BLOCKED_TEMPLATE_JSON)
    )
    const DD_APPSEC_AUTOMATED_USER_EVENTS_TRACKING = coalesce(
      options.appsec.eventTracking && options.appsec.eventTracking.mode,
      process.env.DD_APPSEC_AUTOMATED_USER_EVENTS_TRACKING,
      'safe'
    ).toLowerCase()
    const DD_API_SECURITY_ENABLED = coalesce(
      options.appsec?.apiSecurity?.enabled,
      process.env.DD_API_SECURITY_ENABLED && isTrue(process.env.DD_API_SECURITY_ENABLED),
      process.env.DD_EXPERIMENTAL_API_SECURITY_ENABLED && isTrue(process.env.DD_EXPERIMENTAL_API_SECURITY_ENABLED),
      true
    )
    const DD_API_SECURITY_REQUEST_SAMPLE_RATE = coalesce(
      options.appsec?.apiSecurity?.requestSampling,
      parseFloat(process.env.DD_API_SECURITY_REQUEST_SAMPLE_RATE),
      0.1
    )

    // 0: disabled, 1: logging, 2: garbage collection + logging
    const DD_TRACE_SPAN_LEAK_DEBUG = coalesce(
      process.env.DD_TRACE_SPAN_LEAK_DEBUG,
      0
    )

    const DD_INSTRUMENTATION_INSTALL_ID = coalesce(
      process.env.DD_INSTRUMENTATION_INSTALL_ID,
      null
    )
    const DD_INSTRUMENTATION_INSTALL_TIME = coalesce(
      process.env.DD_INSTRUMENTATION_INSTALL_TIME,
      null
    )
    const DD_INSTRUMENTATION_INSTALL_TYPE = coalesce(
      process.env.DD_INSTRUMENTATION_INSTALL_TYPE,
      null
    )

    const sampler = {
      rules: coalesce(
        options.samplingRules,
        safeJsonParse(process.env.DD_TRACE_SAMPLING_RULES),
        []
      ).map(rule => {
        return remapify(rule, {
          sample_rate: 'sampleRate'
        })
      }),
      spanSamplingRules: coalesce(
        options.spanSamplingRules,
        safeJsonParse(maybeFile(process.env.DD_SPAN_SAMPLING_RULES_FILE)),
        safeJsonParse(process.env.DD_SPAN_SAMPLING_RULES),
        []
      ).map(rule => {
        return remapify(rule, {
          sample_rate: 'sampleRate',
          max_per_second: 'maxPerSecond'
        })
      })
    }

    // TODO: refactor
    this.apiKey = DD_API_KEY
    this.serviceMapping = DD_SERVICE_MAPPING
    this.tracePropagationStyle = {
      inject: DD_TRACE_PROPAGATION_STYLE_INJECT,
      extract: DD_TRACE_PROPAGATION_STYLE_EXTRACT
    }
    this.tracePropagationExtractFirst = isTrue(DD_TRACE_PROPAGATION_EXTRACT_FIRST)
    this.sampler = sampler
    this.appsec = {
      blockedTemplateGraphql: DD_APPSEC_GRAPHQL_BLOCKED_TEMPLATE_JSON,
      eventTracking: {
        enabled: ['extended', 'safe'].includes(DD_APPSEC_AUTOMATED_USER_EVENTS_TRACKING),
        mode: DD_APPSEC_AUTOMATED_USER_EVENTS_TRACKING
      },
      apiSecurity: {
        enabled: DD_API_SECURITY_ENABLED,
        // Coerce value between 0 and 1
        requestSampling: Math.min(1, Math.max(0, DD_API_SECURITY_REQUEST_SAMPLE_RATE))
      }
    }

    // Requires an accompanying DD_APM_OBFUSCATION_MEMCACHED_KEEP_COMMAND=true in the agent
    this.memcachedCommandEnabled = isTrue(DD_TRACE_MEMCACHED_COMMAND_ENABLED)
    this.isAzureFunctionConsumptionPlan = getIsAzureFunctionConsumptionPlan()
    this.spanLeakDebug = Number(DD_TRACE_SPAN_LEAK_DEBUG)
    this.installSignature = {
      id: DD_INSTRUMENTATION_INSTALL_ID,
      time: DD_INSTRUMENTATION_INSTALL_TIME,
      type: DD_INSTRUMENTATION_INSTALL_TYPE
    }

    this._applyDefaults()
    this._applyEnvironment()
    this._applyOptions(options)
    this._applyCalculated()
    this._applyRemote({})
    this._merge()

    tagger.add(this.tags, {
      service: this.service,
      env: this.env,
      version: this.version,
      'runtime-id': uuid()
    })

    if (this.isCiVisibility) {
      tagger.add(this.tags, {
        [ORIGIN_KEY]: 'ciapp-test'
      })
    }

    if (this.gitMetadataEnabled) {
      this.repositoryUrl = removeUserSensitiveInfo(
        coalesce(
          process.env.DD_GIT_REPOSITORY_URL,
          this.tags[GIT_REPOSITORY_URL]
        )
      )
      this.commitSHA = coalesce(
        process.env.DD_GIT_COMMIT_SHA,
        this.tags[GIT_COMMIT_SHA]
      )
      if (!this.repositoryUrl || !this.commitSHA) {
        const DD_GIT_PROPERTIES_FILE = coalesce(
          process.env.DD_GIT_PROPERTIES_FILE,
          `${process.cwd()}/git.properties`
        )
        let gitPropertiesString
        try {
          gitPropertiesString = fs.readFileSync(DD_GIT_PROPERTIES_FILE, 'utf8')
        } catch (e) {
          // Only log error if the user has set a git.properties path
          if (process.env.DD_GIT_PROPERTIES_FILE) {
            log.error(e)
          }
        }
        if (gitPropertiesString) {
          const { commitSHA, repositoryUrl } = getGitMetadataFromGitProperties(gitPropertiesString)
          this.commitSHA = this.commitSHA || commitSHA
          this.repositoryUrl = this.repositoryUrl || repositoryUrl
        }
      }
    }
  }

  // Supports only a subset of options for now.
  configure (options, remote) {
    if (remote) {
      this._applyRemote(options)
    } else {
      this._applyOptions(options)
    }

    // TODO: test
    this._applyCalculated()
    this._merge()
  }

<<<<<<< HEAD
  _isInServerlessEnvironment () {
=======
  _isInServerlessEnvironment() {
>>>>>>> abbed6b3
    const inAWSLambda = process.env.AWS_LAMBDA_FUNCTION_NAME !== undefined
    const isGCPFunction = getIsGCPFunction()
    const isAzureFunctionConsumptionPlan = getIsAzureFunctionConsumptionPlan()
    return inAWSLambda || isGCPFunction || isAzureFunctionConsumptionPlan
  }

  // for _merge to work, every config value must have a default value
  _applyDefaults () {
    const {
      AWS_LAMBDA_FUNCTION_NAME,
      FUNCTION_NAME,
      K_SERVICE,
      WEBSITE_SITE_NAME
    } = process.env

    const service = AWS_LAMBDA_FUNCTION_NAME ||
      FUNCTION_NAME || // Google Cloud Function Name set by deprecated runtimes
      K_SERVICE || // Google Cloud Function Name set by newer runtimes
      WEBSITE_SITE_NAME || // set by Azure Functions
      pkg.name ||
      'node'

    const defaults = this._defaults = {}

    this._setValue(defaults, 'appsec.blockedTemplateHtml', undefined)
    this._setValue(defaults, 'appsec.blockedTemplateJson', undefined)
    this._setValue(defaults, 'appsec.customRulesProvided', false)
    this._setBoolean(defaults, 'appsec.enabled', undefined)
    this._setValue(defaults, 'appsec.obfuscatorKeyRegex', defaultWafObfuscatorKeyRegex)
    this._setValue(defaults, 'appsec.obfuscatorValueRegex', defaultWafObfuscatorValueRegex)
    this._setValue(defaults, 'appsec.rateLimit', 100)
    this._setValue(defaults, 'appsec.rules', undefined)
    this._setValue(defaults, 'appsec.wafTimeout', 5e3) // µs
    this._setBoolean(defaults, 'clientIpEnabled', false)
    this._setValue(defaults, 'clientIpHeader', null)
    this._setValue(defaults, 'dbmPropagationMode', 'disabled')
    this._setValue(defaults, 'dogstatsd.hostname', '127.0.0.1')
    this._setValue(defaults, 'dogstatsd.port', '8125')
    this._setBoolean(defaults, 'dsmEnabled', false)
    this._setValue(defaults, 'env', undefined)
    this._setBoolean(defaults, 'experimental.enableGetRumData', false)
    this._setValue(defaults, 'experimental.exporter', undefined)
    this._setBoolean(defaults, 'experimental.runtimeId', false)
    this._setValue(defaults, 'flushInterval', 2000)
    this._setValue(defaults, 'flushMinSpans', 1000)
    this._setBoolean(defaults, 'gitMetadataEnabled', true)
    this._setArray(defaults, 'headerTags', [])
    this._setValue(defaults, 'hostname', '127.0.0.1')
    this._setBoolean(defaults, 'iast.deduplicationEnabled', true)
    this._setBoolean(defaults, 'iast.enabled', false)
    this._setValue(defaults, 'iast.maxConcurrentRequests', 2)
    this._setValue(defaults, 'iast.maxContextOperations', 2)
    this._setBoolean(defaults, 'iast.redactionEnabled', true)
    this._setValue(defaults, 'iast.redactionNamePattern', null)
    this._setValue(defaults, 'iast.redactionValuePattern', null)
    this._setValue(defaults, 'iast.requestSampling', 30)
    this._setValue(defaults, 'iast.telemetryVerbosity', 'INFORMATION')
    this._setBoolean(defaults, 'isCiVisibility', false)
    this._setBoolean(defaults, 'isEarlyFlakeDetectionEnabled', false)
    this._setBoolean(defaults, 'isGCPFunction', false)
    this._setBoolean(defaults, 'isGitUploadEnabled', false)
    this._setBoolean(defaults, 'isIntelligentTestRunnerEnabled', false)
    this._setBoolean(defaults, 'isManualApiEnabled', false)
    this._setBoolean(defaults, 'logInjection', false)
    this._setValue(defaults, 'lookup', undefined)
    this._setBoolean(defaults, 'openAiLogsEnabled', false)
    this._setValue(defaults, 'openaiSpanCharLimit', 128)
    this._setValue(defaults, 'peerServiceMapping', {})
    this._setBoolean(defaults, 'plugins', true)
    this._setValue(defaults, 'port', '8126')
    this._setBoolean(defaults, 'profiling.enabled', false)
    this._setValue(defaults, 'profiling.exporters', 'agent')
    this._setBoolean(defaults, 'profiling.sourceMap', true)
    this._setValue(defaults, 'protocolVersion', '0.4')
    this._setValue(defaults, 'queryStringObfuscation', qsRegex)
    this._setBoolean(defaults, 'remoteConfig.enabled', true)
    this._setValue(defaults, 'remoteConfig.pollInterval', 5) // seconds
    this._setBoolean(defaults, 'reportHostname', false)
    this._setBoolean(defaults, 'runtimeMetrics', false)
    this._setUnit(defaults, 'sampleRate', undefined)
    this._setValue(defaults, 'sampler.rateLimit', undefined)
    this._setValue(defaults, 'scope', undefined)
    this._setValue(defaults, 'service', service)
    this._setValue(defaults, 'site', 'datadoghq.com')
    this._setValue(defaults, 'spanAttributeSchema', 'v0')
    this._setValue(defaults, 'spanComputePeerService', false)
    this._setValue(defaults, 'spanRemoveIntegrationFromService', false)
    this._setBoolean(defaults, 'startupLogs', false)
    this._setBoolean(defaults, 'stats.enabled', false)
    this._setValue(defaults, 'tags', {})
    this._setValue(defaults, 'tagsHeaderMaxLength', 512)
    this._setBoolean(defaults, 'telemetry.debug', false)
    this._setBoolean(defaults, 'telemetry.dependencyCollection', true)
    this._setBoolean(defaults, 'telemetry.enabled', true)
    this._setValue(defaults, 'telemetry.heartbeatInterval', 60000)
    this._setBoolean(defaults, 'telemetry.logCollection', false)
    this._setBoolean(defaults, 'telemetry.metrics', true)
    this._setBoolean(defaults, 'traceId128BitGenerationEnabled', true)
    this._setBoolean(defaults, 'traceId128BitLoggingEnabled', false)
    this._setBoolean(defaults, 'tracing', true)
    this._setValue(defaults, 'url', undefined)
    this._setValue(defaults, 'version', pkg.version)
  }

  _isInstrumentationTelemetryEnabled () {
    return coalesce(
      process.env.DD_TRACE_TELEMETRY_ENABLED, // for backward compatibility
      process.env.DD_INSTRUMENTATION_TELEMETRY_ENABLED, // to comply with instrumentation telemetry specs
      !this._isInServerlessEnvironment()
    )
  }

  _applyEnvironment () {
    const {
      AWS_LAMBDA_FUNCTION_NAME,
      DD_AGENT_HOST,
      DD_APPSEC_ENABLED,
      DD_APPSEC_HTTP_BLOCKED_TEMPLATE_HTML,
      DD_APPSEC_HTTP_BLOCKED_TEMPLATE_JSON,
      DD_APPSEC_OBFUSCATION_PARAMETER_KEY_REGEXP,
      DD_APPSEC_OBFUSCATION_PARAMETER_VALUE_REGEXP,
      DD_APPSEC_RULES,
      DD_APPSEC_TRACE_RATE_LIMIT,
      DD_APPSEC_WAF_TIMEOUT,
      DD_DATA_STREAMS_ENABLED,
      DD_DBM_PROPAGATION_MODE,
      DD_DOGSTATSD_HOSTNAME,
      DD_DOGSTATSD_PORT,
      DD_ENV,
      DD_EXPERIMENTAL_PROFILING_ENABLED,
      DD_IAST_DEDUPLICATION_ENABLED,
      DD_IAST_ENABLED,
      DD_IAST_MAX_CONCURRENT_REQUESTS,
      DD_IAST_MAX_CONTEXT_OPERATIONS,
      DD_IAST_REDACTION_ENABLED,
      DD_IAST_REDACTION_NAME_PATTERN,
      DD_IAST_REDACTION_VALUE_PATTERN,
      DD_IAST_REQUEST_SAMPLING,
      DD_IAST_TELEMETRY_VERBOSITY,
      DD_LOGS_INJECTION,
      DD_OPENAI_LOGS_ENABLED,
      DD_OPENAI_SPAN_CHAR_LIMIT,
      DD_PROFILING_ENABLED,
      DD_PROFILING_EXPORTERS,
      DD_PROFILING_SOURCE_MAP,
      DD_REMOTE_CONFIGURATION_ENABLED,
      DD_REMOTE_CONFIG_POLL_INTERVAL_SECONDS,
      DD_RUNTIME_METRICS_ENABLED,
      DD_SERVICE,
      DD_SERVICE_NAME,
      DD_SITE,
      DD_TAGS,
      DD_TELEMETRY_DEBUG,
      DD_TELEMETRY_DEPENDENCY_COLLECTION_ENABLED,
      DD_TELEMETRY_HEARTBEAT_INTERVAL,
      DD_TELEMETRY_LOG_COLLECTION_ENABLED,
      DD_TELEMETRY_METRICS_ENABLED,
      DD_TRACE_128_BIT_TRACEID_GENERATION_ENABLED,
      DD_TRACE_128_BIT_TRACEID_LOGGING_ENABLED,
      DD_TRACE_AGENT_HOSTNAME,
      DD_TRACE_AGENT_PORT,
      DD_TRACE_AGENT_PROTOCOL_VERSION,
      DD_TRACE_CLIENT_IP_ENABLED,
      DD_TRACE_CLIENT_IP_HEADER,
      DD_TRACE_EXPERIMENTAL_EXPORTER,
      DD_TRACE_EXPERIMENTAL_GET_RUM_DATA_ENABLED,
      DD_TRACE_EXPERIMENTAL_RUNTIME_ID_ENABLED,
      DD_TRACE_GIT_METADATA_ENABLED,
      DD_TRACE_GLOBAL_TAGS,
      DD_TRACE_HEADER_TAGS,
      DD_TRACE_OBFUSCATION_QUERY_STRING_REGEXP,
      DD_TRACE_PARTIAL_FLUSH_MIN_SPANS,
      DD_TRACE_PEER_SERVICE_MAPPING,
      DD_TRACE_RATE_LIMIT,
      DD_TRACE_REMOVE_INTEGRATION_SERVICE_NAMES_ENABLED,
      DD_TRACE_REPORT_HOSTNAME,
      DD_TRACE_SAMPLE_RATE,
      DD_TRACE_SCOPE,
      DD_TRACE_SPAN_ATTRIBUTE_SCHEMA,
      DD_TRACE_STARTUP_LOGS,
      DD_TRACE_TAGS,
      DD_TRACE_X_DATADOG_TAGS_MAX_LENGTH,
      DD_TRACING_ENABLED,
      DD_VERSION
    } = process.env

    const tags = {}
    const env = this._env = {}

    tagger.add(tags, DD_TAGS)
    tagger.add(tags, DD_TRACE_TAGS)
    tagger.add(tags, DD_TRACE_GLOBAL_TAGS)

    this._setValue(env, 'appsec.blockedTemplateHtml', maybeFile(DD_APPSEC_HTTP_BLOCKED_TEMPLATE_HTML))
    this._setValue(env, 'appsec.blockedTemplateJson', maybeFile(DD_APPSEC_HTTP_BLOCKED_TEMPLATE_JSON))
    this._setBoolean(env, 'appsec.customRulesProvided', !!DD_APPSEC_RULES)
    this._setBoolean(env, 'appsec.enabled', DD_APPSEC_ENABLED)
    this._setString(env, 'appsec.obfuscatorKeyRegex', DD_APPSEC_OBFUSCATION_PARAMETER_KEY_REGEXP)
    this._setString(env, 'appsec.obfuscatorValueRegex', DD_APPSEC_OBFUSCATION_PARAMETER_VALUE_REGEXP)
    this._setValue(env, 'appsec.rateLimit', maybeInt(DD_APPSEC_TRACE_RATE_LIMIT))
    this._setString(env, 'appsec.rules', DD_APPSEC_RULES)
    this._setValue(env, 'appsec.wafTimeout', maybeInt(DD_APPSEC_WAF_TIMEOUT))
    this._setBoolean(env, 'clientIpEnabled', DD_TRACE_CLIENT_IP_ENABLED)
    this._setString(env, 'clientIpHeader', DD_TRACE_CLIENT_IP_HEADER)
    this._setString(env, 'dbmPropagationMode', DD_DBM_PROPAGATION_MODE)
    this._setString(env, 'dogstatsd.hostname', DD_DOGSTATSD_HOSTNAME)
    this._setString(env, 'dogstatsd.port', DD_DOGSTATSD_PORT)
    this._setBoolean(env, 'dsmEnabled', DD_DATA_STREAMS_ENABLED)
    this._setString(env, 'env', DD_ENV || tags.env)
    this._setBoolean(env, 'experimental.enableGetRumData', DD_TRACE_EXPERIMENTAL_GET_RUM_DATA_ENABLED)
    this._setString(env, 'experimental.exporter', DD_TRACE_EXPERIMENTAL_EXPORTER)
    this._setBoolean(env, 'experimental.runtimeId', DD_TRACE_EXPERIMENTAL_RUNTIME_ID_ENABLED)
    if (AWS_LAMBDA_FUNCTION_NAME) this._setValue(env, 'flushInterval', 0)
    this._setValue(env, 'flushMinSpans', maybeInt(DD_TRACE_PARTIAL_FLUSH_MIN_SPANS))
    this._setBoolean(env, 'gitMetadataEnabled', DD_TRACE_GIT_METADATA_ENABLED)
    this._setArray(env, 'headerTags', DD_TRACE_HEADER_TAGS)
    this._setString(env, 'hostname', coalesce(DD_AGENT_HOST, DD_TRACE_AGENT_HOSTNAME))
    this._setBoolean(env, 'iast.deduplicationEnabled', DD_IAST_DEDUPLICATION_ENABLED)
    this._setBoolean(env, 'iast.enabled', DD_IAST_ENABLED)
    this._setValue(env, 'iast.maxConcurrentRequests', maybeInt(DD_IAST_MAX_CONCURRENT_REQUESTS))
    this._setValue(env, 'iast.maxContextOperations', maybeInt(DD_IAST_MAX_CONTEXT_OPERATIONS))
    this._setBoolean(env, 'iast.redactionEnabled', DD_IAST_REDACTION_ENABLED && !isFalse(DD_IAST_REDACTION_ENABLED))
    this._setString(env, 'iast.redactionNamePattern', DD_IAST_REDACTION_NAME_PATTERN)
    this._setString(env, 'iast.redactionValuePattern', DD_IAST_REDACTION_VALUE_PATTERN)
    const iastRequestSampling = maybeInt(DD_IAST_REQUEST_SAMPLING)
    if (iastRequestSampling > -1 && iastRequestSampling < 101) {
      this._setValue(env, 'iast.requestSampling', iastRequestSampling)
    }
    this._setString(env, 'iast.telemetryVerbosity', DD_IAST_TELEMETRY_VERBOSITY)
    this._setBoolean(env, 'isGCPFunction', getIsGCPFunction())
    this._setBoolean(env, 'logInjection', DD_LOGS_INJECTION)
    this._setBoolean(env, 'openAiLogsEnabled', DD_OPENAI_LOGS_ENABLED)
    this._setValue(env, 'openaiSpanCharLimit', maybeInt(DD_OPENAI_SPAN_CHAR_LIMIT))
    if (DD_TRACE_PEER_SERVICE_MAPPING) {
      this._setValue(env, 'peerServiceMapping', fromEntries(
        process.env.DD_TRACE_PEER_SERVICE_MAPPING.split(',').map(x => x.trim().split(':'))
      ))
    }
    this._setString(env, 'port', DD_TRACE_AGENT_PORT)
    this._setBoolean(env, 'profiling.enabled', coalesce(DD_EXPERIMENTAL_PROFILING_ENABLED, DD_PROFILING_ENABLED))
    this._setString(env, 'profiling.exporters', DD_PROFILING_EXPORTERS)
    this._setBoolean(env, 'profiling.sourceMap', DD_PROFILING_SOURCE_MAP && !isFalse(DD_PROFILING_SOURCE_MAP))
    this._setString(env, 'protocolVersion', DD_TRACE_AGENT_PROTOCOL_VERSION)
    this._setString(env, 'queryStringObfuscation', DD_TRACE_OBFUSCATION_QUERY_STRING_REGEXP)
    this._setBoolean(env, 'remoteConfig.enabled', coalesce(
      isTrue(DD_REMOTE_CONFIGURATION_ENABLED),
      !this._isInServerlessEnvironment()
    ))
    this._setValue(env, 'remoteConfig.pollInterval', maybeFloat(DD_REMOTE_CONFIG_POLL_INTERVAL_SECONDS))
    this._setBoolean(env, 'reportHostname', DD_TRACE_REPORT_HOSTNAME)
    this._setBoolean(env, 'runtimeMetrics', DD_RUNTIME_METRICS_ENABLED)
    this._setUnit(env, 'sampleRate', DD_TRACE_SAMPLE_RATE)
    this._setValue(env, 'sampler.rateLimit', DD_TRACE_RATE_LIMIT)
    this._setString(env, 'scope', DD_TRACE_SCOPE)
    this._setString(env, 'service', DD_SERVICE || DD_SERVICE_NAME || tags.service)
    this._setString(env, 'site', DD_SITE)
    if (DD_TRACE_SPAN_ATTRIBUTE_SCHEMA) {
      this._setString(env, 'spanAttributeSchema', validateNamingVersion(DD_TRACE_SPAN_ATTRIBUTE_SCHEMA))
    }
    this._setBoolean(env, 'spanRemoveIntegrationFromService', DD_TRACE_REMOVE_INTEGRATION_SERVICE_NAMES_ENABLED)
    this._setBoolean(env, 'startupLogs', DD_TRACE_STARTUP_LOGS)
    this._setTags(env, 'tags', tags)
    this._setValue(env, 'tagsHeaderMaxLength', DD_TRACE_X_DATADOG_TAGS_MAX_LENGTH)
    this._setBoolean(env, 'telemetry.debug', DD_TELEMETRY_DEBUG)
    this._setBoolean(env, 'telemetry.dependencyCollection', DD_TELEMETRY_DEPENDENCY_COLLECTION_ENABLED)
    this._setValue(env, 'telemetry.heartbeatInterval', maybeInt(Math.floor(DD_TELEMETRY_HEARTBEAT_INTERVAL * 1000)))
    this._setBoolean(env, 'telemetry.logCollection', coalesce(DD_TELEMETRY_LOG_COLLECTION_ENABLED, DD_IAST_ENABLED))
    this._setBoolean(env, 'telemetry.metrics', DD_TELEMETRY_METRICS_ENABLED)
    this._setBoolean(env, 'traceId128BitGenerationEnabled', DD_TRACE_128_BIT_TRACEID_GENERATION_ENABLED)
    this._setBoolean(env, 'traceId128BitLoggingEnabled', DD_TRACE_128_BIT_TRACEID_LOGGING_ENABLED)
    this._setBoolean(env, 'tracing', DD_TRACING_ENABLED)
    this._setString(env, 'version', DD_VERSION || tags.version)
  }

  _applyOptions (options) {
    const opts = this._options = this._options || {}
    const tags = {}

    options = this.options = Object.assign({ ingestion: {} }, options, opts)

    tagger.add(tags, options.tags)

    this._setValue(opts, 'appsec.blockedTemplateHtml', maybeFile(options.appsec.blockedTemplateHtml))
    this._setValue(opts, 'appsec.blockedTemplateJson', maybeFile(options.appsec.blockedTemplateJson))
    if (options.appsec.rules) this._setBoolean(opts, 'appsec.customRulesProvided', true)
    this._setBoolean(opts, 'appsec.enabled', options.appsec.enabled)
    this._setString(opts, 'appsec.obfuscatorKeyRegex', options.appsec.obfuscatorKeyRegex)
    this._setString(opts, 'appsec.obfuscatorValueRegex', options.appsec.obfuscatorValueRegex)
    this._setValue(opts, 'appsec.rateLimit', maybeInt(options.appsec.rateLimit))
    if (options.appsec.rules) this._setString(opts, 'appsec.rules', options.appsec.rules)
    this._setValue(opts, 'appsec.wafTimeout', maybeInt(options.appsec.wafTimeout))
    this._setBoolean(opts, 'clientIpEnabled', options.clientIpEnabled)
    this._setString(opts, 'clientIpHeader', options.clientIpHeader)
    this._setString(opts, 'dbmPropagationMode', options.dbmPropagationMode)
    if (options.dogstatsd) {
      this._setString(opts, 'dogstatsd.hostname', options.dogstatsd.hostname)
      this._setString(opts, 'dogstatsd.port', options.dogstatsd.port)
    }
    this._setBoolean(opts, 'dsmEnabled', options.dsmEnabled)
    this._setString(opts, 'env', options.env || tags.env)
    this._setBoolean(opts, 'experimental.enableGetRumData',
      options.experimental && options.experimental.enableGetRumData)
    this._setString(opts, 'experimental.exporter', options.experimental && options.experimental.exporter)
    this._setBoolean(opts, 'experimental.runtimeId', options.experimental && options.experimental.runtimeId)
    if (!isNaN(parseInt(options.flushInterval, 10))) {
      this._setValue(opts, 'flushInterval', parseInt(options.flushInterval, 10))
    }
    this._setValue(opts, 'flushMinSpans', maybeInt(options.flushMinSpans))
    this._setArray(opts, 'headerTags', options.headerTags)
    this._setString(opts, 'hostname', options.hostname)
    this._setBoolean(opts, 'iast.deduplicationEnabled', options.iastOptions && options.iastOptions.deduplicationEnabled)
    this._setBoolean(opts, 'iast.enabled',
      options.iastOptions && (options.iastOptions === true || options.iastOptions.enabled === true))
    const iastRequestSampling = maybeInt(options.iastOptions?.requestSampling)
    this._setValue(opts, 'iast.maxConcurrentRequests',
      maybeInt(options.iastOptions?.maxConcurrentRequests))
    this._setValue(opts, 'iast.maxContextOperations',
      maybeInt(options.iastOptions && options.iastOptions.maxContextOperations))
    this._setBoolean(opts, 'iast.redactionEnabled', options.iastOptions && options.iastOptions.redactionEnabled)
    this._setString(opts, 'iast.redactionNamePattern', options.iastOptions?.redactionNamePattern)
    this._setString(opts, 'iast.redactionValuePattern', options.iastOptions?.redactionValuePattern)
    if (iastRequestSampling > -1 && iastRequestSampling < 101) {
      this._setValue(opts, 'iast.requestSampling', iastRequestSampling)
    }
    this._setString(opts, 'iast.telemetryVerbosity', options.iastOptions && options.iastOptions.telemetryVerbosity)
    this._setBoolean(opts, 'isCiVisibility', options.isCiVisibility)
    this._setBoolean(opts, 'logInjection', options.logInjection)
    this._setString(opts, 'lookup', options.lookup)
    this._setBoolean(opts, 'openAiLogsEnabled', options.openAiLogsEnabled)
    this._setValue(opts, 'peerServiceMapping', options.peerServiceMapping)
    this._setBoolean(opts, 'plugins', options.plugins)
    this._setString(opts, 'port', options.port)
    this._setBoolean(opts, 'profiling.enabled', options.profiling)
    this._setString(opts, 'protocolVersion', options.protocolVersion)
    if (options.remoteConfig) {
      this._setValue(opts, 'remoteConfig.pollInterval', maybeFloat(options.remoteConfig.pollInterval))
    }
    this._setBoolean(opts, 'reportHostname', options.reportHostname)
    this._setBoolean(opts, 'runtimeMetrics', options.runtimeMetrics)
    this._setUnit(opts, 'sampleRate', coalesce(options.sampleRate, options.ingestion.sampleRate))
    const ingestion = options.ingestion || {}
    this._setValue(opts, 'sampler.rateLimit', coalesce(options.rateLimit, ingestion.rateLimit))
    this._setString(opts, 'service', options.service || tags.service)
    this._setString(opts, 'site', options.site)
    if (options.spanAttributeSchema) {
      this._setString(opts, 'spanAttributeSchema', validateNamingVersion(options.spanAttributeSchema))
    }
    this._setBoolean(opts, 'spanRemoveIntegrationFromService', options.spanRemoveIntegrationFromService)
    this._setBoolean(opts, 'startupLogs', options.startupLogs)
    this._setTags(opts, 'tags', tags)
    this._setBoolean(opts, 'telemetry.logCollection', options.iastOptions &&
    (options.iastOptions === true || options.iastOptions.enabled === true))
    this._setBoolean(opts, 'traceId128BitGenerationEnabled', options.traceId128BitGenerationEnabled)
    this._setBoolean(opts, 'traceId128BitLoggingEnabled', options.traceId128BitLoggingEnabled)
    this._setString(opts, 'version', options.version || tags.version)
  }

  _isCiVisibility () {
    return coalesce(
      this.options.isCiVisibility,
      this._defaults['isCiVisibility']
    )
  }

  _isCiVisibilityItrEnabled () {
    return coalesce(
      process.env.DD_CIVISIBILITY_ITR_ENABLED,
      true
    )
  }

  _getHostname () {
    const DD_CIVISIBILITY_AGENTLESS_URL = process.env.DD_CIVISIBILITY_AGENTLESS_URL
    const url = DD_CIVISIBILITY_AGENTLESS_URL ? new URL(DD_CIVISIBILITY_AGENTLESS_URL)
      : getAgentUrl(this._getTraceAgentUrl(), this.options)
    const DD_AGENT_HOST = coalesce(
      this.options.hostname,
      process.env.DD_AGENT_HOST,
      process.env.DD_TRACE_AGENT_HOSTNAME,
      '127.0.0.1'
    )
    return DD_AGENT_HOST || (url && url.hostname)
  }

  _getSpanComputePeerService () {
    const DD_TRACE_SPAN_ATTRIBUTE_SCHEMA = validateNamingVersion(
      coalesce(
        this.options.spanAttributeSchema,
        process.env.DD_TRACE_SPAN_ATTRIBUTE_SCHEMA
      )
    )

    const peerServiceSet = (
      this.options.hasOwnProperty('spanComputePeerService') ||
      process.env.hasOwnProperty('DD_TRACE_PEER_SERVICE_DEFAULTS_ENABLED')
    )
    const peerServiceValue = coalesce(
      this.options.spanComputePeerService,
      process.env.DD_TRACE_PEER_SERVICE_DEFAULTS_ENABLED
    )

    const spanComputePeerService = (
      DD_TRACE_SPAN_ATTRIBUTE_SCHEMA === 'v0'
        // In v0, peer service is computed only if it is explicitly set to true
        ? peerServiceSet && isTrue(peerServiceValue)
        // In >v0, peer service is false only if it is explicitly set to false
        : (peerServiceSet ? !isFalse(peerServiceValue) : true)
    )

    return spanComputePeerService
  }

  _isCiVisibilityGitUploadEnabled () {
    return coalesce(
      process.env.DD_CIVISIBILITY_GIT_UPLOAD_ENABLED,
      true
    )
  }

  _isCiVisibilityManualApiEnabled () {
    return coalesce(
      process.env.DD_CIVISIBILITY_MANUAL_API_ENABLED,
      false
    )
  }

  _isTraceStatsComputationEnabled () {
    return coalesce(
      this.options.stats,
      process.env.DD_TRACE_STATS_COMPUTATION_ENABLED,
      getIsGCPFunction() || getIsAzureFunctionConsumptionPlan()
    )
  }

  _getTraceAgentUrl () {
    return coalesce(
      this.options.url,
      process.env.DD_TRACE_AGENT_URL,
      process.env.DD_TRACE_URL,
      null
    )
  }

  // currently does not support dynamic/remote config
  _applyCalculated () {
    const calc = this._calculated = {}

    const {
      DD_CIVISIBILITY_AGENTLESS_URL,
      DD_TRACE_TELEMETRY_ENABLED,
      DD_INSTRUMENTATION_TELEMETRY_ENABLED
    } = process.env

    if (DD_CIVISIBILITY_AGENTLESS_URL) {
      this._setValue(calc, 'url', new URL(DD_CIVISIBILITY_AGENTLESS_URL))
    } else {
      this._setValue(calc, 'url', getAgentUrl(this._getTraceAgentUrl(), this.options))
    }
    this._setBoolean(calc, 'telemetry.enabled', coalesce(
      DD_TRACE_TELEMETRY_ENABLED, // for backward compatibility
      DD_INSTRUMENTATION_TELEMETRY_ENABLED, // to comply with instrumentation telemetry specs
      !this._isInServerlessEnvironment()
    ))
    if (this._isCiVisibility()) {
      this._setBoolean(calc, 'isEarlyFlakeDetectionEnabled',
        coalesce(process.env.DD_CIVISIBILITY_EARLY_FLAKE_DETECTION_ENABLED, true))
    }
    this._setString(calc, 'dogstatsd.hostname', this._getHostname())
    this._setBoolean(calc, 'spanComputePeerService', this._getSpanComputePeerService())
    this._setBoolean(calc, 'isIntelligentTestRunnerEnabled',
      isTrue(this._isCiVisibility()) && isTrue(this._isCiVisibilityItrEnabled()))
    this._setBoolean(calc, 'isGitUploadEnabled',
      calc['isIntelligentTestRunnerEnabled'] && !isFalse(this._isCiVisibilityGitUploadEnabled()))
    this._setBoolean(calc, 'isManualApiEnabled',
      isTrue(this._isCiVisibility()) && isTrue(this._isCiVisibilityManualApiEnabled()))
    this._setBoolean(calc, 'stats.enabled', this._isTraceStatsComputationEnabled())
  }

  _applyRemote (options) {
    const opts = this._remote = this._remote || {}
    const tags = {}
    const headerTags = options.tracing_header_tags
      ? options.tracing_header_tags.map(tag => {
        return tag.tag_name ? `${tag.header}:${tag.tag_name}` : tag.header
      })
      : undefined

    tagger.add(tags, options.tracing_tags)

    this._setUnit(opts, 'sampleRate', options.tracing_sampling_rate)
    this._setBoolean(opts, 'logInjection', options.log_injection_enabled)
    this._setArray(opts, 'headerTags', headerTags)
    this._setTags(opts, 'tags', tags)
    this._setBoolean(opts, 'tracing', options.tracing_enabled)
  }

  _setBoolean (obj, name, value) {
    if (value === undefined || value === null) {
      this._setValue(obj, name, value)
    } else if (isTrue(value)) {
      this._setValue(obj, name, true)
    } else if (isFalse(value)) {
      this._setValue(obj, name, false)
    }
  }

  _setUnit (obj, name, value) {
    if (value === null || value === undefined) {
      return this._setValue(obj, name, value)
    }

    value = parseFloat(value)

    if (!isNaN(value)) {
      // TODO: Ignore out of range values instead of normalizing them.
      this._setValue(obj, name, Math.min(Math.max(value, 0), 1))
    }
  }

  _setArray (obj, name, value) {
    if (value === null || value === undefined) {
      return this._setValue(obj, name, null)
    }

    if (typeof value === 'string') {
      value = value && value.split(',')
    }

    if (Array.isArray(value)) {
      this._setValue(obj, name, value)
    }
  }

  _setString (obj, name, value) {
    obj[name] = value ? String(value) : undefined // unset for empty strings
  }

  _setTags (obj, name, value) {
    if (!value || Object.keys(value).length === 0) {
      return this._setValue(obj, name, null)
    }

    this._setValue(obj, name, value)
  }

  _setValue (obj, name, value) {
    obj[name] = value
  }

  // TODO: Report origin changes and errors to telemetry.
  // TODO: Deeply merge configurations.
  // TODO: Move change tracking to telemetry.
  // for telemetry reporting, `name`s in `containers` need to be keys from:
  // eslint-disable-next-line max-len
  // https://github.com/DataDog/dd-go/blob/prod/trace/apps/tracer-telemetry-intake/telemetry-payload/static/config_norm_rules.json
  _merge () {
    const containers = [this._remote, this._options, this._env, this._calculated, this._defaults]
    const origins = ['remote_config', 'code', 'env_var', 'calculated', 'default']
    const changes = []

    for (const name in this._defaults) {
      for (let i = 0; i < containers.length; i++) {
        const container = containers[i]
        const origin = origins[i]

        if ((container[name] !== null && container[name] !== undefined) || container === this._defaults) {
          if (get(this, name) === container[name] && has(this, name)) break

          const value = container[name]
          set(this, name, value)

          changes.push({ name, value, origin })

          break
        }
      }
    }

    this.sampler.sampleRate = this.sampleRate
    updateConfig(changes, this)
  }
}

function maybeInt (number) {
  const parsed = parseInt(number)
  return isNaN(parsed) ? undefined : parsed
}
function maybeFloat (number) {
  const parsed = parseFloat(number)
  return isNaN(parsed) ? undefined : parsed
}

function getAgentUrl (url, options) {
  if (url) return new URL(url)

  if (os.type() === 'Windows_NT') return

  if (
    !options.hostname &&
    !options.port &&
    !process.env.DD_AGENT_HOST &&
    !process.env.DD_TRACE_AGENT_HOSTNAME &&
    !process.env.DD_TRACE_AGENT_PORT &&
    fs.existsSync('/var/run/datadog/apm.socket')
  ) {
    return new URL('unix:///var/run/datadog/apm.socket')
  }
}

module.exports = Config<|MERGE_RESOLUTION|>--- conflicted
+++ resolved
@@ -348,11 +348,7 @@
     this._merge()
   }
 
-<<<<<<< HEAD
   _isInServerlessEnvironment () {
-=======
-  _isInServerlessEnvironment() {
->>>>>>> abbed6b3
     const inAWSLambda = process.env.AWS_LAMBDA_FUNCTION_NAME !== undefined
     const isGCPFunction = getIsGCPFunction()
     const isAzureFunctionConsumptionPlan = getIsAzureFunctionConsumptionPlan()
