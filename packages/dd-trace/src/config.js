'use strict'

const fs = require('fs')
const os = require('os')
const uuid = require('crypto-randomuuid') // we need to keep the old uuid dep because of cypress
const { URL } = require('url')
const log = require('./log')
const pkg = require('./pkg')
const coalesce = require('koalas')
const tagger = require('./tagger')
const get = require('../../datadog-core/src/utils/src/get')
const has = require('../../datadog-core/src/utils/src/has')
const set = require('../../datadog-core/src/utils/src/set')
const { isTrue, isFalse, normalizeProfilingEnabledValue } = require('./util')
const { GIT_REPOSITORY_URL, GIT_COMMIT_SHA } = require('./plugins/util/tags')
const { getGitMetadataFromGitProperties, removeUserSensitiveInfo } = require('./git_properties')
const { updateConfig } = require('./telemetry')
const telemetryMetrics = require('./telemetry/metrics')
const { isInServerlessEnvironment, getIsGCPFunction, getIsAzureFunction } = require('./serverless')
const { ORIGIN_KEY, GRPC_CLIENT_ERROR_STATUSES, GRPC_SERVER_ERROR_STATUSES } = require('./constants')
const { appendRules } = require('./payload-tagging/config')

const tracerMetrics = telemetryMetrics.manager.namespace('tracers')

const telemetryCounters = {
  'otel.env.hiding': {},
  'otel.env.invalid': {}
}

function getCounter (event, ddVar, otelVar) {
  const counters = telemetryCounters[event]
  const tags = []
  const ddVarPrefix = 'config_datadog:'
  const otelVarPrefix = 'config_opentelemetry:'
  if (ddVar) {
    ddVar = ddVarPrefix + ddVar.toLowerCase()
    tags.push(ddVar)
  }
  if (otelVar) {
    otelVar = otelVarPrefix + otelVar.toLowerCase()
    tags.push(otelVar)
  }

  if (!(otelVar in counters)) counters[otelVar] = {}

  const counter = tracerMetrics.count(event, tags)
  counters[otelVar][ddVar] = counter
  return counter
}

const otelDdEnvMapping = {
  OTEL_LOG_LEVEL: 'DD_TRACE_LOG_LEVEL',
  OTEL_PROPAGATORS: 'DD_TRACE_PROPAGATION_STYLE',
  OTEL_SERVICE_NAME: 'DD_SERVICE',
  OTEL_TRACES_SAMPLER: 'DD_TRACE_SAMPLE_RATE',
  OTEL_TRACES_SAMPLER_ARG: 'DD_TRACE_SAMPLE_RATE',
  OTEL_TRACES_EXPORTER: 'DD_TRACE_ENABLED',
  OTEL_METRICS_EXPORTER: 'DD_RUNTIME_METRICS_ENABLED',
  OTEL_RESOURCE_ATTRIBUTES: 'DD_TAGS',
  OTEL_SDK_DISABLED: 'DD_TRACE_OTEL_ENABLED',
  OTEL_LOGS_EXPORTER: undefined
}

const VALID_PROPAGATION_STYLES = new Set(['datadog', 'tracecontext', 'b3', 'b3 single header', 'none'])

const VALID_LOG_LEVELS = new Set(['debug', 'info', 'warn', 'error'])

function getFromOtelSamplerMap (otelTracesSampler, otelTracesSamplerArg) {
  const OTEL_TRACES_SAMPLER_MAPPING = {
    always_on: '1.0',
    always_off: '0.0',
    traceidratio: otelTracesSamplerArg,
    parentbased_always_on: '1.0',
    parentbased_always_off: '0.0',
    parentbased_traceidratio: otelTracesSamplerArg
  }
  return OTEL_TRACES_SAMPLER_MAPPING[otelTracesSampler]
}

function validateOtelPropagators (propagators) {
  if (!process.env.PROPAGATION_STYLE_EXTRACT &&
    !process.env.PROPAGATION_STYLE_INJECT &&
    !process.env.DD_TRACE_PROPAGATION_STYLE &&
    process.env.OTEL_PROPAGATORS) {
    for (const style in propagators) {
      if (!VALID_PROPAGATION_STYLES.has(style)) {
        log.warn('unexpected value for OTEL_PROPAGATORS environment variable')
        getCounter('otel.env.invalid', 'DD_TRACE_PROPAGATION_STYLE', 'OTEL_PROPAGATORS').inc()
      }
    }
  }
}

function validateEnvVarType (envVar) {
  const value = process.env[envVar]
  switch (envVar) {
    case 'OTEL_LOG_LEVEL':
      return VALID_LOG_LEVELS.has(value)
    case 'OTEL_PROPAGATORS':
    case 'OTEL_RESOURCE_ATTRIBUTES':
    case 'OTEL_SERVICE_NAME':
      return typeof value === 'string'
    case 'OTEL_TRACES_SAMPLER':
      return getFromOtelSamplerMap(value, process.env.OTEL_TRACES_SAMPLER_ARG) !== undefined
    case 'OTEL_TRACES_SAMPLER_ARG':
      return !isNaN(parseFloat(value))
    case 'OTEL_SDK_DISABLED':
      return value.toLowerCase() === 'true' || value.toLowerCase() === 'false'
    case 'OTEL_TRACES_EXPORTER':
    case 'OTEL_METRICS_EXPORTER':
    case 'OTEL_LOGS_EXPORTER':
      return value.toLowerCase() === 'none'
    default:
      return false
  }
}

function checkIfBothOtelAndDdEnvVarSet () {
  for (const [otelEnvVar, ddEnvVar] of Object.entries(otelDdEnvMapping)) {
    if (ddEnvVar && process.env[ddEnvVar] && process.env[otelEnvVar]) {
      log.warn(`both ${ddEnvVar} and ${otelEnvVar} environment variables are set`)
      getCounter('otel.env.hiding', ddEnvVar, otelEnvVar).inc()
    }

    if (process.env[otelEnvVar] && !validateEnvVarType(otelEnvVar)) {
      log.warn(`unexpected value for ${otelEnvVar} environment variable`)
      getCounter('otel.env.invalid', ddEnvVar, otelEnvVar).inc()
    }
  }
}

const fromEntries = Object.fromEntries || (entries =>
  entries.reduce((obj, [k, v]) => Object.assign(obj, { [k]: v }), {}))

// eslint-disable-next-line @stylistic/js/max-len
const qsRegex = '(?:p(?:ass)?w(?:or)?d|pass(?:_?phrase)?|secret|(?:api_?|private_?|public_?|access_?|secret_?)key(?:_?id)?|token|consumer_?(?:id|key|secret)|sign(?:ed|ature)?|auth(?:entication|orization)?)(?:(?:\\s|%20)*(?:=|%3D)[^&]+|(?:"|%22)(?:\\s|%20)*(?::|%3A)(?:\\s|%20)*(?:"|%22)(?:%2[^2]|%[^2]|[^"%])+(?:"|%22))|bearer(?:\\s|%20)+[a-z0-9\\._\\-]+|token(?::|%3A)[a-z0-9]{13}|gh[opsu]_[0-9a-zA-Z]{36}|ey[I-L](?:[\\w=-]|%3D)+\\.ey[I-L](?:[\\w=-]|%3D)+(?:\\.(?:[\\w.+\\/=-]|%3D|%2F|%2B)+)?|[\\-]{5}BEGIN(?:[a-z\\s]|%20)+PRIVATE(?:\\s|%20)KEY[\\-]{5}[^\\-]+[\\-]{5}END(?:[a-z\\s]|%20)+PRIVATE(?:\\s|%20)KEY|ssh-rsa(?:\\s|%20)*(?:[a-z0-9\\/\\.+]|%2F|%5C|%2B){100,}'
// eslint-disable-next-line @stylistic/js/max-len
const defaultWafObfuscatorKeyRegex = '(?i)pass|pw(?:or)?d|secret|(?:api|private|public|access)[_-]?key|token|consumer[_-]?(?:id|key|secret)|sign(?:ed|ature)|bearer|authorization|jsessionid|phpsessid|asp\\.net[_-]sessionid|sid|jwt'
// eslint-disable-next-line @stylistic/js/max-len
const defaultWafObfuscatorValueRegex = '(?i)(?:p(?:ass)?w(?:or)?d|pass(?:[_-]?phrase)?|secret(?:[_-]?key)?|(?:(?:api|private|public|access)[_-]?)key(?:[_-]?id)?|(?:(?:auth|access|id|refresh)[_-]?)?token|consumer[_-]?(?:id|key|secret)|sign(?:ed|ature)?|auth(?:entication|orization)?|jsessionid|phpsessid|asp\\.net(?:[_-]|-)sessionid|sid|jwt)(?:\\s*=[^;]|"\\s*:\\s*"[^"]+")|bearer\\s+[a-z0-9\\._\\-]+|token:[a-z0-9]{13}|gh[opsu]_[0-9a-zA-Z]{36}|ey[I-L][\\w=-]+\\.ey[I-L][\\w=-]+(?:\\.[\\w.+\\/=-]+)?|[\\-]{5}BEGIN[a-z\\s]+PRIVATE\\sKEY[\\-]{5}[^\\-]+[\\-]{5}END[a-z\\s]+PRIVATE\\sKEY|ssh-rsa\\s*[a-z0-9\\/\\.+]{100,}'
const runtimeId = uuid()

function maybeFile (filepath) {
  if (!filepath) return
  try {
    return fs.readFileSync(filepath, 'utf8')
  } catch (e) {
    log.error('Error reading file %s', filepath, e)
    return undefined
  }
}

function safeJsonParse (input) {
  try {
    return JSON.parse(input)
  } catch (err) {
    return undefined
  }
}

const namingVersions = ['v0', 'v1']
const defaultNamingVersion = 'v0'

function validateNamingVersion (versionString) {
  if (!versionString) {
    return defaultNamingVersion
  }
  if (!namingVersions.includes(versionString)) {
    log.warn(
      `Unexpected input for config.spanAttributeSchema, picked default ${defaultNamingVersion}`
    )
    return defaultNamingVersion
  }
  return versionString
}

/**
 * Given a string of comma-separated paths, return the array of paths.
 * If a blank path is provided a null is returned to signal that the feature is disabled.
 * An empty array means the feature is enabled but that no rules need to be applied.
 *
 * @param {string} input
 * @returns {[string]|null}
 */
function splitJSONPathRules (input) {
  if (!input) return null
  if (Array.isArray(input)) return input
  if (input === 'all') return []
  return input.split(',')
}

// Shallow clone with property name remapping
function remapify (input, mappings) {
  if (!input) return
  const output = {}
  for (const [key, value] of Object.entries(input)) {
    output[key in mappings ? mappings[key] : key] = value
  }
  return output
}

function propagationStyle (key, option) {
  // Extract by key if in object-form value
  if (option !== null && typeof option === 'object' && !Array.isArray(option)) {
    option = option[key]
  }

  // Should be an array at this point
  if (Array.isArray(option)) return option.map(v => v.toLowerCase())

  // If it's not an array but not undefined there's something wrong with the input
  if (option !== undefined) {
    log.warn('Unexpected input for config.tracePropagationStyle')
  }

  // Otherwise, fallback to env var parsing
  const envKey = `DD_TRACE_PROPAGATION_STYLE_${key.toUpperCase()}`

  const envVar = coalesce(process.env[envKey], process.env.DD_TRACE_PROPAGATION_STYLE, process.env.OTEL_PROPAGATORS)
  if (envVar !== undefined) {
    return envVar.split(',')
      .filter(v => v !== '')
      .map(v => v.trim().toLowerCase())
  }
}

function reformatSpanSamplingRules (rules) {
  if (!rules) return rules
  return rules.map(rule => {
    return remapify(rule, {
      sample_rate: 'sampleRate',
      max_per_second: 'maxPerSecond'
    })
  })
}

class Config {
  constructor (options = {}) {
    if (!isInServerlessEnvironment()) {
      // Bail out early if we're in a serverless environment, stable config isn't supported
      const StableConfig = require('./config_stable')
      this.stableConfig = new StableConfig()
    }

    options = {
      ...options,
      appsec: options.appsec != null ? options.appsec : options.experimental?.appsec,
      iast: options.iast != null ? options.iast : options.experimental?.iast
    }

    // Configure the logger first so it can be used to warn about other configs
    const logConfig = log.getConfig()
    this.debug = log.isEnabled(
      this.stableConfig?.fleetEntries?.DD_TRACE_DEBUG,
      this.stableConfig?.localEntries?.DD_TRACE_DEBUG
    )
    this.logger = coalesce(options.logger, logConfig.logger)
    this.logLevel = log.getLogLevel(
      options.logLevel,
      this.stableConfig?.fleetEntries?.DD_TRACE_LOG_LEVEL,
      this.stableConfig?.localEntries?.DD_TRACE_LOG_LEVEL
    )
    log.use(this.logger)
    log.toggle(this.debug, this.logLevel)

    // Process stable config warnings, if any
    for (const warning of this.stableConfig?.warnings ?? []) {
      log.warn(warning)
    }

    checkIfBothOtelAndDdEnvVarSet()

    const DD_API_KEY = coalesce(
      process.env.DATADOG_API_KEY,
      process.env.DD_API_KEY
    )

    if (process.env.DD_TRACE_PROPAGATION_STYLE && (
      process.env.DD_TRACE_PROPAGATION_STYLE_INJECT ||
      process.env.DD_TRACE_PROPAGATION_STYLE_EXTRACT
    )) {
      log.warn(
        'Use either the DD_TRACE_PROPAGATION_STYLE environment variable or separate ' +
        'DD_TRACE_PROPAGATION_STYLE_INJECT and DD_TRACE_PROPAGATION_STYLE_EXTRACT ' +
        'environment variables'
      )
    }
    const PROPAGATION_STYLE_INJECT = propagationStyle(
      'inject',
      options.tracePropagationStyle,
      this._getDefaultPropagationStyle(options)
    )

    validateOtelPropagators(PROPAGATION_STYLE_INJECT)

    if (typeof options.appsec === 'boolean') {
      options.appsec = {
        enabled: options.appsec
      }
    } else if (options.appsec == null) {
      options.appsec = {}
    }

    const DD_INSTRUMENTATION_INSTALL_ID = coalesce(
      process.env.DD_INSTRUMENTATION_INSTALL_ID,
      null
    )
    const DD_INSTRUMENTATION_INSTALL_TIME = coalesce(
      process.env.DD_INSTRUMENTATION_INSTALL_TIME,
      null
    )
    const DD_INSTRUMENTATION_INSTALL_TYPE = coalesce(
      process.env.DD_INSTRUMENTATION_INSTALL_TYPE,
      null
    )

    const DD_TRACE_CLOUD_REQUEST_PAYLOAD_TAGGING = splitJSONPathRules(
      coalesce(
        process.env.DD_TRACE_CLOUD_REQUEST_PAYLOAD_TAGGING,
        options.cloudPayloadTagging?.request,
        ''
      ))

    const DD_TRACE_CLOUD_RESPONSE_PAYLOAD_TAGGING = splitJSONPathRules(
      coalesce(
        process.env.DD_TRACE_CLOUD_RESPONSE_PAYLOAD_TAGGING,
        options.cloudPayloadTagging?.response,
        ''
      ))

    const DD_TRACE_CLOUD_PAYLOAD_TAGGING_MAX_DEPTH = coalesce(
      process.env.DD_TRACE_CLOUD_PAYLOAD_TAGGING_MAX_DEPTH,
      options.cloudPayloadTagging?.maxDepth,
      10
    )

    // TODO: refactor
    this.apiKey = DD_API_KEY

    // sent in telemetry event app-started
    this.installSignature = {
      id: DD_INSTRUMENTATION_INSTALL_ID,
      time: DD_INSTRUMENTATION_INSTALL_TIME,
      type: DD_INSTRUMENTATION_INSTALL_TYPE
    }

    this.cloudPayloadTagging = {
      requestsEnabled: !!DD_TRACE_CLOUD_REQUEST_PAYLOAD_TAGGING,
      responsesEnabled: !!DD_TRACE_CLOUD_RESPONSE_PAYLOAD_TAGGING,
      maxDepth: DD_TRACE_CLOUD_PAYLOAD_TAGGING_MAX_DEPTH,
      rules: appendRules(
        DD_TRACE_CLOUD_REQUEST_PAYLOAD_TAGGING, DD_TRACE_CLOUD_RESPONSE_PAYLOAD_TAGGING
      )
    }

    this._applyDefaults()
    this._applyLocalStableConfig()
    this._applyEnvironment()
    this._applyFleetStableConfig()
    this._applyOptions(options)
    this._applyCalculated()
    this._applyRemote({})
    this._merge()

    tagger.add(this.tags, {
      service: this.service,
      env: this.env,
      version: this.version,
      'runtime-id': runtimeId
    })

    if (this.isCiVisibility) {
      tagger.add(this.tags, {
        [ORIGIN_KEY]: 'ciapp-test'
      })
    }

    if (this.gitMetadataEnabled) {
      this.repositoryUrl = removeUserSensitiveInfo(
        coalesce(
          process.env.DD_GIT_REPOSITORY_URL,
          this.tags[GIT_REPOSITORY_URL]
        )
      )
      this.commitSHA = coalesce(
        process.env.DD_GIT_COMMIT_SHA,
        this.tags[GIT_COMMIT_SHA]
      )
      if (!this.repositoryUrl || !this.commitSHA) {
        const DD_GIT_PROPERTIES_FILE = coalesce(
          process.env.DD_GIT_PROPERTIES_FILE,
          `${process.cwd()}/git.properties`
        )
        let gitPropertiesString
        try {
          gitPropertiesString = fs.readFileSync(DD_GIT_PROPERTIES_FILE, 'utf8')
        } catch (e) {
          // Only log error if the user has set a git.properties path
          if (process.env.DD_GIT_PROPERTIES_FILE) {
            log.error('Error reading DD_GIT_PROPERTIES_FILE: %s', DD_GIT_PROPERTIES_FILE, e)
          }
        }
        if (gitPropertiesString) {
          const { commitSHA, repositoryUrl } = getGitMetadataFromGitProperties(gitPropertiesString)
          this.commitSHA = this.commitSHA || commitSHA
          this.repositoryUrl = this.repositoryUrl || repositoryUrl
        }
      }
    }
  }

  // Supports only a subset of options for now.
  configure (options, remote) {
    if (remote) {
      this._applyRemote(options)
    } else {
      this._applyOptions(options)
    }

    // TODO: test
    this._applyCalculated()
    this._merge()
  }

  _getDefaultPropagationStyle (options) {
    // TODO: Remove the experimental env vars as a major?
    const DD_TRACE_B3_ENABLED = coalesce(
      options.experimental && options.experimental.b3,
      process.env.DD_TRACE_EXPERIMENTAL_B3_ENABLED,
      false
    )
    const defaultPropagationStyle = ['datadog', 'tracecontext']
    if (isTrue(DD_TRACE_B3_ENABLED)) {
      defaultPropagationStyle.push('b3')
      defaultPropagationStyle.push('b3 single header')
    }
    return defaultPropagationStyle
  }

  _isInServerlessEnvironment () {
    return isInServerlessEnvironment()
  }

  // for _merge to work, every config value must have a default value
  _applyDefaults () {
    const {
      AWS_LAMBDA_FUNCTION_NAME,
      FUNCTION_NAME,
      K_SERVICE,
      WEBSITE_SITE_NAME
    } = process.env

    const service = AWS_LAMBDA_FUNCTION_NAME ||
      FUNCTION_NAME || // Google Cloud Function Name set by deprecated runtimes
      K_SERVICE || // Google Cloud Function Name set by newer runtimes
      WEBSITE_SITE_NAME || // set by Azure Functions
      pkg.name ||
      'node'

    const defaults = setHiddenProperty(this, '_defaults', {})

    this._setBoolean(defaults, 'apmTracingEnabled', true)
    this._setValue(defaults, 'appsec.apiSecurity.enabled', true)
    this._setValue(defaults, 'appsec.apiSecurity.sampleDelay', 30)
    this._setValue(defaults, 'appsec.blockedTemplateGraphql', undefined)
    this._setValue(defaults, 'appsec.blockedTemplateHtml', undefined)
    this._setValue(defaults, 'appsec.blockedTemplateJson', undefined)
    this._setValue(defaults, 'appsec.enabled', undefined)
    this._setValue(defaults, 'appsec.eventTracking.mode', 'identification')
    this._setValue(defaults, 'appsec.obfuscatorKeyRegex', defaultWafObfuscatorKeyRegex)
    this._setValue(defaults, 'appsec.obfuscatorValueRegex', defaultWafObfuscatorValueRegex)
    this._setValue(defaults, 'appsec.rasp.enabled', true)
    this._setValue(defaults, 'appsec.rateLimit', 100)
    this._setValue(defaults, 'appsec.rules', undefined)
    this._setValue(defaults, 'appsec.sca.enabled', null)
    this._setValue(defaults, 'appsec.stackTrace.enabled', true)
    this._setValue(defaults, 'appsec.stackTrace.maxDepth', 32)
    this._setValue(defaults, 'appsec.stackTrace.maxStackTraces', 2)
    this._setValue(defaults, 'appsec.wafTimeout', 5e3) // µs
    this._setValue(defaults, 'baggageMaxBytes', 8192)
    this._setValue(defaults, 'baggageMaxItems', 64)
    this._setValue(defaults, 'ciVisibilityTestSessionName', '')
    this._setValue(defaults, 'clientIpEnabled', false)
    this._setValue(defaults, 'clientIpHeader', null)
    this._setValue(defaults, 'crashtracking.enabled', true)
    this._setValue(defaults, 'codeOriginForSpans.enabled', false)
    this._setValue(defaults, 'dbmPropagationMode', 'disabled')
    this._setValue(defaults, 'dogstatsd.hostname', '127.0.0.1')
    this._setValue(defaults, 'dogstatsd.port', '8125')
    this._setValue(defaults, 'dsmEnabled', false)
    this._setValue(defaults, 'dynamicInstrumentation.enabled', false)
    this._setValue(defaults, 'dynamicInstrumentation.redactedIdentifiers', [])
    this._setValue(defaults, 'dynamicInstrumentation.redactionExcludedIdentifiers', [])
    this._setValue(defaults, 'env', undefined)
    this._setValue(defaults, 'experimental.enableGetRumData', false)
    this._setValue(defaults, 'experimental.exporter', undefined)
    this._setValue(defaults, 'experimental.runtimeId', false)
    this._setValue(defaults, 'flushInterval', 2000)
    this._setValue(defaults, 'flushMinSpans', 1000)
    this._setValue(defaults, 'gitMetadataEnabled', true)
    this._setValue(defaults, 'graphqlErrorExtensions', [])
    this._setValue(defaults, 'grpc.client.error.statuses', GRPC_CLIENT_ERROR_STATUSES)
    this._setValue(defaults, 'grpc.server.error.statuses', GRPC_SERVER_ERROR_STATUSES)
    this._setValue(defaults, 'headerTags', [])
    this._setValue(defaults, 'hostname', '127.0.0.1')
    this._setValue(defaults, 'iast.cookieFilterPattern', '.{32,}')
    this._setValue(defaults, 'iast.dbRowsToTaint', 1)
    this._setValue(defaults, 'iast.deduplicationEnabled', true)
    this._setValue(defaults, 'iast.enabled', false)
    this._setValue(defaults, 'iast.maxConcurrentRequests', 2)
    this._setValue(defaults, 'iast.maxContextOperations', 2)
    this._setValue(defaults, 'iast.redactionEnabled', true)
    this._setValue(defaults, 'iast.redactionNamePattern', null)
    this._setValue(defaults, 'iast.redactionValuePattern', null)
    this._setValue(defaults, 'iast.requestSampling', 30)
    this._setValue(defaults, 'iast.securityControlsConfiguration', null)
    this._setValue(defaults, 'iast.telemetryVerbosity', 'INFORMATION')
    this._setValue(defaults, 'iast.stackTrace.enabled', true)
    this._setValue(defaults, 'injectionEnabled', [])
    this._setValue(defaults, 'isAzureFunction', false)
    this._setValue(defaults, 'isCiVisibility', false)
    this._setValue(defaults, 'isEarlyFlakeDetectionEnabled', false)
    this._setValue(defaults, 'isFlakyTestRetriesEnabled', false)
    this._setValue(defaults, 'flakyTestRetriesCount', 5)
    this._setValue(defaults, 'isGCPFunction', false)
    this._setValue(defaults, 'isGitUploadEnabled', false)
    this._setValue(defaults, 'isIntelligentTestRunnerEnabled', false)
    this._setValue(defaults, 'isManualApiEnabled', false)
    this._setValue(defaults, 'langchain.spanCharLimit', 128)
    this._setValue(defaults, 'langchain.spanPromptCompletionSampleRate', 1.0)
    this._setValue(defaults, 'llmobs.agentlessEnabled', false)
    this._setValue(defaults, 'llmobs.enabled', false)
    this._setValue(defaults, 'llmobs.mlApp', undefined)
    this._setValue(defaults, 'ciVisibilityTestSessionName', '')
    this._setValue(defaults, 'ciVisAgentlessLogSubmissionEnabled', false)
    this._setValue(defaults, 'legacyBaggageEnabled', true)
    this._setValue(defaults, 'isTestDynamicInstrumentationEnabled', false)
    this._setValue(defaults, 'isServiceUserProvided', false)
    this._setValue(defaults, 'testManagementAttemptToFixRetries', 20)
    this._setValue(defaults, 'isTestManagementEnabled', false)
    this._setValue(defaults, 'logInjection', false)
    this._setValue(defaults, 'lookup', undefined)
    this._setValue(defaults, 'inferredProxyServicesEnabled', false)
    this._setValue(defaults, 'memcachedCommandEnabled', false)
    this._setValue(defaults, 'middlewareTracingEnabled', true)
    this._setValue(defaults, 'openAiLogsEnabled', false)
    this._setValue(defaults, 'openai.spanCharLimit', 128)
    this._setValue(defaults, 'peerServiceMapping', {})
    this._setValue(defaults, 'plugins', true)
    this._setValue(defaults, 'port', '8126')
    this._setValue(defaults, 'profiling.enabled', undefined)
    this._setValue(defaults, 'profiling.exporters', 'agent')
    this._setValue(defaults, 'profiling.sourceMap', true)
    this._setValue(defaults, 'profiling.longLivedThreshold', undefined)
    this._setValue(defaults, 'protocolVersion', '0.4')
    this._setValue(defaults, 'queryStringObfuscation', qsRegex)
    this._setValue(defaults, 'remoteConfig.enabled', true)
    this._setValue(defaults, 'remoteConfig.pollInterval', 5) // seconds
    this._setValue(defaults, 'reportHostname', false)
    this._setValue(defaults, 'runtimeMetrics', false)
    this._setValue(defaults, 'sampleRate', undefined)
    this._setValue(defaults, 'sampler.rateLimit', 100)
    this._setValue(defaults, 'sampler.rules', [])
    this._setValue(defaults, 'sampler.spanSamplingRules', [])
    this._setValue(defaults, 'scope', undefined)
    this._setValue(defaults, 'service', service)
    this._setValue(defaults, 'serviceMapping', {})
    this._setValue(defaults, 'site', 'datadoghq.com')
    this._setValue(defaults, 'spanAttributeSchema', 'v0')
    this._setValue(defaults, 'spanComputePeerService', false)
    this._setValue(defaults, 'spanLeakDebug', 0)
    this._setValue(defaults, 'spanRemoveIntegrationFromService', false)
    this._setValue(defaults, 'startupLogs', false)
    this._setValue(defaults, 'stats.enabled', false)
    this._setValue(defaults, 'tags', {})
    this._setValue(defaults, 'tagsHeaderMaxLength', 512)
    this._setValue(defaults, 'telemetry.debug', false)
    this._setValue(defaults, 'telemetry.dependencyCollection', true)
    this._setValue(defaults, 'telemetry.enabled', true)
    this._setValue(defaults, 'telemetry.heartbeatInterval', 60000)
    this._setValue(defaults, 'telemetry.logCollection', true)
    this._setValue(defaults, 'telemetry.metrics', true)
    this._setValue(defaults, 'traceEnabled', true)
    this._setValue(defaults, 'traceId128BitGenerationEnabled', true)
    this._setValue(defaults, 'traceId128BitLoggingEnabled', true)
    this._setValue(defaults, 'tracePropagationExtractFirst', false)
    this._setValue(defaults, 'tracePropagationStyle.inject', ['datadog', 'tracecontext', 'baggage'])
    this._setValue(defaults, 'tracePropagationStyle.extract', ['datadog', 'tracecontext', 'baggage'])
    this._setValue(defaults, 'tracePropagationStyle.otelPropagators', false)
    this._setValue(defaults, 'tracing', true)
    this._setValue(defaults, 'url', undefined)
    this._setValue(defaults, 'version', pkg.version)
    this._setValue(defaults, 'instrumentation_config_id', undefined)
<<<<<<< HEAD
    this._setValue(defaults, 'aws.dynamoDb.tablePrimaryKeys', undefined)
    this._setValue(defaults, 'fetchAgentInfo', true)
=======
    this._setValue(defaults, 'trace.aws.addSpanPointers', true)
    this._setValue(defaults, 'trace.dynamoDb.tablePrimaryKeys', undefined)
  }

  _applyLocalStableConfig () {
    const obj = setHiddenProperty(this, '_localStableConfig', {})
    this._applyStableConfig(this.stableConfig?.localEntries ?? {}, obj)
  }

  _applyFleetStableConfig () {
    const obj = setHiddenProperty(this, '_fleetStableConfig', {})
    this._applyStableConfig(this.stableConfig?.fleetEntries ?? {}, obj)
  }

  _applyStableConfig (config, obj) {
    const {
      DD_APPSEC_ENABLED,
      DD_APPSEC_SCA_ENABLED,
      DD_DATA_STREAMS_ENABLED,
      DD_DYNAMIC_INSTRUMENTATION_ENABLED,
      DD_ENV,
      DD_IAST_ENABLED,
      DD_LOGS_INJECTION,
      DD_PROFILING_ENABLED,
      DD_RUNTIME_METRICS_ENABLED,
      DD_SERVICE,
      DD_VERSION
    } = config

    this._setBoolean(obj, 'appsec.enabled', DD_APPSEC_ENABLED)
    this._setBoolean(obj, 'appsec.sca.enabled', DD_APPSEC_SCA_ENABLED)
    this._setBoolean(obj, 'dsmEnabled', DD_DATA_STREAMS_ENABLED)
    this._setBoolean(obj, 'dynamicInstrumentation.enabled', DD_DYNAMIC_INSTRUMENTATION_ENABLED)
    this._setString(obj, 'env', DD_ENV)
    this._setBoolean(obj, 'iast.enabled', DD_IAST_ENABLED)
    this._setBoolean(obj, 'logInjection', DD_LOGS_INJECTION)
    const profilingEnabled = normalizeProfilingEnabledValue(DD_PROFILING_ENABLED)
    this._setString(obj, 'profiling.enabled', profilingEnabled)
    this._setBoolean(obj, 'runtimeMetrics', DD_RUNTIME_METRICS_ENABLED)
    this._setString(obj, 'service', DD_SERVICE)
    this._setString(obj, 'version', DD_VERSION)
>>>>>>> e9f4f112
  }

  _applyEnvironment () {
    const {
      AWS_LAMBDA_FUNCTION_NAME,
      DD_AGENT_HOST,
      DD_API_SECURITY_ENABLED,
      DD_API_SECURITY_SAMPLE_DELAY,
      DD_APM_TRACING_ENABLED,
      DD_APPSEC_AUTO_USER_INSTRUMENTATION_MODE,
      DD_APPSEC_AUTOMATED_USER_EVENTS_TRACKING,
      DD_APPSEC_ENABLED,
      DD_APPSEC_GRAPHQL_BLOCKED_TEMPLATE_JSON,
      DD_APPSEC_HTTP_BLOCKED_TEMPLATE_HTML,
      DD_APPSEC_HTTP_BLOCKED_TEMPLATE_JSON,
      DD_APPSEC_MAX_STACK_TRACES,
      DD_APPSEC_MAX_STACK_TRACE_DEPTH,
      DD_APPSEC_OBFUSCATION_PARAMETER_KEY_REGEXP,
      DD_APPSEC_OBFUSCATION_PARAMETER_VALUE_REGEXP,
      DD_APPSEC_RULES,
      DD_APPSEC_SCA_ENABLED,
      DD_APPSEC_STACK_TRACE_ENABLED,
      DD_APPSEC_RASP_ENABLED,
      DD_APPSEC_TRACE_RATE_LIMIT,
      DD_APPSEC_WAF_TIMEOUT,
      DD_CRASHTRACKING_ENABLED,
      DD_CODE_ORIGIN_FOR_SPANS_ENABLED,
      DD_DATA_STREAMS_ENABLED,
      DD_DBM_PROPAGATION_MODE,
      DD_DOGSTATSD_HOSTNAME,
      DD_DOGSTATSD_HOST,
      DD_DOGSTATSD_PORT,
      DD_DYNAMIC_INSTRUMENTATION_ENABLED,
      DD_DYNAMIC_INSTRUMENTATION_REDACTED_IDENTIFIERS,
      DD_DYNAMIC_INSTRUMENTATION_REDACTION_EXCLUDED_IDENTIFIERS,
      DD_ENV,
      DD_EXPERIMENTAL_API_SECURITY_ENABLED,
      DD_EXPERIMENTAL_APPSEC_STANDALONE_ENABLED,
      DD_EXPERIMENTAL_PROFILING_ENABLED,
      DD_GRPC_CLIENT_ERROR_STATUSES,
      DD_GRPC_SERVER_ERROR_STATUSES,
      JEST_WORKER_ID,
      DD_IAST_COOKIE_FILTER_PATTERN,
      DD_IAST_DB_ROWS_TO_TAINT,
      DD_IAST_DEDUPLICATION_ENABLED,
      DD_IAST_ENABLED,
      DD_IAST_MAX_CONCURRENT_REQUESTS,
      DD_IAST_MAX_CONTEXT_OPERATIONS,
      DD_IAST_REDACTION_ENABLED,
      DD_IAST_REDACTION_NAME_PATTERN,
      DD_IAST_REDACTION_VALUE_PATTERN,
      DD_IAST_REQUEST_SAMPLING,
      DD_IAST_SECURITY_CONTROLS_CONFIGURATION,
      DD_IAST_TELEMETRY_VERBOSITY,
      DD_IAST_STACK_TRACE_ENABLED,
      DD_INJECTION_ENABLED,
      DD_INSTRUMENTATION_TELEMETRY_ENABLED,
      DD_INSTRUMENTATION_CONFIG_ID,
      DD_LOGS_INJECTION,
      DD_LANGCHAIN_SPAN_CHAR_LIMIT,
      DD_LANGCHAIN_SPAN_PROMPT_COMPLETION_SAMPLE_RATE,
      DD_LLMOBS_AGENTLESS_ENABLED,
      DD_LLMOBS_ENABLED,
      DD_LLMOBS_ML_APP,
      DD_OPENAI_LOGS_ENABLED,
      DD_OPENAI_SPAN_CHAR_LIMIT,
      DD_PROFILING_ENABLED,
      DD_PROFILING_EXPORTERS,
      DD_PROFILING_SOURCE_MAP,
      DD_INTERNAL_PROFILING_LONG_LIVED_THRESHOLD,
      DD_REMOTE_CONFIGURATION_ENABLED,
      DD_REMOTE_CONFIG_POLL_INTERVAL_SECONDS,
      DD_RUNTIME_METRICS_ENABLED,
      DD_SERVICE,
      DD_SERVICE_MAPPING,
      DD_SERVICE_NAME,
      DD_SITE,
      DD_SPAN_SAMPLING_RULES,
      DD_SPAN_SAMPLING_RULES_FILE,
      DD_TAGS,
      DD_TELEMETRY_DEBUG,
      DD_TELEMETRY_DEPENDENCY_COLLECTION_ENABLED,
      DD_TELEMETRY_HEARTBEAT_INTERVAL,
      DD_TELEMETRY_LOG_COLLECTION_ENABLED,
      DD_TELEMETRY_METRICS_ENABLED,
      DD_TRACE_128_BIT_TRACEID_GENERATION_ENABLED,
      DD_TRACE_128_BIT_TRACEID_LOGGING_ENABLED,
      DD_TRACE_AGENT_HOSTNAME,
      DD_TRACE_AGENT_PORT,
      DD_TRACE_AGENT_PROTOCOL_VERSION,
      DD_TRACE_AWS_ADD_SPAN_POINTERS,
      DD_TRACE_BAGGAGE_MAX_BYTES,
      DD_TRACE_BAGGAGE_MAX_ITEMS,
      DD_TRACE_CLIENT_IP_ENABLED,
      DD_TRACE_CLIENT_IP_HEADER,
      DD_TRACE_DYNAMODB_TABLE_PRIMARY_KEYS,
      DD_TRACE_ENABLED,
      DD_TRACE_EXPERIMENTAL_EXPORTER,
      DD_TRACE_EXPERIMENTAL_GET_RUM_DATA_ENABLED,
      DD_TRACE_EXPERIMENTAL_RUNTIME_ID_ENABLED,
      DD_TRACE_GIT_METADATA_ENABLED,
      DD_TRACE_GLOBAL_TAGS,
      DD_TRACE_GRAPHQL_ERROR_EXTENSIONS,
      DD_TRACE_HEADER_TAGS,
      DD_TRACE_LEGACY_BAGGAGE_ENABLED,
      DD_TRACE_MEMCACHED_COMMAND_ENABLED,
      DD_TRACE_MIDDLEWARE_TRACING_ENABLED,
      DD_TRACE_OBFUSCATION_QUERY_STRING_REGEXP,
      DD_TRACE_PARTIAL_FLUSH_MIN_SPANS,
      DD_TRACE_PEER_SERVICE_MAPPING,
      DD_TRACE_PROPAGATION_EXTRACT_FIRST,
      DD_TRACE_PROPAGATION_STYLE,
      DD_TRACE_PROPAGATION_STYLE_INJECT,
      DD_TRACE_PROPAGATION_STYLE_EXTRACT,
      DD_TRACE_RATE_LIMIT,
      DD_TRACE_REMOVE_INTEGRATION_SERVICE_NAMES_ENABLED,
      DD_TRACE_REPORT_HOSTNAME,
      DD_TRACE_SAMPLE_RATE,
      DD_TRACE_SAMPLING_RULES,
      DD_TRACE_SCOPE,
      DD_TRACE_SPAN_ATTRIBUTE_SCHEMA,
      DD_TRACE_SPAN_LEAK_DEBUG,
      DD_TRACE_STARTUP_LOGS,
      DD_TRACE_TAGS,
      DD_TRACE_TELEMETRY_ENABLED,
      DD_TRACE_X_DATADOG_TAGS_MAX_LENGTH,
      DD_TRACING_ENABLED,
      DD_VERSION,
      DD_TRACE_INFERRED_PROXY_SERVICES_ENABLED,
      DD_FETCH_AGENT_INFO,
      OTEL_METRICS_EXPORTER,
      OTEL_PROPAGATORS,
      OTEL_RESOURCE_ATTRIBUTES,
      OTEL_SERVICE_NAME,
      OTEL_TRACES_SAMPLER,
      OTEL_TRACES_SAMPLER_ARG
    } = process.env

    const tags = {}
    const env = setHiddenProperty(this, '_env', {})
    setHiddenProperty(this, '_envUnprocessed', {})

    tagger.add(tags, OTEL_RESOURCE_ATTRIBUTES, true)
    tagger.add(tags, DD_TAGS)
    tagger.add(tags, DD_TRACE_TAGS)
    tagger.add(tags, DD_TRACE_GLOBAL_TAGS)

    this._setBoolean(env, 'apmTracingEnabled', coalesce(
      DD_APM_TRACING_ENABLED,
      DD_EXPERIMENTAL_APPSEC_STANDALONE_ENABLED && isFalse(DD_EXPERIMENTAL_APPSEC_STANDALONE_ENABLED)
    ))
    this._setBoolean(env, 'appsec.apiSecurity.enabled', coalesce(
      DD_API_SECURITY_ENABLED && isTrue(DD_API_SECURITY_ENABLED),
      DD_EXPERIMENTAL_API_SECURITY_ENABLED && isTrue(DD_EXPERIMENTAL_API_SECURITY_ENABLED)
    ))
    this._setValue(env, 'appsec.apiSecurity.sampleDelay', maybeFloat(DD_API_SECURITY_SAMPLE_DELAY))
    this._setValue(env, 'appsec.blockedTemplateGraphql', maybeFile(DD_APPSEC_GRAPHQL_BLOCKED_TEMPLATE_JSON))
    this._setValue(env, 'appsec.blockedTemplateHtml', maybeFile(DD_APPSEC_HTTP_BLOCKED_TEMPLATE_HTML))
    this._envUnprocessed['appsec.blockedTemplateHtml'] = DD_APPSEC_HTTP_BLOCKED_TEMPLATE_HTML
    this._setValue(env, 'appsec.blockedTemplateJson', maybeFile(DD_APPSEC_HTTP_BLOCKED_TEMPLATE_JSON))
    this._envUnprocessed['appsec.blockedTemplateJson'] = DD_APPSEC_HTTP_BLOCKED_TEMPLATE_JSON
    this._setBoolean(env, 'appsec.enabled', DD_APPSEC_ENABLED)
    this._setString(env, 'appsec.eventTracking.mode', coalesce(
      DD_APPSEC_AUTO_USER_INSTRUMENTATION_MODE,
      DD_APPSEC_AUTOMATED_USER_EVENTS_TRACKING // TODO: remove in next major
    ))
    this._setString(env, 'appsec.obfuscatorKeyRegex', DD_APPSEC_OBFUSCATION_PARAMETER_KEY_REGEXP)
    this._setString(env, 'appsec.obfuscatorValueRegex', DD_APPSEC_OBFUSCATION_PARAMETER_VALUE_REGEXP)
    this._setBoolean(env, 'appsec.rasp.enabled', DD_APPSEC_RASP_ENABLED)
    this._setValue(env, 'appsec.rateLimit', maybeInt(DD_APPSEC_TRACE_RATE_LIMIT))
    this._envUnprocessed['appsec.rateLimit'] = DD_APPSEC_TRACE_RATE_LIMIT
    this._setString(env, 'appsec.rules', DD_APPSEC_RULES)
    // DD_APPSEC_SCA_ENABLED is never used locally, but only sent to the backend
    this._setBoolean(env, 'appsec.sca.enabled', DD_APPSEC_SCA_ENABLED)
    this._setBoolean(env, 'appsec.stackTrace.enabled', DD_APPSEC_STACK_TRACE_ENABLED)
    this._setValue(env, 'appsec.stackTrace.maxDepth', maybeInt(DD_APPSEC_MAX_STACK_TRACE_DEPTH))
    this._envUnprocessed['appsec.stackTrace.maxDepth'] = DD_APPSEC_MAX_STACK_TRACE_DEPTH
    this._setValue(env, 'appsec.stackTrace.maxStackTraces', maybeInt(DD_APPSEC_MAX_STACK_TRACES))
    this._envUnprocessed['appsec.stackTrace.maxStackTraces'] = DD_APPSEC_MAX_STACK_TRACES
    this._setValue(env, 'appsec.wafTimeout', maybeInt(DD_APPSEC_WAF_TIMEOUT))
    this._envUnprocessed['appsec.wafTimeout'] = DD_APPSEC_WAF_TIMEOUT
    this._setValue(env, 'baggageMaxBytes', DD_TRACE_BAGGAGE_MAX_BYTES)
    this._setValue(env, 'baggageMaxItems', DD_TRACE_BAGGAGE_MAX_ITEMS)
    this._setBoolean(env, 'clientIpEnabled', DD_TRACE_CLIENT_IP_ENABLED)
    this._setString(env, 'clientIpHeader', DD_TRACE_CLIENT_IP_HEADER)
    this._setBoolean(env, 'crashtracking.enabled', coalesce(
      DD_CRASHTRACKING_ENABLED,
      !this._isInServerlessEnvironment()
    ))
    this._setBoolean(env, 'codeOriginForSpans.enabled', DD_CODE_ORIGIN_FOR_SPANS_ENABLED)
    this._setString(env, 'dbmPropagationMode', DD_DBM_PROPAGATION_MODE)
    this._setString(env, 'dogstatsd.hostname', DD_DOGSTATSD_HOST || DD_DOGSTATSD_HOSTNAME)
    this._setString(env, 'dogstatsd.port', DD_DOGSTATSD_PORT)
    this._setBoolean(env, 'dsmEnabled', DD_DATA_STREAMS_ENABLED)
    this._setBoolean(env, 'dynamicInstrumentation.enabled', DD_DYNAMIC_INSTRUMENTATION_ENABLED)
    this._setArray(env, 'dynamicInstrumentation.redactedIdentifiers', DD_DYNAMIC_INSTRUMENTATION_REDACTED_IDENTIFIERS)
    this._setArray(
      env,
      'dynamicInstrumentation.redactionExcludedIdentifiers',
      DD_DYNAMIC_INSTRUMENTATION_REDACTION_EXCLUDED_IDENTIFIERS
    )
    this._setString(env, 'env', DD_ENV || tags.env)
    this._setBoolean(env, 'traceEnabled', DD_TRACE_ENABLED)
    this._setBoolean(env, 'experimental.enableGetRumData', DD_TRACE_EXPERIMENTAL_GET_RUM_DATA_ENABLED)
    this._setString(env, 'experimental.exporter', DD_TRACE_EXPERIMENTAL_EXPORTER)
    this._setBoolean(env, 'experimental.runtimeId', DD_TRACE_EXPERIMENTAL_RUNTIME_ID_ENABLED)
    if (AWS_LAMBDA_FUNCTION_NAME) this._setValue(env, 'flushInterval', 0)
    this._setValue(env, 'flushMinSpans', maybeInt(DD_TRACE_PARTIAL_FLUSH_MIN_SPANS))
    this._envUnprocessed.flushMinSpans = DD_TRACE_PARTIAL_FLUSH_MIN_SPANS
    this._setBoolean(env, 'gitMetadataEnabled', DD_TRACE_GIT_METADATA_ENABLED)
    this._setIntegerRangeSet(env, 'grpc.client.error.statuses', DD_GRPC_CLIENT_ERROR_STATUSES)
    this._setIntegerRangeSet(env, 'grpc.server.error.statuses', DD_GRPC_SERVER_ERROR_STATUSES)
    this._setArray(env, 'headerTags', DD_TRACE_HEADER_TAGS)
    this._setString(env, 'hostname', coalesce(DD_AGENT_HOST, DD_TRACE_AGENT_HOSTNAME))
    this._setString(env, 'iast.cookieFilterPattern', DD_IAST_COOKIE_FILTER_PATTERN)
    this._setValue(env, 'iast.dbRowsToTaint', maybeInt(DD_IAST_DB_ROWS_TO_TAINT))
    this._setBoolean(env, 'iast.deduplicationEnabled', DD_IAST_DEDUPLICATION_ENABLED)
    this._setBoolean(env, 'iast.enabled', DD_IAST_ENABLED)
    this._setValue(env, 'iast.maxConcurrentRequests', maybeInt(DD_IAST_MAX_CONCURRENT_REQUESTS))
    this._envUnprocessed['iast.maxConcurrentRequests'] = DD_IAST_MAX_CONCURRENT_REQUESTS
    this._setValue(env, 'iast.maxContextOperations', maybeInt(DD_IAST_MAX_CONTEXT_OPERATIONS))
    this._envUnprocessed['iast.maxContextOperations'] = DD_IAST_MAX_CONTEXT_OPERATIONS
    this._setBoolean(env, 'iast.redactionEnabled', DD_IAST_REDACTION_ENABLED && !isFalse(DD_IAST_REDACTION_ENABLED))
    this._setString(env, 'iast.redactionNamePattern', DD_IAST_REDACTION_NAME_PATTERN)
    this._setString(env, 'iast.redactionValuePattern', DD_IAST_REDACTION_VALUE_PATTERN)
    const iastRequestSampling = maybeInt(DD_IAST_REQUEST_SAMPLING)
    if (iastRequestSampling > -1 && iastRequestSampling < 101) {
      this._setValue(env, 'iast.requestSampling', iastRequestSampling)
    }
    this._envUnprocessed['iast.requestSampling'] = DD_IAST_REQUEST_SAMPLING
    this._setString(env, 'iast.securityControlsConfiguration', DD_IAST_SECURITY_CONTROLS_CONFIGURATION)
    this._setString(env, 'iast.telemetryVerbosity', DD_IAST_TELEMETRY_VERBOSITY)
    this._setBoolean(env, 'iast.stackTrace.enabled', DD_IAST_STACK_TRACE_ENABLED)
    this._setArray(env, 'injectionEnabled', DD_INJECTION_ENABLED)
    this._setBoolean(env, 'isAzureFunction', getIsAzureFunction())
    this._setBoolean(env, 'isGCPFunction', getIsGCPFunction())
    this._setValue(env, 'langchain.spanCharLimit', maybeInt(DD_LANGCHAIN_SPAN_CHAR_LIMIT))
    this._setValue(
      env, 'langchain.spanPromptCompletionSampleRate', maybeFloat(DD_LANGCHAIN_SPAN_PROMPT_COMPLETION_SAMPLE_RATE)
    )
    this._setBoolean(env, 'legacyBaggageEnabled', DD_TRACE_LEGACY_BAGGAGE_ENABLED)
    this._setBoolean(env, 'llmobs.agentlessEnabled', DD_LLMOBS_AGENTLESS_ENABLED)
    this._setBoolean(env, 'llmobs.enabled', DD_LLMOBS_ENABLED)
    this._setString(env, 'llmobs.mlApp', DD_LLMOBS_ML_APP)
    this._setBoolean(env, 'logInjection', DD_LOGS_INJECTION)
    // Requires an accompanying DD_APM_OBFUSCATION_MEMCACHED_KEEP_COMMAND=true in the agent
    this._setBoolean(env, 'memcachedCommandEnabled', DD_TRACE_MEMCACHED_COMMAND_ENABLED)
    this._setBoolean(env, 'middlewareTracingEnabled', DD_TRACE_MIDDLEWARE_TRACING_ENABLED)
    this._setBoolean(env, 'openAiLogsEnabled', DD_OPENAI_LOGS_ENABLED)
    this._setValue(env, 'openai.spanCharLimit', maybeInt(DD_OPENAI_SPAN_CHAR_LIMIT))
    this._envUnprocessed.openaiSpanCharLimit = DD_OPENAI_SPAN_CHAR_LIMIT
    if (DD_TRACE_PEER_SERVICE_MAPPING) {
      this._setValue(env, 'peerServiceMapping', fromEntries(
        DD_TRACE_PEER_SERVICE_MAPPING.split(',').map(x => x.trim().split(':'))
      ))
      this._envUnprocessed.peerServiceMapping = DD_TRACE_PEER_SERVICE_MAPPING
    }
    this._setString(env, 'port', DD_TRACE_AGENT_PORT)
    const profilingEnabled = normalizeProfilingEnabledValue(
      coalesce(
        DD_EXPERIMENTAL_PROFILING_ENABLED,
        DD_PROFILING_ENABLED,
        this._isInServerlessEnvironment() ? 'false' : undefined
      )
    )
    this._setString(env, 'profiling.enabled', profilingEnabled)
    this._setString(env, 'profiling.exporters', DD_PROFILING_EXPORTERS)
    this._setBoolean(env, 'profiling.sourceMap', DD_PROFILING_SOURCE_MAP && !isFalse(DD_PROFILING_SOURCE_MAP))
    if (DD_INTERNAL_PROFILING_LONG_LIVED_THRESHOLD) {
      // This is only used in testing to not have to wait 30s
      this._setValue(env, 'profiling.longLivedThreshold', Number(DD_INTERNAL_PROFILING_LONG_LIVED_THRESHOLD))
    }

    this._setString(env, 'protocolVersion', DD_TRACE_AGENT_PROTOCOL_VERSION)
    this._setString(env, 'queryStringObfuscation', DD_TRACE_OBFUSCATION_QUERY_STRING_REGEXP)
    this._setBoolean(env, 'remoteConfig.enabled', coalesce(
      DD_REMOTE_CONFIGURATION_ENABLED,
      !this._isInServerlessEnvironment()
    ))
    this._setValue(env, 'remoteConfig.pollInterval', maybeFloat(DD_REMOTE_CONFIG_POLL_INTERVAL_SECONDS))
    this._envUnprocessed['remoteConfig.pollInterval'] = DD_REMOTE_CONFIG_POLL_INTERVAL_SECONDS
    this._setBoolean(env, 'reportHostname', DD_TRACE_REPORT_HOSTNAME)
    // only used to explicitly set runtimeMetrics to false
    const otelSetRuntimeMetrics = String(OTEL_METRICS_EXPORTER).toLowerCase() === 'none'
      ? false
      : undefined
    this._setBoolean(env, 'runtimeMetrics', DD_RUNTIME_METRICS_ENABLED ||
    otelSetRuntimeMetrics)
    this._setArray(env, 'sampler.spanSamplingRules', reformatSpanSamplingRules(coalesce(
      safeJsonParse(maybeFile(DD_SPAN_SAMPLING_RULES_FILE)),
      safeJsonParse(DD_SPAN_SAMPLING_RULES)
    )))
    this._setUnit(env, 'sampleRate', DD_TRACE_SAMPLE_RATE ||
    getFromOtelSamplerMap(OTEL_TRACES_SAMPLER, OTEL_TRACES_SAMPLER_ARG))
    this._setValue(env, 'sampler.rateLimit', DD_TRACE_RATE_LIMIT)
    this._setSamplingRule(env, 'sampler.rules', safeJsonParse(DD_TRACE_SAMPLING_RULES))
    this._envUnprocessed['sampler.rules'] = DD_TRACE_SAMPLING_RULES
    this._setString(env, 'scope', DD_TRACE_SCOPE)
    this._setString(env, 'service', DD_SERVICE || DD_SERVICE_NAME || tags.service || OTEL_SERVICE_NAME)
    if (DD_SERVICE_MAPPING) {
      this._setValue(env, 'serviceMapping', fromEntries(
        process.env.DD_SERVICE_MAPPING.split(',').map(x => x.trim().split(':'))
      ))
    }
    this._setString(env, 'site', DD_SITE)
    if (DD_TRACE_SPAN_ATTRIBUTE_SCHEMA) {
      this._setString(env, 'spanAttributeSchema', validateNamingVersion(DD_TRACE_SPAN_ATTRIBUTE_SCHEMA))
      this._envUnprocessed.spanAttributeSchema = DD_TRACE_SPAN_ATTRIBUTE_SCHEMA
    }
    // 0: disabled, 1: logging, 2: garbage collection + logging
    this._setValue(env, 'spanLeakDebug', maybeInt(DD_TRACE_SPAN_LEAK_DEBUG))
    this._setBoolean(env, 'spanRemoveIntegrationFromService', DD_TRACE_REMOVE_INTEGRATION_SERVICE_NAMES_ENABLED)
    this._setBoolean(env, 'startupLogs', DD_TRACE_STARTUP_LOGS)
    this._setTags(env, 'tags', tags)
    this._setValue(env, 'tagsHeaderMaxLength', DD_TRACE_X_DATADOG_TAGS_MAX_LENGTH)
    this._setBoolean(env, 'telemetry.enabled', coalesce(
      DD_TRACE_TELEMETRY_ENABLED, // for backward compatibility
      DD_INSTRUMENTATION_TELEMETRY_ENABLED, // to comply with instrumentation telemetry specs
      !(this._isInServerlessEnvironment() || JEST_WORKER_ID)
    ))
    this._setString(env, 'instrumentation_config_id', DD_INSTRUMENTATION_CONFIG_ID)
    this._setBoolean(env, 'telemetry.debug', DD_TELEMETRY_DEBUG)
    this._setBoolean(env, 'telemetry.dependencyCollection', DD_TELEMETRY_DEPENDENCY_COLLECTION_ENABLED)
    this._setValue(env, 'telemetry.heartbeatInterval', maybeInt(Math.floor(DD_TELEMETRY_HEARTBEAT_INTERVAL * 1000)))
    this._envUnprocessed['telemetry.heartbeatInterval'] = DD_TELEMETRY_HEARTBEAT_INTERVAL * 1000
    this._setBoolean(env, 'telemetry.logCollection', DD_TELEMETRY_LOG_COLLECTION_ENABLED)
    this._setBoolean(env, 'telemetry.metrics', DD_TELEMETRY_METRICS_ENABLED)
    this._setBoolean(env, 'traceId128BitGenerationEnabled', DD_TRACE_128_BIT_TRACEID_GENERATION_ENABLED)
    this._setBoolean(env, 'traceId128BitLoggingEnabled', DD_TRACE_128_BIT_TRACEID_LOGGING_ENABLED)
    this._setBoolean(env, 'tracePropagationExtractFirst', DD_TRACE_PROPAGATION_EXTRACT_FIRST)
    this._setBoolean(env, 'tracePropagationStyle.otelPropagators',
      DD_TRACE_PROPAGATION_STYLE ||
      DD_TRACE_PROPAGATION_STYLE_INJECT ||
      DD_TRACE_PROPAGATION_STYLE_EXTRACT
        ? false
        : !!OTEL_PROPAGATORS)
    this._setBoolean(env, 'tracing', DD_TRACING_ENABLED)
    this._setString(env, 'version', DD_VERSION || tags.version)
    this._setBoolean(env, 'inferredProxyServicesEnabled', DD_TRACE_INFERRED_PROXY_SERVICES_ENABLED)
    this._setBoolean(env, 'trace.aws.addSpanPointers', DD_TRACE_AWS_ADD_SPAN_POINTERS)
    this._setString(env, 'trace.dynamoDb.tablePrimaryKeys', DD_TRACE_DYNAMODB_TABLE_PRIMARY_KEYS)
    this._setArray(env, 'graphqlErrorExtensions', DD_TRACE_GRAPHQL_ERROR_EXTENSIONS)
    this._setBoolean(env, 'fetchAgentInfo', DD_FETCH_AGENT_INFO)
  }

  _applyOptions (options) {
    const opts = setHiddenProperty(this, '_options', this._options || {})
    const tags = {}
    setHiddenProperty(this, '_optsUnprocessed', {})

    options = setHiddenProperty(this, '_optionsArg', Object.assign({ ingestion: {} }, options, opts))

    tagger.add(tags, options.tags)

    this._setBoolean(opts, 'apmTracingEnabled', coalesce(
      options.apmTracingEnabled,
      options.experimental?.appsec?.standalone && !options.experimental.appsec.standalone.enabled
    ))
    this._setBoolean(opts, 'appsec.apiSecurity.enabled', options.appsec.apiSecurity?.enabled)
    this._setValue(opts, 'appsec.blockedTemplateGraphql', maybeFile(options.appsec.blockedTemplateGraphql))
    this._setValue(opts, 'appsec.blockedTemplateHtml', maybeFile(options.appsec.blockedTemplateHtml))
    this._optsUnprocessed['appsec.blockedTemplateHtml'] = options.appsec.blockedTemplateHtml
    this._setValue(opts, 'appsec.blockedTemplateJson', maybeFile(options.appsec.blockedTemplateJson))
    this._optsUnprocessed['appsec.blockedTemplateJson'] = options.appsec.blockedTemplateJson
    this._setBoolean(opts, 'appsec.enabled', options.appsec.enabled)
    this._setString(opts, 'appsec.eventTracking.mode', options.appsec.eventTracking?.mode)
    this._setString(opts, 'appsec.obfuscatorKeyRegex', options.appsec.obfuscatorKeyRegex)
    this._setString(opts, 'appsec.obfuscatorValueRegex', options.appsec.obfuscatorValueRegex)
    this._setBoolean(opts, 'appsec.rasp.enabled', options.appsec.rasp?.enabled)
    this._setValue(opts, 'appsec.rateLimit', maybeInt(options.appsec.rateLimit))
    this._optsUnprocessed['appsec.rateLimit'] = options.appsec.rateLimit
    this._setString(opts, 'appsec.rules', options.appsec.rules)
    this._setBoolean(opts, 'appsec.stackTrace.enabled', options.appsec.stackTrace?.enabled)
    this._setValue(opts, 'appsec.stackTrace.maxDepth', maybeInt(options.appsec.stackTrace?.maxDepth))
    this._optsUnprocessed['appsec.stackTrace.maxDepth'] = options.appsec.stackTrace?.maxDepth
    this._setValue(opts, 'appsec.stackTrace.maxStackTraces', maybeInt(options.appsec.stackTrace?.maxStackTraces))
    this._optsUnprocessed['appsec.stackTrace.maxStackTraces'] = options.appsec.stackTrace?.maxStackTraces
    this._setValue(opts, 'appsec.wafTimeout', maybeInt(options.appsec.wafTimeout))
    this._optsUnprocessed['appsec.wafTimeout'] = options.appsec.wafTimeout
    this._setBoolean(opts, 'clientIpEnabled', options.clientIpEnabled)
    this._setString(opts, 'clientIpHeader', options.clientIpHeader)
    this._setValue(opts, 'baggageMaxBytes', options.baggageMaxBytes)
    this._setValue(opts, 'baggageMaxItems', options.baggageMaxItems)
    this._setBoolean(opts, 'codeOriginForSpans.enabled', options.codeOriginForSpans?.enabled)
    this._setString(opts, 'dbmPropagationMode', options.dbmPropagationMode)
    if (options.dogstatsd) {
      this._setString(opts, 'dogstatsd.hostname', options.dogstatsd.hostname)
      this._setString(opts, 'dogstatsd.port', options.dogstatsd.port)
    }
    this._setBoolean(opts, 'dsmEnabled', options.dsmEnabled)
    this._setBoolean(opts, 'dynamicInstrumentation.enabled', options.dynamicInstrumentation?.enabled)
    this._setArray(
      opts,
      'dynamicInstrumentation.redactedIdentifiers',
      options.dynamicInstrumentation?.redactedIdentifiers
    )
    this._setArray(
      opts,
      'dynamicInstrumentation.redactionExcludedIdentifiers',
      options.dynamicInstrumentation?.redactionExcludedIdentifiers
    )
    this._setString(opts, 'env', options.env || tags.env)
    this._setBoolean(opts, 'experimental.enableGetRumData', options.experimental?.enableGetRumData)
    this._setString(opts, 'experimental.exporter', options.experimental?.exporter)
    this._setBoolean(opts, 'experimental.runtimeId', options.experimental?.runtimeId)
    this._setValue(opts, 'flushInterval', maybeInt(options.flushInterval))
    this._optsUnprocessed.flushInterval = options.flushInterval
    this._setValue(opts, 'flushMinSpans', maybeInt(options.flushMinSpans))
    this._optsUnprocessed.flushMinSpans = options.flushMinSpans
    this._setArray(opts, 'headerTags', options.headerTags)
    this._setString(opts, 'hostname', options.hostname)
    this._setString(opts, 'iast.cookieFilterPattern', options.iast?.cookieFilterPattern)
    this._setValue(opts, 'iast.dbRowsToTaint', maybeInt(options.iast?.dbRowsToTaint))
    this._setBoolean(opts, 'iast.deduplicationEnabled', options.iast && options.iast.deduplicationEnabled)
    this._setBoolean(opts, 'iast.enabled',
      options.iast && (options.iast === true || options.iast.enabled === true))
    this._setValue(opts, 'iast.maxConcurrentRequests',
      maybeInt(options.iast?.maxConcurrentRequests))
    this._optsUnprocessed['iast.maxConcurrentRequests'] = options.iast?.maxConcurrentRequests
    this._setValue(opts, 'iast.maxContextOperations', maybeInt(options.iast?.maxContextOperations))
    this._optsUnprocessed['iast.maxContextOperations'] = options.iast?.maxContextOperations
    this._setBoolean(opts, 'iast.redactionEnabled', options.iast?.redactionEnabled)
    this._setString(opts, 'iast.redactionNamePattern', options.iast?.redactionNamePattern)
    this._setString(opts, 'iast.redactionValuePattern', options.iast?.redactionValuePattern)
    const iastRequestSampling = maybeInt(options.iast?.requestSampling)
    if (iastRequestSampling > -1 && iastRequestSampling < 101) {
      this._setValue(opts, 'iast.requestSampling', iastRequestSampling)
      this._optsUnprocessed['iast.requestSampling'] = options.iast?.requestSampling
    }
    this._setValue(opts, 'iast.securityControlsConfiguration', options.iast?.securityControlsConfiguration)
    this._setBoolean(opts, 'iast.stackTrace.enabled', options.iast?.stackTrace?.enabled)
    this._setString(opts, 'iast.telemetryVerbosity', options.iast && options.iast.telemetryVerbosity)
    this._setBoolean(opts, 'isCiVisibility', options.isCiVisibility)
    this._setBoolean(opts, 'legacyBaggageEnabled', options.legacyBaggageEnabled)
    this._setBoolean(opts, 'llmobs.agentlessEnabled', options.llmobs?.agentlessEnabled)
    this._setString(opts, 'llmobs.mlApp', options.llmobs?.mlApp)
    this._setBoolean(opts, 'logInjection', options.logInjection)
    this._setValue(opts, 'lookup', options.lookup)
    this._setBoolean(opts, 'middlewareTracingEnabled', options.middlewareTracingEnabled)
    this._setBoolean(opts, 'openAiLogsEnabled', options.openAiLogsEnabled)
    this._setValue(opts, 'peerServiceMapping', options.peerServiceMapping)
    this._setBoolean(opts, 'plugins', options.plugins)
    this._setString(opts, 'port', options.port)
    const strProfiling = String(options.profiling)
    if (['true', 'false', 'auto'].includes(strProfiling)) {
      this._setString(opts, 'profiling.enabled', strProfiling)
    }
    this._setString(opts, 'protocolVersion', options.protocolVersion)
    if (options.remoteConfig) {
      this._setValue(opts, 'remoteConfig.pollInterval', maybeFloat(options.remoteConfig.pollInterval))
      this._optsUnprocessed['remoteConfig.pollInterval'] = options.remoteConfig.pollInterval
    }
    this._setBoolean(opts, 'reportHostname', options.reportHostname)
    this._setBoolean(opts, 'runtimeMetrics', options.runtimeMetrics)
    this._setArray(opts, 'sampler.spanSamplingRules', reformatSpanSamplingRules(options.spanSamplingRules))
    this._setUnit(opts, 'sampleRate', coalesce(options.sampleRate, options.ingestion.sampleRate))
    const ingestion = options.ingestion || {}
    this._setValue(opts, 'sampler.rateLimit', coalesce(options.rateLimit, ingestion.rateLimit))
    this._setSamplingRule(opts, 'sampler.rules', options.samplingRules)
    this._setString(opts, 'service', options.service || tags.service)
    this._setValue(opts, 'serviceMapping', options.serviceMapping)
    this._setString(opts, 'site', options.site)
    if (options.spanAttributeSchema) {
      this._setString(opts, 'spanAttributeSchema', validateNamingVersion(options.spanAttributeSchema))
      this._optsUnprocessed.spanAttributeSchema = options.spanAttributeSchema
    }
    this._setBoolean(opts, 'spanRemoveIntegrationFromService', options.spanRemoveIntegrationFromService)
    this._setBoolean(opts, 'startupLogs', options.startupLogs)
    this._setTags(opts, 'tags', tags)
    this._setBoolean(opts, 'traceId128BitGenerationEnabled', options.traceId128BitGenerationEnabled)
    this._setBoolean(opts, 'traceId128BitLoggingEnabled', options.traceId128BitLoggingEnabled)
    this._setString(opts, 'version', options.version || tags.version)
    this._setBoolean(opts, 'inferredProxyServicesEnabled', options.inferredProxyServicesEnabled)
    this._setBoolean(opts, 'graphqlErrorExtensions', options.graphqlErrorExtensions)
    this._setBoolean(opts, 'fetchAgentInfo', options.fetchAgentInfo)

    // For LLMObs, we want the environment variable to take precedence over the options.
    // This is reliant on environment config being set before options.
    // This is to make sure the origins of each value are tracked appropriately for telemetry.
    // We'll only set `llmobs.enabled` on the opts when it's not set on the environment, and options.llmobs is provided.
    const llmobsEnabledEnv = this._env['llmobs.enabled']
    if (llmobsEnabledEnv == null && options.llmobs) {
      this._setBoolean(opts, 'llmobs.enabled', !!options.llmobs)
    }
  }

  _isCiVisibility () {
    return coalesce(
      this._optionsArg.isCiVisibility,
      this._defaults.isCiVisibility
    )
  }

  _isCiVisibilityItrEnabled () {
    return coalesce(
      process.env.DD_CIVISIBILITY_ITR_ENABLED,
      true
    )
  }

  _getHostname () {
    const DD_CIVISIBILITY_AGENTLESS_URL = process.env.DD_CIVISIBILITY_AGENTLESS_URL
    const url = DD_CIVISIBILITY_AGENTLESS_URL
      ? new URL(DD_CIVISIBILITY_AGENTLESS_URL)
      : getAgentUrl(this._getTraceAgentUrl(), this._optionsArg)
    const DD_AGENT_HOST = coalesce(
      this._optionsArg.hostname,
      process.env.DD_AGENT_HOST,
      process.env.DD_TRACE_AGENT_HOSTNAME,
      '127.0.0.1'
    )
    return DD_AGENT_HOST || (url && url.hostname)
  }

  _getSpanComputePeerService () {
    const DD_TRACE_SPAN_ATTRIBUTE_SCHEMA = validateNamingVersion(
      coalesce(
        this._optionsArg.spanAttributeSchema,
        process.env.DD_TRACE_SPAN_ATTRIBUTE_SCHEMA
      )
    )

    const peerServiceSet = (
      this._optionsArg.hasOwnProperty('spanComputePeerService') ||
      process.env.hasOwnProperty('DD_TRACE_PEER_SERVICE_DEFAULTS_ENABLED')
    )
    const peerServiceValue = coalesce(
      this._optionsArg.spanComputePeerService,
      process.env.DD_TRACE_PEER_SERVICE_DEFAULTS_ENABLED
    )

    const spanComputePeerService = (
      DD_TRACE_SPAN_ATTRIBUTE_SCHEMA === 'v0'
        // In v0, peer service is computed only if it is explicitly set to true
        ? peerServiceSet && isTrue(peerServiceValue)
        // In >v0, peer service is false only if it is explicitly set to false
        : (peerServiceSet ? !isFalse(peerServiceValue) : true)
    )

    return spanComputePeerService
  }

  _isCiVisibilityGitUploadEnabled () {
    return coalesce(
      process.env.DD_CIVISIBILITY_GIT_UPLOAD_ENABLED,
      true
    )
  }

  _isCiVisibilityManualApiEnabled () {
    return coalesce(
      process.env.DD_CIVISIBILITY_MANUAL_API_ENABLED,
      true
    )
  }

  _isTraceStatsComputationEnabled () {
    const apmTracingEnabled = this._options.apmTracingEnabled !== false &&
      this._env.apmTracingEnabled !== false

    return apmTracingEnabled && coalesce(
      this._optionsArg.stats,
      process.env.DD_TRACE_STATS_COMPUTATION_ENABLED,
      getIsGCPFunction() || getIsAzureFunction()
    )
  }

  _getTraceAgentUrl () {
    return coalesce(
      this._optionsArg.url,
      process.env.DD_TRACE_AGENT_URL,
      process.env.DD_TRACE_URL,
      null
    )
  }

  // handles values calculated from a mixture of options and env vars
  _applyCalculated () {
    const calc = setHiddenProperty(this, '_calculated', {})

    const {
      DD_CIVISIBILITY_AGENTLESS_URL,
      DD_CIVISIBILITY_EARLY_FLAKE_DETECTION_ENABLED,
      DD_CIVISIBILITY_FLAKY_RETRY_ENABLED,
      DD_CIVISIBILITY_FLAKY_RETRY_COUNT,
      DD_TEST_SESSION_NAME,
      DD_AGENTLESS_LOG_SUBMISSION_ENABLED,
      DD_TEST_FAILED_TEST_REPLAY_ENABLED,
      DD_TEST_MANAGEMENT_ENABLED,
      DD_TEST_MANAGEMENT_ATTEMPT_TO_FIX_RETRIES
    } = process.env

    if (DD_CIVISIBILITY_AGENTLESS_URL) {
      this._setValue(calc, 'url', new URL(DD_CIVISIBILITY_AGENTLESS_URL))
    } else {
      this._setValue(calc, 'url', getAgentUrl(this._getTraceAgentUrl(), this._optionsArg))
    }
    if (this._isCiVisibility()) {
      this._setBoolean(calc, 'isEarlyFlakeDetectionEnabled',
        coalesce(DD_CIVISIBILITY_EARLY_FLAKE_DETECTION_ENABLED, true))
      this._setBoolean(calc, 'isFlakyTestRetriesEnabled',
        coalesce(DD_CIVISIBILITY_FLAKY_RETRY_ENABLED, true))
      this._setValue(calc, 'flakyTestRetriesCount', coalesce(maybeInt(DD_CIVISIBILITY_FLAKY_RETRY_COUNT), 5))
      this._setBoolean(calc, 'isIntelligentTestRunnerEnabled', isTrue(this._isCiVisibilityItrEnabled()))
      this._setBoolean(calc, 'isManualApiEnabled', !isFalse(this._isCiVisibilityManualApiEnabled()))
      this._setString(calc, 'ciVisibilityTestSessionName', DD_TEST_SESSION_NAME)
      this._setBoolean(calc, 'ciVisAgentlessLogSubmissionEnabled', isTrue(DD_AGENTLESS_LOG_SUBMISSION_ENABLED))
      this._setBoolean(calc, 'isTestDynamicInstrumentationEnabled', !isFalse(DD_TEST_FAILED_TEST_REPLAY_ENABLED))
      this._setBoolean(calc, 'isServiceUserProvided', !!this._env.service)
      this._setBoolean(calc, 'isTestManagementEnabled', !isFalse(DD_TEST_MANAGEMENT_ENABLED))
      this._setValue(calc,
        'testManagementAttemptToFixRetries',
        coalesce(maybeInt(DD_TEST_MANAGEMENT_ATTEMPT_TO_FIX_RETRIES), 20)
      )
    }
    this._setString(calc, 'dogstatsd.hostname', this._getHostname())
    this._setBoolean(calc, 'isGitUploadEnabled',
      calc.isIntelligentTestRunnerEnabled && !isFalse(this._isCiVisibilityGitUploadEnabled()))
    this._setBoolean(calc, 'spanComputePeerService', this._getSpanComputePeerService())
    this._setBoolean(calc, 'stats.enabled', this._isTraceStatsComputationEnabled())
    const defaultPropagationStyle = this._getDefaultPropagationStyle(this._optionsArg)
    this._setValue(calc, 'tracePropagationStyle.inject', propagationStyle(
      'inject',
      this._optionsArg.tracePropagationStyle
    ))
    this._setValue(calc, 'tracePropagationStyle.extract', propagationStyle(
      'extract',
      this._optionsArg.tracePropagationStyle
    ))
    if (defaultPropagationStyle.length > 2) {
      calc['tracePropagationStyle.inject'] = calc['tracePropagationStyle.inject'] || defaultPropagationStyle
      calc['tracePropagationStyle.extract'] = calc['tracePropagationStyle.extract'] || defaultPropagationStyle
    }
  }

  _applyRemote (options) {
    const opts = setHiddenProperty(this, '_remote', this._remote || {})
    setHiddenProperty(this, '_remoteUnprocessed', {})
    const tags = {}
    const headerTags = options.tracing_header_tags
      ? options.tracing_header_tags.map(tag => {
        return tag.tag_name ? `${tag.header}:${tag.tag_name}` : tag.header
      })
      : undefined

    tagger.add(tags, options.tracing_tags)
    if (Object.keys(tags).length) tags['runtime-id'] = runtimeId

    this._setUnit(opts, 'sampleRate', options.tracing_sampling_rate)
    this._setBoolean(opts, 'logInjection', options.log_injection_enabled)
    this._setArray(opts, 'headerTags', headerTags)
    this._setTags(opts, 'tags', tags)
    this._setBoolean(opts, 'tracing', options.tracing_enabled)
    this._remoteUnprocessed['sampler.rules'] = options.tracing_sampling_rules
    this._setSamplingRule(opts, 'sampler.rules', this._reformatTags(options.tracing_sampling_rules))
  }

  _reformatTags (samplingRules) {
    for (const rule of (samplingRules || [])) {
      const reformattedTags = {}
      if (rule.tags) {
        for (const tag of (rule.tags || {})) {
          reformattedTags[tag.key] = tag.value_glob
        }
        rule.tags = reformattedTags
      }
    }
    return samplingRules
  }

  _setBoolean (obj, name, value) {
    if (value === undefined || value === null) {
      this._setValue(obj, name, value)
    } else if (isTrue(value)) {
      this._setValue(obj, name, true)
    } else if (isFalse(value)) {
      this._setValue(obj, name, false)
    }
  }

  _setUnit (obj, name, value) {
    if (value === null || value === undefined) {
      return this._setValue(obj, name, value)
    }

    value = parseFloat(value)

    if (!isNaN(value)) {
      // TODO: Ignore out of range values instead of normalizing them.
      this._setValue(obj, name, Math.min(Math.max(value, 0), 1))
    }
  }

  _setArray (obj, name, value) {
    if (value == null) {
      return this._setValue(obj, name, null)
    }

    if (typeof value === 'string') {
      value = value.split(',').map(item => {
        // Trim each item and remove whitespace around the colon
        const [key, val] = item.split(':').map(part => part.trim())
        return val !== undefined ? `${key}:${val}` : key
      })
    }

    if (Array.isArray(value)) {
      this._setValue(obj, name, value)
    }
  }

  _setIntegerRangeSet (obj, name, value) {
    if (value == null) {
      return this._setValue(obj, name, null)
    }
    value = value.split(',')
    const result = []

    value.forEach(val => {
      if (val.includes('-')) {
        const [start, end] = val.split('-').map(Number)
        for (let i = start; i <= end; i++) {
          result.push(i)
        }
      } else {
        result.push(Number(val))
      }
    })
    this._setValue(obj, name, result)
  }

  _setSamplingRule (obj, name, value) {
    if (value == null) {
      return this._setValue(obj, name, null)
    }

    if (typeof value === 'string') {
      value = value.split(',')
    }

    if (Array.isArray(value)) {
      value = value.map(rule => {
        return remapify(rule, {
          sample_rate: 'sampleRate'
        })
      })
      this._setValue(obj, name, value)
    }
  }

  _setString (obj, name, value) {
    obj[name] = value ? String(value) : undefined // unset for empty strings
  }

  _setTags (obj, name, value) {
    if (!value || Object.keys(value).length === 0) {
      return this._setValue(obj, name, null)
    }

    this._setValue(obj, name, value)
  }

  _setValue (obj, name, value) {
    obj[name] = value
  }

  // TODO: Report origin changes and errors to telemetry.
  // TODO: Deeply merge configurations.
  // TODO: Move change tracking to telemetry.
  // for telemetry reporting, `name`s in `containers` need to be keys from:
  // eslint-disable-next-line @stylistic/js/max-len
  // https://github.com/DataDog/dd-go/blob/prod/trace/apps/tracer-telemetry-intake/telemetry-payload/static/config_norm_rules.json
  _merge () {
    const containers = [
      this._remote,
      this._options,
      this._fleetStableConfig,
      this._env,
      this._localStableConfig,
      this._calculated,
      this._defaults
    ]
    const origins = [
      'remote_config',
      'code',
      'fleet_stable_config',
      'env_var',
      'local_stable_config',
      'calculated',
      'default'
    ]
    const unprocessedValues = [
      this._remoteUnprocessed,
      this._optsUnprocessed,
      {},
      this._envUnprocessed,
      {},
      {},
      {}
    ]
    const changes = []

    for (const name in this._defaults) {
      for (let i = 0; i < containers.length; i++) {
        const container = containers[i]
        const value = container[name]

        if ((value !== null && value !== undefined) || container === this._defaults) {
          if (get(this, name) === value && has(this, name)) break

          set(this, name, value)

          changes.push({
            name,
            value: unprocessedValues[i][name] || value,
            origin: origins[i]
          })

          break
        }
      }
    }

    this.sampler.sampleRate = this.sampleRate
    updateConfig(changes, this)
  }

  // TODO: Refactor the Config class so it never produces any config objects that are incompatible with MessageChannel
  /**
   * Serializes the config object so it can be passed over a Worker Thread MessageChannel.
   * @returns {Object} The serialized config object.
   */
  serialize () {
    // URL objects cannot be serialized over the MessageChannel, so we need to convert them to strings first
    if (this.url instanceof URL) {
      const config = { ...this }
      config.url = this.url.toString()
      return config
    }

    return this
  }
}

function maybeInt (number) {
  const parsed = parseInt(number)
  return isNaN(parsed) ? undefined : parsed
}

function maybeFloat (number) {
  const parsed = parseFloat(number)
  return isNaN(parsed) ? undefined : parsed
}

function getAgentUrl (url, options) {
  if (url) return new URL(url)

  if (os.type() === 'Windows_NT') return

  if (
    !options.hostname &&
    !options.port &&
    !process.env.DD_AGENT_HOST &&
    !process.env.DD_TRACE_AGENT_HOSTNAME &&
    !process.env.DD_TRACE_AGENT_PORT &&
    fs.existsSync('/var/run/datadog/apm.socket')
  ) {
    return new URL('unix:///var/run/datadog/apm.socket')
  }
}

function setHiddenProperty (obj, name, value) {
  Object.defineProperty(obj, name, {
    value,
    enumerable: false,
    writable: true
  })
  return obj[name]
}

module.exports = Config<|MERGE_RESOLUTION|>--- conflicted
+++ resolved
@@ -591,12 +591,9 @@
     this._setValue(defaults, 'url', undefined)
     this._setValue(defaults, 'version', pkg.version)
     this._setValue(defaults, 'instrumentation_config_id', undefined)
-<<<<<<< HEAD
-    this._setValue(defaults, 'aws.dynamoDb.tablePrimaryKeys', undefined)
-    this._setValue(defaults, 'fetchAgentInfo', true)
-=======
     this._setValue(defaults, 'trace.aws.addSpanPointers', true)
     this._setValue(defaults, 'trace.dynamoDb.tablePrimaryKeys', undefined)
+    this._setValue(defaults, 'fetchAgentInfo', true)
   }
 
   _applyLocalStableConfig () {
@@ -636,7 +633,6 @@
     this._setBoolean(obj, 'runtimeMetrics', DD_RUNTIME_METRICS_ENABLED)
     this._setString(obj, 'service', DD_SERVICE)
     this._setString(obj, 'version', DD_VERSION)
->>>>>>> e9f4f112
   }
 
   _applyEnvironment () {
