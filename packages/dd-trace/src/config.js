--- conflicted
+++ resolved
@@ -509,11 +509,8 @@
     this._setValue(defaults, 'llmobs.mlApp', undefined)
     this._setValue(defaults, 'ciVisibilityTestSessionName', '')
     this._setValue(defaults, 'ciVisAgentlessLogSubmissionEnabled', false)
-<<<<<<< HEAD
     this._setValue(defaults, 'legacyBaggageEnabled', true)
-=======
     this._setValue(defaults, 'isTestDynamicInstrumentationEnabled', false)
->>>>>>> 1c0958e2
     this._setValue(defaults, 'logInjection', false)
     this._setValue(defaults, 'lookup', undefined)
     this._setValue(defaults, 'memcachedCommandEnabled', false)
@@ -769,13 +766,10 @@
     this._setArray(env, 'injectionEnabled', DD_INJECTION_ENABLED)
     this._setBoolean(env, 'isAzureFunction', getIsAzureFunction())
     this._setBoolean(env, 'isGCPFunction', getIsGCPFunction())
-<<<<<<< HEAD
     this._setBoolean(env, 'legacyBaggageEnabled', DD_TRACE_LEGACY_BAGGAGE_ENABLED)
-=======
     this._setBoolean(env, 'llmobs.agentlessEnabled', DD_LLMOBS_AGENTLESS_ENABLED)
     this._setBoolean(env, 'llmobs.enabled', DD_LLMOBS_ENABLED)
     this._setString(env, 'llmobs.mlApp', DD_LLMOBS_ML_APP)
->>>>>>> 1c0958e2
     this._setBoolean(env, 'logInjection', DD_LOGS_INJECTION)
     // Requires an accompanying DD_APM_OBFUSCATION_MEMCACHED_KEEP_COMMAND=true in the agent
     this._setBoolean(env, 'memcachedCommandEnabled', DD_TRACE_MEMCACHED_COMMAND_ENABLED)
@@ -948,12 +942,9 @@
     }
     this._setString(opts, 'iast.telemetryVerbosity', options.iast && options.iast.telemetryVerbosity)
     this._setBoolean(opts, 'isCiVisibility', options.isCiVisibility)
-<<<<<<< HEAD
     this._setBoolean(opts, 'legacyBaggageEnabled', options.legacyBaggageEnabled)
-=======
     this._setBoolean(opts, 'llmobs.agentlessEnabled', options.llmobs?.agentlessEnabled)
     this._setString(opts, 'llmobs.mlApp', options.llmobs?.mlApp)
->>>>>>> 1c0958e2
     this._setBoolean(opts, 'logInjection', options.logInjection)
     this._setString(opts, 'lookup', options.lookup)
     this._setBoolean(opts, 'openAiLogsEnabled', options.openAiLogsEnabled)
