'use strict'

const fs = require('fs')
const os = require('os')
const uuid = require('crypto-randomuuid')
const URL = require('url').URL
const log = require('./log')
const pkg = require('./pkg')
const coalesce = require('koalas')
const tagger = require('./tagger')
const get = require('../../datadog-core/src/utils/src/get')
const has = require('../../datadog-core/src/utils/src/has')
const set = require('../../datadog-core/src/utils/src/set')
const { isTrue, isFalse } = require('./util')
const { GIT_REPOSITORY_URL, GIT_COMMIT_SHA } = require('./plugins/util/tags')
const { getGitMetadataFromGitProperties, removeUserSensitiveInfo } = require('./git_properties')
const { updateConfig } = require('./telemetry')
const { getIsGCPFunction, getIsAzureFunctionConsumptionPlan } = require('./serverless')
const { ORIGIN_KEY } = require('./constants')

const fromEntries = Object.fromEntries || (entries =>
  entries.reduce((obj, [k, v]) => Object.assign(obj, { [k]: v }), {}))

// eslint-disable-next-line max-len
const qsRegex = '(?:p(?:ass)?w(?:or)?d|pass(?:_?phrase)?|secret|(?:api_?|private_?|public_?|access_?|secret_?)key(?:_?id)?|token|consumer_?(?:id|key|secret)|sign(?:ed|ature)?|auth(?:entication|orization)?)(?:(?:\\s|%20)*(?:=|%3D)[^&]+|(?:"|%22)(?:\\s|%20)*(?::|%3A)(?:\\s|%20)*(?:"|%22)(?:%2[^2]|%[^2]|[^"%])+(?:"|%22))|bearer(?:\\s|%20)+[a-z0-9\\._\\-]+|token(?::|%3A)[a-z0-9]{13}|gh[opsu]_[0-9a-zA-Z]{36}|ey[I-L](?:[\\w=-]|%3D)+\\.ey[I-L](?:[\\w=-]|%3D)+(?:\\.(?:[\\w.+\\/=-]|%3D|%2F|%2B)+)?|[\\-]{5}BEGIN(?:[a-z\\s]|%20)+PRIVATE(?:\\s|%20)KEY[\\-]{5}[^\\-]+[\\-]{5}END(?:[a-z\\s]|%20)+PRIVATE(?:\\s|%20)KEY|ssh-rsa(?:\\s|%20)*(?:[a-z0-9\\/\\.+]|%2F|%5C|%2B){100,}'
const defaultWafObfuscatorKeyRegex = `(?i)(?:p(?:ass)?w(?:or)?d|pass(?:_?phrase)?|secret|(?:api_?|private_?\
|public_?)key)|token|consumer_?(?:id|key|secret)|sign(?:ed|ature)|bearer|authorization`
const defaultWafObfuscatorValueRegex =
`(?i)(?:p(?:ass)?w(?:or)?d|pass(?:_?phrase)?|secret|(?:api_?|private_?|public_?|access_?|secret_?)key(?:_?id)?|to\
ken|consumer_?(?:id|key|secret)|sign(?:ed|ature)?|auth(?:entication|orization)?)(?:\\s*=[^;]|"\\s*:\\s*"[^"]+")|bearer\
\\s+[a-z0-9\\._\\-]+|token:[a-z0-9]{13}|gh[opsu]_[0-9a-zA-Z]{36}|ey[I-L][\\w=-]+\\.ey[I-L][\\w=-]+(?:\\.[\\w.+\\/=-]+)?\
|[\\-]{5}BEGIN[a-z\\s]+PRIVATE\\sKEY[\\-]{5}[^\\-]+[\\-]{5}END[a-z\\s]+PRIVATE\\sKEY|ssh-rsa\\s*[a-z0-9\\/\\.+]{100,}`

let defaultFlushInterval

function maybeFile (filepath) {
  if (!filepath) return
  try {
    return fs.readFileSync(filepath, 'utf8')
  } catch (e) {
    log.error(e)
    return undefined
  }
}

function safeJsonParse (input) {
  try {
    return JSON.parse(input)
  } catch (err) {
    return undefined
  }
}

const namingVersions = ['v0', 'v1']
const defaultNamingVersion = 'v0'

function validateNamingVersion (versionString) {
  if (!versionString) {
    return defaultNamingVersion
  }
  if (!namingVersions.includes(versionString)) {
    log.warn(
      `Unexpected input for config.spanAttributeSchema, picked default ${defaultNamingVersion}`
    )
    return defaultNamingVersion
  }
  return versionString
}

// Shallow clone with property name remapping
function remapify (input, mappings) {
  if (!input) return
  const output = {}
  for (const [key, value] of Object.entries(input)) {
    output[key in mappings ? mappings[key] : key] = value
  }
  return output
}

function propagationStyle (key, option, defaultValue) {
  // Extract by key if in object-form value
  if (typeof option === 'object' && !Array.isArray(option)) {
    option = option[key]
  }

  // Should be an array at this point
  if (Array.isArray(option)) return option.map(v => v.toLowerCase())

  // If it's not an array but not undefined there's something wrong with the input
  if (typeof option !== 'undefined') {
    log.warn('Unexpected input for config.tracePropagationStyle')
  }

  // Otherwise, fallback to env var parsing
  const envKey = `DD_TRACE_PROPAGATION_STYLE_${key.toUpperCase()}`
  const envVar = coalesce(process.env[envKey], process.env.DD_TRACE_PROPAGATION_STYLE)
  if (typeof envVar !== 'undefined') {
    return envVar.split(',')
      .filter(v => v !== '')
      .map(v => v.trim().toLowerCase())
  }

  return defaultValue
}

class Config {
  constructor (options) {
    options = this.options = options || {}

    // Configure the logger first so it can be used to warn about other configs
    this.debug = isTrue(coalesce(
      process.env.DD_TRACE_DEBUG,
      false
    ))
    this.logger = options.logger
    this.logLevel = coalesce(
      options.logLevel,
      process.env.DD_TRACE_LOG_LEVEL,
      'debug'
    )

    log.use(this.logger)
    log.toggle(this.debug, this.logLevel, this)

<<<<<<< HEAD
=======
    const DD_PROFILING_ENABLED = coalesce(
      options.profiling, // TODO: remove when enabled by default
      process.env.DD_EXPERIMENTAL_PROFILING_ENABLED,
      process.env.DD_PROFILING_ENABLED,
      false
    )
    const DD_PROFILING_EXPORTERS = coalesce(
      process.env.DD_PROFILING_EXPORTERS,
      'agent'
    )
    const DD_PROFILING_SOURCE_MAP = process.env.DD_PROFILING_SOURCE_MAP
    const DD_RUNTIME_METRICS_ENABLED = coalesce(
      options.runtimeMetrics, // TODO: remove when enabled by default
      process.env.DD_RUNTIME_METRICS_ENABLED,
      false
    )
    const DD_DBM_PROPAGATION_MODE = coalesce(
      options.dbmPropagationMode,
      process.env.DD_DBM_PROPAGATION_MODE,
      'disabled'
    )
    const DD_DATA_STREAMS_ENABLED = coalesce(
      options.dsmEnabled,
      process.env.DD_DATA_STREAMS_ENABLED,
      false
    )
    const DD_AGENT_HOST = coalesce(
      options.hostname,
      process.env.DD_AGENT_HOST,
      process.env.DD_TRACE_AGENT_HOSTNAME,
      '127.0.0.1'
    )
    const DD_TRACE_AGENT_PORT = coalesce(
      options.port,
      process.env.DD_TRACE_AGENT_PORT,
      '8126'
    )
    const DD_TRACE_AGENT_URL = coalesce(
      options.url,
      process.env.DD_TRACE_AGENT_URL,
      process.env.DD_TRACE_URL,
      null
    )
    const DD_IS_CIVISIBILITY = coalesce(
      options.isCiVisibility,
      false
    )
    const DD_CIVISIBILITY_AGENTLESS_URL = process.env.DD_CIVISIBILITY_AGENTLESS_URL

    const DD_CIVISIBILITY_ITR_ENABLED = coalesce(
      process.env.DD_CIVISIBILITY_ITR_ENABLED,
      true
    )

    const DD_CIVISIBILITY_MANUAL_API_ENABLED = coalesce(
      process.env.DD_CIVISIBILITY_MANUAL_API_ENABLED,
      false
    )

    const DD_CIVISIBILITY_EARLY_FLAKE_DETECTION_ENABLED = coalesce(
      process.env.DD_CIVISIBILITY_EARLY_FLAKE_DETECTION_ENABLED,
      true
    )

>>>>>>> e1f3cf31
    const DD_TRACE_MEMCACHED_COMMAND_ENABLED = coalesce(
      process.env.DD_TRACE_MEMCACHED_COMMAND_ENABLED,
      false
    )

    const DD_SERVICE_MAPPING = coalesce(
      options.serviceMapping,
      process.env.DD_SERVICE_MAPPING ? fromEntries(
        process.env.DD_SERVICE_MAPPING.split(',').map(x => x.trim().split(':'))
      ) : {}
    )

    const DD_API_KEY = coalesce(
      process.env.DATADOG_API_KEY,
      process.env.DD_API_KEY
    )

    const inAWSLambda = process.env.AWS_LAMBDA_FUNCTION_NAME !== undefined
    const isAzureFunctionConsumptionPlan = getIsAzureFunctionConsumptionPlan()

    // TODO: Remove the experimental env vars as a major?
    const DD_TRACE_B3_ENABLED = coalesce(
      options.experimental && options.experimental.b3,
      process.env.DD_TRACE_EXPERIMENTAL_B3_ENABLED,
      false
    )
    const defaultPropagationStyle = ['datadog', 'tracecontext']
    if (isTrue(DD_TRACE_B3_ENABLED)) {
      defaultPropagationStyle.push('b3')
      defaultPropagationStyle.push('b3 single header')
    }
    if (process.env.DD_TRACE_PROPAGATION_STYLE && (
      process.env.DD_TRACE_PROPAGATION_STYLE_INJECT ||
      process.env.DD_TRACE_PROPAGATION_STYLE_EXTRACT
    )) {
      log.warn(
        'Use either the DD_TRACE_PROPAGATION_STYLE environment variable or separate ' +
        'DD_TRACE_PROPAGATION_STYLE_INJECT and DD_TRACE_PROPAGATION_STYLE_EXTRACT ' +
        'environment variables'
      )
    }
    const DD_TRACE_PROPAGATION_STYLE_INJECT = propagationStyle(
      'inject',
      options.tracePropagationStyle,
      defaultPropagationStyle
    )
    const DD_TRACE_PROPAGATION_STYLE_EXTRACT = propagationStyle(
      'extract',
      options.tracePropagationStyle,
      defaultPropagationStyle
    )
    const DD_TRACE_PROPAGATION_EXTRACT_FIRST = coalesce(
      process.env.DD_TRACE_PROPAGATION_EXTRACT_FIRST,
      false
    )

    options = this.options = {
      ...options,
      appsec: options.appsec != null ? options.appsec : options.experimental && options.experimental.appsec
    }

    if (typeof options.appsec === 'boolean') {
      options.appsec = {
        enabled: options.appsec
      }
    } else if (options.appsec == null) {
      options.appsec = {}
    }

    const DD_APPSEC_GRAPHQL_BLOCKED_TEMPLATE_JSON = coalesce(
      maybeFile(options.appsec.blockedTemplateGraphql),
      maybeFile(process.env.DD_APPSEC_GRAPHQL_BLOCKED_TEMPLATE_JSON)
    )
    const DD_APPSEC_AUTOMATED_USER_EVENTS_TRACKING = coalesce(
      options.appsec.eventTracking && options.appsec.eventTracking.mode,
      process.env.DD_APPSEC_AUTOMATED_USER_EVENTS_TRACKING,
      'safe'
    ).toLowerCase()
    const DD_API_SECURITY_ENABLED = coalesce(
      options.appsec?.apiSecurity?.enabled,
      process.env.DD_API_SECURITY_ENABLED && isTrue(process.env.DD_API_SECURITY_ENABLED),
      process.env.DD_EXPERIMENTAL_API_SECURITY_ENABLED && isTrue(process.env.DD_EXPERIMENTAL_API_SECURITY_ENABLED),
      true
    )
    const DD_API_SECURITY_REQUEST_SAMPLE_RATE = coalesce(
      options.appsec?.apiSecurity?.requestSampling,
      parseFloat(process.env.DD_API_SECURITY_REQUEST_SAMPLE_RATE),
      0.1
    )

    options = this.options = {
      ...options,
      iastOptions: options?.experimental?.iast
    }

    // 0: disabled, 1: logging, 2: garbage collection + logging
    const DD_TRACE_SPAN_LEAK_DEBUG = coalesce(
      process.env.DD_TRACE_SPAN_LEAK_DEBUG,
      0
    )

    const DD_INSTRUMENTATION_INSTALL_ID = coalesce(
      process.env.DD_INSTRUMENTATION_INSTALL_ID,
      null
    )
    const DD_INSTRUMENTATION_INSTALL_TIME = coalesce(
      process.env.DD_INSTRUMENTATION_INSTALL_TIME,
      null
    )
    const DD_INSTRUMENTATION_INSTALL_TYPE = coalesce(
      process.env.DD_INSTRUMENTATION_INSTALL_TYPE,
      null
    )

    const sampler = {
      rules: coalesce(
        options.samplingRules,
        safeJsonParse(process.env.DD_TRACE_SAMPLING_RULES),
        []
      ).map(rule => {
        return remapify(rule, {
          sample_rate: 'sampleRate'
        })
      }),
      spanSamplingRules: coalesce(
        options.spanSamplingRules,
        safeJsonParse(maybeFile(process.env.DD_SPAN_SAMPLING_RULES_FILE)),
        safeJsonParse(process.env.DD_SPAN_SAMPLING_RULES),
        []
      ).map(rule => {
        return remapify(rule, {
          sample_rate: 'sampleRate',
          max_per_second: 'maxPerSecond'
        })
      })
    }

    defaultFlushInterval = inAWSLambda ? 0 : 2000

<<<<<<< HEAD
    // TODO: refactor
=======
    this.dbmPropagationMode = DD_DBM_PROPAGATION_MODE
    this.dsmEnabled = isTrue(DD_DATA_STREAMS_ENABLED)
    this.openAiLogsEnabled = DD_OPENAI_LOGS_ENABLED
>>>>>>> e1f3cf31
    this.apiKey = DD_API_KEY
    this.flushInterval = coalesce(parseInt(options.flushInterval, 10), defaultFlushInterval)
    this.serviceMapping = DD_SERVICE_MAPPING
    this.tracePropagationStyle = {
      inject: DD_TRACE_PROPAGATION_STYLE_INJECT,
      extract: DD_TRACE_PROPAGATION_STYLE_EXTRACT
    }
    this.tracePropagationExtractFirst = isTrue(DD_TRACE_PROPAGATION_EXTRACT_FIRST)
    this.sampler = sampler
    this.appsec = {
      blockedTemplateGraphql: DD_APPSEC_GRAPHQL_BLOCKED_TEMPLATE_JSON,
      eventTracking: {
        enabled: ['extended', 'safe'].includes(DD_APPSEC_AUTOMATED_USER_EVENTS_TRACKING),
        mode: DD_APPSEC_AUTOMATED_USER_EVENTS_TRACKING
      },
      apiSecurity: {
        enabled: DD_API_SECURITY_ENABLED,
        // Coerce value between 0 and 1
        requestSampling: Math.min(1, Math.max(0, DD_API_SECURITY_REQUEST_SAMPLE_RATE))
      }
    }

    // Requires an accompanying DD_APM_OBFUSCATION_MEMCACHED_KEEP_COMMAND=true in the agent
    this.memcachedCommandEnabled = isTrue(DD_TRACE_MEMCACHED_COMMAND_ENABLED)
    this.isAzureFunctionConsumptionPlan = isAzureFunctionConsumptionPlan
    this.spanLeakDebug = Number(DD_TRACE_SPAN_LEAK_DEBUG)
    this.installSignature = {
      id: DD_INSTRUMENTATION_INSTALL_ID,
      time: DD_INSTRUMENTATION_INSTALL_TIME,
      type: DD_INSTRUMENTATION_INSTALL_TYPE
    }

    this._applyDefaults()
    this._applyEnvironment()
    this._applyOptions(options)
    this._applyCalculated()
    this._applyRemote({})
    this._merge()

    tagger.add(this.tags, {
      service: this.service,
      env: this.env,
      version: this.version,
      'runtime-id': uuid()
    })

    if (this.isCiVisibility) {
      tagger.add(this.tags, {
        [ORIGIN_KEY]: 'ciapp-test'
      })
    }

    if (this.gitMetadataEnabled) {
      this.repositoryUrl = removeUserSensitiveInfo(
        coalesce(
          process.env.DD_GIT_REPOSITORY_URL,
          this.tags[GIT_REPOSITORY_URL]
        )
      )
      this.commitSHA = coalesce(
        process.env.DD_GIT_COMMIT_SHA,
        this.tags[GIT_COMMIT_SHA]
      )
      if (!this.repositoryUrl || !this.commitSHA) {
        const DD_GIT_PROPERTIES_FILE = coalesce(
          process.env.DD_GIT_PROPERTIES_FILE,
          `${process.cwd()}/git.properties`
        )
        let gitPropertiesString
        try {
          gitPropertiesString = fs.readFileSync(DD_GIT_PROPERTIES_FILE, 'utf8')
        } catch (e) {
          // Only log error if the user has set a git.properties path
          if (process.env.DD_GIT_PROPERTIES_FILE) {
            log.error(e)
          }
        }
        if (gitPropertiesString) {
          const { commitSHA, repositoryUrl } = getGitMetadataFromGitProperties(gitPropertiesString)
          this.commitSHA = this.commitSHA || commitSHA
          this.repositoryUrl = this.repositoryUrl || repositoryUrl
        }
      }
    }
  }

  // Supports only a subset of options for now.
  configure (options, remote) {
    if (remote) {
      this._applyRemote(options)
    } else {
      this._applyOptions(options)
    }

    // TODO: test
    this._applyCalculated()
    this._merge()
  }

  _isInServerlessEnvirontment () {
    const inAWSLambda = process.env.AWS_LAMBDA_FUNCTION_NAME !== undefined
    const isGCPFunction = getIsGCPFunction()
    const isAzureFunctionConsumptionPlan = getIsAzureFunctionConsumptionPlan()
    return inAWSLambda || isGCPFunction || isAzureFunctionConsumptionPlan
  }

  _applyDefaults () {
    const {
      AWS_LAMBDA_FUNCTION_NAME,
      FUNCTION_NAME,
      K_SERVICE,
      WEBSITE_SITE_NAME
    } = process.env

    const service = AWS_LAMBDA_FUNCTION_NAME ||
      FUNCTION_NAME || // Google Cloud Function Name set by deprecated runtimes
      K_SERVICE || // Google Cloud Function Name set by newer runtimes
      WEBSITE_SITE_NAME || // set by Azure Functions
      pkg.name ||
      'node'

    const defaults = this._defaults = {}

    this._setValue(defaults, 'service', service)
    this._setValue(defaults, 'env', undefined)
    this._setValue(defaults, 'version', pkg.version)
    this._setUnit(defaults, 'sampleRate', undefined)
    this._setBoolean(defaults, 'logInjection', false)
    this._setArray(defaults, 'headerTags', [])
    this._setValue(defaults, 'tags', {})
    this._setBoolean(defaults, 'tracing', true)
<<<<<<< HEAD
    this._setValue(defaults, 'dbmPropagationMode', 'disabled')
    this._setBoolean(defaults, 'dsmEnabled', false)
    this._setBoolean(defaults, 'openAiLogsEnabled', false)
    this._setValue(defaults, 'url', undefined)
    this._setValue(defaults, 'site', 'datadoghq.com')
    this._setValue(defaults, 'hostname', '127.0.0.1')
    this._setValue(defaults, 'port', '8126')
    // this._setValue(defaults, 'flushInterval', defaultFlushInterval)
    this._setValue(defaults, 'flushMinSpans', 1000)
    this._setValue(defaults, 'queryStringObfuscation', qsRegex)
    this._setBoolean(defaults, 'clientIpEnabled', false)
    this._setValue(defaults, 'clientIpHeader', null)
    this._setBoolean(defaults, 'plugins', true)
    this._setValue(defaults, 'dogstatsd.hostname', '127.0.0.1')
    this._setValue(defaults, 'dogstatsd.port', '8125')
    this._setBoolean(defaults, 'runtimeMetrics', false)
    this._setBoolean(defaults, 'experimental.runtimeId', false)
    this._setValue(defaults, 'experimental.exporter', undefined)
    this._setBoolean(defaults, 'experimental.enableGetRumData', false)
    this._setValue(defaults, 'sampler.rateLimit', undefined)
    this._setBoolean(defaults, 'reportHostname', false)
    this._setValue(defaults, 'scope', undefined)
    this._setBoolean(defaults, 'profiling.enabled', false)
    this._setBoolean(defaults, 'profiling.sourceMap', true)
    this._setValue(defaults, 'profiling.exporters', 'agent')
    this._setValue(defaults, 'spanAttributeSchema', 'v0')
    this._setValue(defaults, 'spanRemoveIntegrationFromService', false)
    this._setValue(defaults, 'peerServiceMapping', {})
    this._setValue(defaults, 'lookup', undefined)
    this._setBoolean(defaults, 'startupLogs', false)
    this._setBoolean(defaults, 'telemetry.enabled', true)
    this._setBoolean(defaults, 'telemetry.logCollection', false)
    this._setValue(defaults, 'telemetry.heartbeatInterval', 60000)
    this._setBoolean(defaults, 'telemetry.debug', false)
    this._setBoolean(defaults, 'telemetry.metrics', true)
    this._setBoolean(defaults, 'telemetry.dependencyCollection', true)
    this._setValue(defaults, 'protocolVersion', '0.4')
    this._setValue(defaults, 'tagsHeaderMaxLength', 512)
    this._setValue(defaults, 'spanComputePeerService', false)
    this._setBoolean(defaults, 'appsec.enabled', undefined)
    this._setValue(defaults, 'appsec.rules', undefined)
    this._setValue(defaults, 'appsec.customRulesProvided', false)
    this._setValue(defaults, 'appsec.rateLimit', 100)
    this._setValue(defaults, 'appsec.wafTimeout', 5e3)
    this._setValue(defaults, 'appsec.obfuscatorKeyRegex', defaultWafObfuscatorKeyRegex)
    this._setValue(defaults, 'appsec.obfuscatorValueRegex', defaultWafObfuscatorValueRegex)
    this._setValue(defaults, 'appsec.blockedTemplateHtml', undefined)
    this._setValue(defaults, 'appsec.blockedTemplateJson', undefined)
    this._setBoolean(defaults, 'remoteConfig.enabled', true)
    this._setValue(defaults, 'remoteConfig.pollInterval', 5)
    this._setBoolean(defaults, 'iast.enabled', false)
    this._setValue(defaults, 'iast.requestSampling', 30)
    this._setValue(defaults, 'iast.maxConcurrentRequests', 2)
    this._setValue(defaults, 'iast.maxContextOperations', 2)
    this._setBoolean(defaults, 'iast.deduplicationEnabled', true)
    this._setBoolean(defaults, 'iast.redactionEnabled', true)
    this._setValue(defaults, 'iast.telemetryVerbosity', 'INFORMATION')
    this._setValue(defaults, 'iast.redactionNamePattern', null)
    this._setValue(defaults, 'iast.redactionValuePattern', null)
    this._setBoolean(defaults, 'isCiVisibility', false)
    this._setBoolean(defaults, 'isEarlyFlakeDetectionEnabled', false)
    this._setBoolean(defaults, 'isIntelligentTestRunnerEnabled', false)
    this._setBoolean(defaults, 'isManualApiEnabled', false)
    this._setBoolean(defaults, 'stats.enabled', false)
    this._setBoolean(defaults, 'isGitUploadEnabled', false)
    this._setBoolean(defaults, 'gitMetadataEnabled', true)
    this._setBoolean(defaults, 'isGCPFunction', false)
    this._setValue(defaults, 'openaiSpanCharLimit', 128)
    this._setBoolean(defaults, 'traceId128BitGenerationEnabled', true)
    this._setBoolean(defaults, 'traceId128BitLoggingEnabled', false)
  }

  _isInstrumentationTelemetryEnabled () {
    return coalesce(
      process.env.DD_TRACE_TELEMETRY_ENABLED, // for backward compatibility
      process.env.DD_INSTRUMENTATION_TELEMETRY_ENABLED, // to comply with instrumentation telemetry specs
      !this._isInServerlessEnvirontment()
    )
=======
>>>>>>> e1f3cf31
  }

  _applyEnvironment () {
    const {
      DD_ENV,
      DD_LOGS_INJECTION,
      DD_SERVICE,
      DD_SERVICE_NAME,
      DD_TAGS,
      DD_TRACE_GLOBAL_TAGS,
      DD_TRACE_HEADER_TAGS,
      DD_TRACE_SAMPLE_RATE,
      DD_TRACE_TAGS,
<<<<<<< HEAD
      DD_VERSION,
      DD_TRACING_ENABLED,
      DD_DBM_PROPAGATION_MODE,
      DD_DATA_STREAMS_ENABLED,
      DD_OPENAI_LOGS_ENABLED,
      DD_SITE,
      DD_AGENT_HOST,
      DD_TRACE_AGENT_HOSTNAME,
      DD_TRACE_AGENT_PORT,
      DD_TRACE_PARTIAL_FLUSH_MIN_SPANS,
      DD_TRACE_OBFUSCATION_QUERY_STRING_REGEXP,
      DD_TRACE_CLIENT_IP_ENABLED,
      DD_TRACE_CLIENT_IP_HEADER,
      AWS_LAMBDA_FUNCTION_NAME,
      FUNCTION_NAME,
      K_SERVICE,
      WEBSITE_SITE_NAME,
      DD_DOGSTATSD_HOSTNAME,
      DD_DOGSTATSD_PORT,
      DD_RUNTIME_METRICS_ENABLED,
      DD_TRACE_EXPERIMENTAL_RUNTIME_ID_ENABLED,
      DD_TRACE_EXPERIMENTAL_EXPORTER,
      DD_TRACE_EXPERIMENTAL_GET_RUM_DATA_ENABLED,
      DD_TRACE_RATE_LIMIT,
      DD_TRACE_REPORT_HOSTNAME,
      DD_TRACE_SCOPE,
      DD_EXPERIMENTAL_PROFILING_ENABLED,
      DD_PROFILING_ENABLED,
      DD_PROFILING_SOURCE_MAP,
      DD_PROFILING_EXPORTERS,
      DD_TRACE_SPAN_ATTRIBUTE_SCHEMA,
      DD_TRACE_REMOVE_INTEGRATION_SERVICE_NAMES_ENABLED,
      DD_TRACE_PEER_SERVICE_MAPPING,
      DD_TRACE_STARTUP_LOGS,
      DD_TELEMETRY_LOG_COLLECTION_ENABLED,
      DD_TELEMETRY_HEARTBEAT_INTERVAL,
      DD_TELEMETRY_DEBUG,
      DD_TELEMETRY_METRICS_ENABLED,
      DD_TELEMETRY_DEPENDENCY_COLLECTION_ENABLED,
      DD_TRACE_AGENT_PROTOCOL_VERSION,
      DD_TRACE_X_DATADOG_TAGS_MAX_LENGTH,
      DD_APPSEC_ENABLED,
      DD_APPSEC_RULES,
      DD_APPSEC_TRACE_RATE_LIMIT,
      DD_APPSEC_WAF_TIMEOUT,
      DD_APPSEC_OBFUSCATION_PARAMETER_KEY_REGEXP,
      DD_APPSEC_OBFUSCATION_PARAMETER_VALUE_REGEXP,
      DD_APPSEC_HTTP_BLOCKED_TEMPLATE_HTML,
      DD_APPSEC_HTTP_BLOCKED_TEMPLATE_JSON,
      DD_REMOTE_CONFIGURATION_ENABLED,
      DD_REMOTE_CONFIG_POLL_INTERVAL_SECONDS,
      DD_IAST_ENABLED,
      DD_IAST_REQUEST_SAMPLING,
      DD_IAST_MAX_CONCURRENT_REQUESTS,
      DD_IAST_MAX_CONTEXT_OPERATIONS,
      DD_IAST_DEDUPLICATION_ENABLED,
      DD_IAST_REDACTION_ENABLED,
      DD_IAST_TELEMETRY_VERBOSITY,
      DD_IAST_REDACTION_NAME_PATTERN,
      DD_IAST_REDACTION_VALUE_PATTERN,
      DD_TRACE_GIT_METADATA_ENABLED,
      DD_OPENAI_SPAN_CHAR_LIMIT,
      DD_TRACE_128_BIT_TRACEID_GENERATION_ENABLED,
      DD_TRACE_128_BIT_TRACEID_LOGGING_ENABLED
=======
      DD_TRACING_ENABLED,
      DD_VERSION
>>>>>>> e1f3cf31
    } = process.env

    const tags = {}
    const env = this._env = {}

    tagger.add(tags, DD_TAGS)
    tagger.add(tags, DD_TRACE_TAGS)
    tagger.add(tags, DD_TRACE_GLOBAL_TAGS)

    this._setString(env, 'service', DD_SERVICE || DD_SERVICE_NAME || tags.service)
    this._setString(env, 'env', DD_ENV || tags.env)
    this._setString(env, 'version', DD_VERSION || tags.version)
    this._setUnit(env, 'sampleRate', DD_TRACE_SAMPLE_RATE)
    this._setBoolean(env, 'logInjection', DD_LOGS_INJECTION)
    this._setArray(env, 'headerTags', DD_TRACE_HEADER_TAGS)
    this._setTags(env, 'tags', tags)
<<<<<<< HEAD
    this._setBoolean(env, 'tracing', !isFalse(DD_TRACING_ENABLED))
    this._setString(env, 'dbmPropagationMode', DD_DBM_PROPAGATION_MODE)
    this._setBoolean(env, 'dsmEnabled', DD_DATA_STREAMS_ENABLED)
    this._setBoolean(env, 'openAiLogsEnabled', DD_OPENAI_LOGS_ENABLED)
    this._setString(env, 'site', DD_SITE)
    this._setString(env, 'hostname', coalesce(DD_AGENT_HOST, DD_TRACE_AGENT_HOSTNAME))
    this._setString(env, 'port', DD_TRACE_AGENT_PORT)
    this._setValue(env, 'flushMinSpans', maybeInt(DD_TRACE_PARTIAL_FLUSH_MIN_SPANS))
    this._setString(env, 'queryStringObfuscation', DD_TRACE_OBFUSCATION_QUERY_STRING_REGEXP)
    this._setBoolean(env, 'clientIpEnabled', DD_TRACE_CLIENT_IP_ENABLED)
    this._setString(env, 'clientIpHeader', DD_TRACE_CLIENT_IP_HEADER)
    this._setString(env, 'service',
      DD_SERVICE || DD_SERVICE_NAME || AWS_LAMBDA_FUNCTION_NAME || FUNCTION_NAME || K_SERVICE || WEBSITE_SITE_NAME)
    this._setValue(env, 'flushMinSpans', maybeInt(DD_TRACE_PARTIAL_FLUSH_MIN_SPANS))
    this._setString(env, 'queryStringObfuscation', DD_TRACE_OBFUSCATION_QUERY_STRING_REGEXP)
    this._setBoolean(env, 'clientIpEnabled', DD_TRACE_CLIENT_IP_ENABLED)
    this._setString(env, 'clientIpHeader', DD_TRACE_CLIENT_IP_HEADER)
    this._setString(env, 'dogstatsd.port', DD_DOGSTATSD_PORT)
    this._setString(env, 'dogstatsd.hostname', DD_DOGSTATSD_HOSTNAME)
    this._setBoolean(env, 'runtimeMetrics', DD_RUNTIME_METRICS_ENABLED)
    this._setBoolean(env, 'experimental.runtimeId', DD_TRACE_EXPERIMENTAL_RUNTIME_ID_ENABLED)
    this._setString(env, 'experimental.exporter', DD_TRACE_EXPERIMENTAL_EXPORTER)
    this._setBoolean(env, 'experimental.enableGetRumData', DD_TRACE_EXPERIMENTAL_GET_RUM_DATA_ENABLED)
    this._setValue(env, 'sampler.rateLimit', DD_TRACE_RATE_LIMIT)
    this._setBoolean(env, 'reportHostname', DD_TRACE_REPORT_HOSTNAME)
    this._setString(env, 'scope', DD_TRACE_SCOPE)
    this._setBoolean(env, 'profiling.enabled', coalesce(DD_EXPERIMENTAL_PROFILING_ENABLED, DD_PROFILING_ENABLED))
    this._setBoolean(env, 'profiling.sourceMap', DD_PROFILING_SOURCE_MAP && !isFalse(DD_PROFILING_SOURCE_MAP))
    this._setString(env, 'profiling.exporters', DD_PROFILING_EXPORTERS)
    if (DD_TRACE_SPAN_ATTRIBUTE_SCHEMA) {
      this._setString(env, 'spanAttributeSchema', validateNamingVersion(DD_TRACE_SPAN_ATTRIBUTE_SCHEMA))
    }
    this._setBoolean(env, 'spanRemoveIntegrationFromService', DD_TRACE_REMOVE_INTEGRATION_SERVICE_NAMES_ENABLED)
    if (DD_TRACE_PEER_SERVICE_MAPPING) {
      this._setValue(env, 'peerServiceMapping', fromEntries(
        process.env.DD_TRACE_PEER_SERVICE_MAPPING.split(',').map(x => x.trim().split(':'))
      ))
    }
    this._setBoolean(env, 'startupLogs', DD_TRACE_STARTUP_LOGS)
    this._setBoolean(env, 'telemetry.logCollection', coalesce(DD_TELEMETRY_LOG_COLLECTION_ENABLED, DD_IAST_ENABLED))
    this._setValue(env, 'telemetry.heartbeatInterval', maybeInt(Math.floor(DD_TELEMETRY_HEARTBEAT_INTERVAL * 1000)))
    this._setBoolean(env, 'telemetry.debug', DD_TELEMETRY_DEBUG)
    this._setBoolean(env, 'telemetry.metrics', DD_TELEMETRY_METRICS_ENABLED)
    this._setBoolean(env, 'telemetry.dependencyCollection', DD_TELEMETRY_DEPENDENCY_COLLECTION_ENABLED)
    this._setString(env, 'protocolVersion', DD_TRACE_AGENT_PROTOCOL_VERSION)
    this._setValue(env, 'tagsHeaderMaxLength', DD_TRACE_X_DATADOG_TAGS_MAX_LENGTH)
    this._setBoolean(env, 'appsec.enabled', DD_APPSEC_ENABLED && isTrue(DD_APPSEC_ENABLED))
    this._setString(env, 'appsec.rules', DD_APPSEC_RULES)
    if (DD_APPSEC_RULES) this._setBoolean(env, 'appsec.customRulesProvided', !!DD_APPSEC_RULES)
    this._setValue(env, 'appsec.rateLimit', maybeInt(DD_APPSEC_TRACE_RATE_LIMIT))
    this._setValue(env, 'appsec.wafTimeout', maybeInt(DD_APPSEC_WAF_TIMEOUT))
    this._setString(env, 'appsec.obfuscatorKeyRegex', DD_APPSEC_OBFUSCATION_PARAMETER_KEY_REGEXP)
    this._setString(env, 'appsec.obfuscatorValueRegex', DD_APPSEC_OBFUSCATION_PARAMETER_VALUE_REGEXP)
    this._setValue(env, 'appsec.blockedTemplateHtml', maybeFile(DD_APPSEC_HTTP_BLOCKED_TEMPLATE_HTML))
    this._setValue(env, 'appsec.blockedTemplateJson', maybeFile(DD_APPSEC_HTTP_BLOCKED_TEMPLATE_JSON))
    this._setBoolean(env, 'remoteConfig.enabled', coalesce(
      DD_REMOTE_CONFIGURATION_ENABLED && isTrue(DD_REMOTE_CONFIGURATION_ENABLED),
      !this._isInServerlessEnvirontment()
    ))
    this._setValue(env, 'remoteConfig.pollInterval', maybeFloat(DD_REMOTE_CONFIG_POLL_INTERVAL_SECONDS))
    this._setBoolean(env, 'iast.enabled', DD_IAST_ENABLED)
    const iastRequestSampling = maybeInt(DD_IAST_REQUEST_SAMPLING)
    if (iastRequestSampling > -1 && iastRequestSampling < 101) {
      this._setValue(env, 'iast.requestSampling', iastRequestSampling)
    }
    this._setValue(env, 'iast.maxConcurrentRequests', maybeInt(DD_IAST_MAX_CONCURRENT_REQUESTS))
    this._setValue(env, 'iast.maxContextOperations', maybeInt(DD_IAST_MAX_CONTEXT_OPERATIONS))
    this._setBoolean(env, 'iast.deduplicationEnabled',
      DD_IAST_DEDUPLICATION_ENABLED && isTrue(DD_IAST_DEDUPLICATION_ENABLED))
    this._setBoolean(env, 'iast.redactionEnabled', DD_IAST_REDACTION_ENABLED && !isFalse(DD_IAST_REDACTION_ENABLED))
    this._setString(env, 'iast.telemetryVerbosity', DD_IAST_TELEMETRY_VERBOSITY)
    this._setString(env, 'iast.redactionNamePattern', DD_IAST_REDACTION_NAME_PATTERN)
    this._setString(env, 'iast.redactionValuePattern', DD_IAST_REDACTION_VALUE_PATTERN)
    this._setBoolean(env, 'gitMetadataEnabled', DD_TRACE_GIT_METADATA_ENABLED)
    this._setBoolean(env, 'isGCPFunction', getIsGCPFunction())
    this._setValue(env, 'openaiSpanCharLimit', maybeInt(DD_OPENAI_SPAN_CHAR_LIMIT))
    this._setBoolean(env, 'traceId128BitGenerationEnabled', DD_TRACE_128_BIT_TRACEID_GENERATION_ENABLED)
    this._setBoolean(env, 'traceId128BitLoggingEnabled', DD_TRACE_128_BIT_TRACEID_LOGGING_ENABLED)
=======
    this._setBoolean(env, 'tracing', DD_TRACING_ENABLED)
>>>>>>> e1f3cf31
  }

  _applyOptions (options) {
    const opts = this._options = this._options || {}
    const tags = {}

    options = this.options = Object.assign({ ingestion: {} }, options, opts)

    tagger.add(tags, options.tags)

    this._setString(opts, 'service', options.service || tags.service)
    this._setString(opts, 'env', options.env || tags.env)
    this._setString(opts, 'version', options.version || tags.version)
    this._setUnit(opts, 'sampleRate', coalesce(options.sampleRate, options.ingestion.sampleRate))
    this._setBoolean(opts, 'logInjection', options.logInjection)
    this._setArray(opts, 'headerTags', options.headerTags)
    this._setTags(opts, 'tags', tags)
    this._setString(opts, 'dbmPropagationMode', options.dbmPropagationMode)
    this._setBoolean(opts, 'dsmEnabled', options.dsmEnabled)
    this._setBoolean(opts, 'openAiLogsEnabled', options.openAiLogsEnabled)
    this._setString(opts, 'site', options.site)
    this._setString(opts, 'hostname', options.hostname)
    this._setString(opts, 'port', options.port)
    // if (parseInt(options.flushInterval, 10))
    // this._setValue(opts, 'flushInterval', parseInt(options.flushInterval, 10))
    this._setValue(opts, 'flushMinSpans', maybeInt(options.flushMinSpans))
    this._setBoolean(opts, 'clientIpEnabled', options.clientIpEnabled)
    this._setString(opts, 'clientIpHeader', options.clientIpHeader)
    this._setBoolean(opts, 'plugins', options.plugins)
    if (options.dogstatsd) {
      this._setString(opts, 'dogstatsd.port', options.dogstatsd.port)
      this._setString(opts, 'dogstatsd.hostname', options.dogstatsd.hostname)
    }
    this._setBoolean(opts, 'runtimeMetrics', options.runtimeMetrics)
    this._setBoolean(opts, 'experimental.runtimeId', options.experimental && options.experimental.runtimeId)
    this._setString(opts, 'experimental.exporter', options.experimental && options.experimental.exporter)
    this._setBoolean(opts, 'experimental.enableGetRumData',
      options.experimental && options.experimental.enableGetRumData)
    const ingestion = options.ingestion || {}
    this._setValue(opts, 'sampler.rateLimit', coalesce(options.rateLimit, ingestion.rateLimit))
    this._setBoolean(opts, 'reportHostname', options.reportHostname)
    this._setBoolean(opts, 'profiling.enabled', options.profiling)
    if (options.spanAttributeSchema) {
      this._setString(opts, 'spanAttributeSchema', validateNamingVersion(options.spanAttributeSchema))
    }
    this._setBoolean(opts, 'spanRemoveIntegrationFromService', options.spanRemoveIntegrationFromService)
    this._setValue(opts, 'peerServiceMapping', options.peerServiceMapping)
    this._setString(opts, 'lookup', options.lookup)
    this._setBoolean(opts, 'startupLogs', options.startupLogs)
    this._setBoolean(opts, 'telemetry.logCollection', options.iastOptions &&
    (options.iastOptions === true || options.iastOptions.enabled === true))
    this._setString(opts, 'protocolVersion', options.protocolVersion)
    this._setBoolean(opts, 'appsec.enabled', options.appsec.enabled)
    this._setString(opts, 'appsec.rules', options.appsec.rules)
    if (options.appsec.rules) this._setBoolean(opts, 'appsec.customRulesProvided', !!options.appsec.rules)
    this._setValue(opts, 'appsec.rateLimit', maybeInt(options.appsec.rateLimit))
    this._setValue(opts, 'appsec.wafTimeout', maybeInt(options.appsec.wafTimeout))
    this._setString(opts, 'appsec.obfuscatorKeyRegex', options.appsec.obfuscatorKeyRegex)
    this._setString(opts, 'appsec.obfuscatorValueRegex', options.appsec.obfuscatorValueRegex)
    this._setValue(opts, 'appsec.blockedTemplateHtml', maybeFile(options.appsec.blockedTemplateHtml))
    this._setValue(opts, 'appsec.blockedTemplateJson', maybeFile(options.appsec.blockedTemplateJson))
    if (options.remoteConfig) {
      this._setValue(opts, 'remoteConfig.pollInterval', maybeFloat(options.remoteConfig.pollInterval))
    }
    this._setBoolean(opts, 'iast.enabled',
      options.iastOptions && (options.iastOptions === true || options.iastOptions.enabled === true))
    const iastRequestSampling = maybeInt(options.iastOptions?.requestSampling)
    if (iastRequestSampling > -1 && iastRequestSampling < 101) {
      this._setValue(opts, 'iast.requestSampling', iastRequestSampling)
    }
    this._setValue(opts, 'iast.maxConcurrentRequests',
      maybeInt(options.iastOptions?.maxConcurrentRequests))
    this._setValue(opts, 'iast.maxContextOperations',
      maybeInt(options.iastOptions && options.iastOptions.maxContextOperations))
    this._setBoolean(opts, 'iast.deduplicationEnabled', options.iastOptions && options.iastOptions.deduplicationEnabled)
    this._setBoolean(opts, 'iast.redactionEnabled', options.iastOptions && options.iastOptions.redactionEnabled)
    this._setString(opts, 'iast.telemetryVerbosity', options.iastOptions && options.iastOptions.telemetryVerbosity)
    this._setString(opts, 'iast.redactionNamePattern', options.iastOptions?.redactionNamePattern)
    this._setString(opts, 'iast.redactionValuePattern', options.iastOptions?.redactionValuePattern)
    this._setBoolean(opts, 'isCiVisibility', options.isCiVisibility)
    this._setBoolean(opts, 'traceId128BitGenerationEnabled', options.traceId128BitGenerationEnabled)
    this._setBoolean(opts, 'traceId128BitLoggingEnabled', options.traceId128BitLoggingEnabled)
  }

  _isCiVisibility () {
    return coalesce(
      this.options.isCiVisibility,
      this._defaults['isCiVisibility']
    )
  }

  _isCiVisibilityItrEnabled () {
    return coalesce(
      process.env.DD_CIVISIBILITY_ITR_ENABLED,
      true
    )
  }

  _getHostname () {
    const DD_CIVISIBILITY_AGENTLESS_URL = process.env.DD_CIVISIBILITY_AGENTLESS_URL
    const url = DD_CIVISIBILITY_AGENTLESS_URL ? new URL(DD_CIVISIBILITY_AGENTLESS_URL)
      : getAgentUrl(this._getTraceAgentUrl(), this.options)
    const DD_AGENT_HOST = coalesce(
      this.options.hostname,
      process.env.DD_AGENT_HOST,
      process.env.DD_TRACE_AGENT_HOSTNAME,
      '127.0.0.1'
    )
    return DD_AGENT_HOST || (url && url.hostname)
  }

  _getSpanComputePeerService () {
    const DD_TRACE_SPAN_ATTRIBUTE_SCHEMA = validateNamingVersion(
      coalesce(
        this.options.spanAttributeSchema,
        process.env.DD_TRACE_SPAN_ATTRIBUTE_SCHEMA
      )
    )

    const peerServiceSet = (
      this.options.hasOwnProperty('spanComputePeerService') ||
      process.env.hasOwnProperty('DD_TRACE_PEER_SERVICE_DEFAULTS_ENABLED')
    )
    const peerServiceValue = coalesce(
      this.options.spanComputePeerService,
      process.env.DD_TRACE_PEER_SERVICE_DEFAULTS_ENABLED
    )

    const spanComputePeerService = (
      DD_TRACE_SPAN_ATTRIBUTE_SCHEMA === 'v0'
        // In v0, peer service is computed only if it is explicitly set to true
        ? peerServiceSet && isTrue(peerServiceValue)
        // In >v0, peer service is false only if it is explicitly set to false
        : (peerServiceSet ? !isFalse(peerServiceValue) : true)
    )

    return spanComputePeerService
  }

  _isCiVisibilityGitUploadEnabled () {
    return coalesce(
      process.env.DD_CIVISIBILITY_GIT_UPLOAD_ENABLED,
      true
    )
  }

  _isCiVisibilityManualApiEnabled () {
    return coalesce(
      process.env.DD_CIVISIBILITY_MANUAL_API_ENABLED,
      false
    )
  }

  _isTraceStatsComputationEnabled () {
    return coalesce(
      this.options.stats,
      process.env.DD_TRACE_STATS_COMPUTATION_ENABLED,
      getIsGCPFunction() || getIsAzureFunctionConsumptionPlan()
    )
  }

  _getTraceAgentUrl () {
    return coalesce(
      this.options.url,
      process.env.DD_TRACE_AGENT_URL,
      process.env.DD_TRACE_URL,
      null
    )
  }

  // currently does not support dynamic/remote config
  _applyCalculated () {
    const calc = this._calculated = {}

    const {
      DD_CIVISIBILITY_AGENTLESS_URL,
      DD_TRACE_TELEMETRY_ENABLED,
      DD_INSTRUMENTATION_TELEMETRY_ENABLED
    } = process.env

    if (DD_CIVISIBILITY_AGENTLESS_URL) {
      this._setValue(calc, 'url', new URL(DD_CIVISIBILITY_AGENTLESS_URL))
    } else {
      this._setValue(calc, 'url', getAgentUrl(this._getTraceAgentUrl(), this.options))
    }
    this._setBoolean(calc, 'telemetry.enabled', coalesce(
      DD_TRACE_TELEMETRY_ENABLED, // for backward compatibility
      DD_INSTRUMENTATION_TELEMETRY_ENABLED, // to comply with instrumentation telemetry specs
      !this._isInServerlessEnvirontment()
    ))
    if (this._isCiVisibility()) {
      this._setBoolean(calc, 'isEarlyFlakeDetectionEnabled',
        coalesce(process.env.DD_CIVISIBILITY_EARLY_FLAKE_DETECTION_ENABLED, true))
    }
    this._setString(calc, 'dogstatsd.hostname', this._getHostname())
    this._setBoolean(calc, 'spanComputePeerService', this._getSpanComputePeerService())
    this._setBoolean(calc, 'isIntelligentTestRunnerEnabled',
      isTrue(this._isCiVisibility()) && isTrue(this._isCiVisibilityItrEnabled()))
    this._setBoolean(calc, 'isGitUploadEnabled',
      calc['isIntelligentTestRunnerEnabled'] && !isFalse(this._isCiVisibilityGitUploadEnabled()))
    this._setBoolean(calc, 'isManualApiEnabled',
      isTrue(this._isCiVisibility()) && isTrue(this._isCiVisibilityManualApiEnabled()))
    this._setBoolean(calc, 'stats.enabled', this._isTraceStatsComputationEnabled())
  }

  _applyRemote (options) {
    const opts = this._remote = this._remote || {}
    const tags = {}
    const headerTags = options.tracing_header_tags
      ? options.tracing_header_tags.map(tag => {
        return tag.tag_name ? `${tag.header}:${tag.tag_name}` : tag.header
      })
      : undefined

    tagger.add(tags, options.tracing_tags)

    this._setUnit(opts, 'sampleRate', options.tracing_sampling_rate)
    this._setBoolean(opts, 'logInjection', options.log_injection_enabled)
    this._setArray(opts, 'headerTags', headerTags)
    this._setTags(opts, 'tags', tags)
    this._setBoolean(opts, 'tracing', options.tracing_enabled)
  }

  _setBoolean (obj, name, value) {
    if (value === undefined || value === null) {
      this._setValue(obj, name, value)
    } else if (isTrue(value)) {
      this._setValue(obj, name, true)
    } else if (isFalse(value)) {
      this._setValue(obj, name, false)
    }
  }

  _setUnit (obj, name, value) {
    if (value === null || value === undefined) {
      return this._setValue(obj, name, value)
    }

    value = parseFloat(value)

    if (!isNaN(value)) {
      // TODO: Ignore out of range values instead of normalizing them.
      this._setValue(obj, name, Math.min(Math.max(value, 0), 1))
    }
  }

  _setArray (obj, name, value) {
    if (value === null || value === undefined) {
      return this._setValue(obj, name, null)
    }

    if (typeof value === 'string') {
      value = value && value.split(',')
    }

    if (Array.isArray(value)) {
      this._setValue(obj, name, value)
    }
  }

  _setString (obj, name, value) {
    obj[name] = value ? String(value) : undefined // unset for empty strings
  }

  _setTags (obj, name, value) {
    if (!value || Object.keys(value).length === 0) {
      return this._setValue(obj, name, null)
    }

    this._setValue(obj, name, value)
  }

  _setValue (obj, name, value) {
    obj[name] = value
  }

  // TODO: Report origin changes and errors to telemetry.
  // TODO: Deeply merge configurations.
  // TODO: Move change tracking to telemetry.
  // for telemetry reporting, `name`s in `containers` need to be keys from:
  // eslint-disable-next-line max-len
  // https://github.com/DataDog/dd-go/blob/prod/trace/apps/tracer-telemetry-intake/telemetry-payload/static/config_norm_rules.json
  _merge () {
    const containers = [this._remote, this._options, this._env, this._calculated, this._defaults]
    const origins = ['remote_config', 'code', 'env_var', 'calculated', 'default']
    const changes = []

    for (const name in this._defaults) {
      for (let i = 0; i < containers.length; i++) {
        const container = containers[i]
        const origin = origins[i]

        if ((container[name] !== null && container[name] !== undefined) || container === this._defaults) {
          if (get(this, name) === container[name] && has(this, name)) break

          const value = container[name]
          set(this, name, value)

          changes.push({ name, value, origin })

          break
        }
      }
    }

    this.sampler.sampleRate = this.sampleRate
    updateConfig(changes, this)
  }
}

function maybeInt (number) {
  if (!isNaN(parseInt(number))) {
    return parseInt(number)
  }
  return undefined
}

function maybeFloat (number) {
  if (!isNaN(parseFloat(number))) {
    return parseFloat(number)
  }
  return undefined
}

function getAgentUrl (url, options) {
  if (url) return new URL(url)

  if (os.type() === 'Windows_NT') return

  if (
    !options.hostname &&
    !options.port &&
    !process.env.DD_AGENT_HOST &&
    !process.env.DD_TRACE_AGENT_HOSTNAME &&
    !process.env.DD_TRACE_AGENT_PORT &&
    fs.existsSync('/var/run/datadog/apm.socket')
  ) {
    return new URL('unix:///var/run/datadog/apm.socket')
  }
}

module.exports = Config<|MERGE_RESOLUTION|>--- conflicted
+++ resolved
@@ -122,73 +122,6 @@
     log.use(this.logger)
     log.toggle(this.debug, this.logLevel, this)
 
-<<<<<<< HEAD
-=======
-    const DD_PROFILING_ENABLED = coalesce(
-      options.profiling, // TODO: remove when enabled by default
-      process.env.DD_EXPERIMENTAL_PROFILING_ENABLED,
-      process.env.DD_PROFILING_ENABLED,
-      false
-    )
-    const DD_PROFILING_EXPORTERS = coalesce(
-      process.env.DD_PROFILING_EXPORTERS,
-      'agent'
-    )
-    const DD_PROFILING_SOURCE_MAP = process.env.DD_PROFILING_SOURCE_MAP
-    const DD_RUNTIME_METRICS_ENABLED = coalesce(
-      options.runtimeMetrics, // TODO: remove when enabled by default
-      process.env.DD_RUNTIME_METRICS_ENABLED,
-      false
-    )
-    const DD_DBM_PROPAGATION_MODE = coalesce(
-      options.dbmPropagationMode,
-      process.env.DD_DBM_PROPAGATION_MODE,
-      'disabled'
-    )
-    const DD_DATA_STREAMS_ENABLED = coalesce(
-      options.dsmEnabled,
-      process.env.DD_DATA_STREAMS_ENABLED,
-      false
-    )
-    const DD_AGENT_HOST = coalesce(
-      options.hostname,
-      process.env.DD_AGENT_HOST,
-      process.env.DD_TRACE_AGENT_HOSTNAME,
-      '127.0.0.1'
-    )
-    const DD_TRACE_AGENT_PORT = coalesce(
-      options.port,
-      process.env.DD_TRACE_AGENT_PORT,
-      '8126'
-    )
-    const DD_TRACE_AGENT_URL = coalesce(
-      options.url,
-      process.env.DD_TRACE_AGENT_URL,
-      process.env.DD_TRACE_URL,
-      null
-    )
-    const DD_IS_CIVISIBILITY = coalesce(
-      options.isCiVisibility,
-      false
-    )
-    const DD_CIVISIBILITY_AGENTLESS_URL = process.env.DD_CIVISIBILITY_AGENTLESS_URL
-
-    const DD_CIVISIBILITY_ITR_ENABLED = coalesce(
-      process.env.DD_CIVISIBILITY_ITR_ENABLED,
-      true
-    )
-
-    const DD_CIVISIBILITY_MANUAL_API_ENABLED = coalesce(
-      process.env.DD_CIVISIBILITY_MANUAL_API_ENABLED,
-      false
-    )
-
-    const DD_CIVISIBILITY_EARLY_FLAKE_DETECTION_ENABLED = coalesce(
-      process.env.DD_CIVISIBILITY_EARLY_FLAKE_DETECTION_ENABLED,
-      true
-    )
-
->>>>>>> e1f3cf31
     const DD_TRACE_MEMCACHED_COMMAND_ENABLED = coalesce(
       process.env.DD_TRACE_MEMCACHED_COMMAND_ENABLED,
       false
@@ -328,13 +261,7 @@
 
     defaultFlushInterval = inAWSLambda ? 0 : 2000
 
-<<<<<<< HEAD
     // TODO: refactor
-=======
-    this.dbmPropagationMode = DD_DBM_PROPAGATION_MODE
-    this.dsmEnabled = isTrue(DD_DATA_STREAMS_ENABLED)
-    this.openAiLogsEnabled = DD_OPENAI_LOGS_ENABLED
->>>>>>> e1f3cf31
     this.apiKey = DD_API_KEY
     this.flushInterval = coalesce(parseInt(options.flushInterval, 10), defaultFlushInterval)
     this.serviceMapping = DD_SERVICE_MAPPING
@@ -466,7 +393,6 @@
     this._setArray(defaults, 'headerTags', [])
     this._setValue(defaults, 'tags', {})
     this._setBoolean(defaults, 'tracing', true)
-<<<<<<< HEAD
     this._setValue(defaults, 'dbmPropagationMode', 'disabled')
     this._setBoolean(defaults, 'dsmEnabled', false)
     this._setBoolean(defaults, 'openAiLogsEnabled', false)
@@ -545,8 +471,6 @@
       process.env.DD_INSTRUMENTATION_TELEMETRY_ENABLED, // to comply with instrumentation telemetry specs
       !this._isInServerlessEnvirontment()
     )
-=======
->>>>>>> e1f3cf31
   }
 
   _applyEnvironment () {
@@ -560,7 +484,6 @@
       DD_TRACE_HEADER_TAGS,
       DD_TRACE_SAMPLE_RATE,
       DD_TRACE_TAGS,
-<<<<<<< HEAD
       DD_VERSION,
       DD_TRACING_ENABLED,
       DD_DBM_PROPAGATION_MODE,
@@ -625,10 +548,8 @@
       DD_OPENAI_SPAN_CHAR_LIMIT,
       DD_TRACE_128_BIT_TRACEID_GENERATION_ENABLED,
       DD_TRACE_128_BIT_TRACEID_LOGGING_ENABLED
-=======
       DD_TRACING_ENABLED,
       DD_VERSION
->>>>>>> e1f3cf31
     } = process.env
 
     const tags = {}
@@ -645,7 +566,6 @@
     this._setBoolean(env, 'logInjection', DD_LOGS_INJECTION)
     this._setArray(env, 'headerTags', DD_TRACE_HEADER_TAGS)
     this._setTags(env, 'tags', tags)
-<<<<<<< HEAD
     this._setBoolean(env, 'tracing', !isFalse(DD_TRACING_ENABLED))
     this._setString(env, 'dbmPropagationMode', DD_DBM_PROPAGATION_MODE)
     this._setBoolean(env, 'dsmEnabled', DD_DATA_STREAMS_ENABLED)
@@ -724,9 +644,7 @@
     this._setValue(env, 'openaiSpanCharLimit', maybeInt(DD_OPENAI_SPAN_CHAR_LIMIT))
     this._setBoolean(env, 'traceId128BitGenerationEnabled', DD_TRACE_128_BIT_TRACEID_GENERATION_ENABLED)
     this._setBoolean(env, 'traceId128BitLoggingEnabled', DD_TRACE_128_BIT_TRACEID_LOGGING_ENABLED)
-=======
     this._setBoolean(env, 'tracing', DD_TRACING_ENABLED)
->>>>>>> e1f3cf31
   }
 
   _applyOptions (options) {
