--- conflicted
+++ resolved
@@ -504,15 +504,11 @@
     this._setValue(defaults, 'isGitUploadEnabled', false)
     this._setValue(defaults, 'isIntelligentTestRunnerEnabled', false)
     this._setValue(defaults, 'isManualApiEnabled', false)
-<<<<<<< HEAD
     this._setValue(defaults, 'llmobs.agentlessEnabled', false)
     this._setValue(defaults, 'llmobs.apiKey', undefined)
     this._setBoolean(defaults, 'llmobs.enabled', false)
     this._setValue(defaults, 'llmobs.mlApp', undefined)
-    this._setValue(defaults, 'ciVisibilitySessionName', '')
-=======
     this._setValue(defaults, 'ciVisibilityTestSessionName', '')
->>>>>>> 1d2543c9
     this._setValue(defaults, 'logInjection', false)
     this._setValue(defaults, 'lookup', undefined)
     this._setValue(defaults, 'memcachedCommandEnabled', false)
@@ -1094,16 +1090,13 @@
       calc['tracePropagationStyle.extract'] = calc['tracePropagationStyle.extract'] || defaultPropagationStyle
     }
 
-<<<<<<< HEAD
     this._setBoolean(calc, 'llmobs.enabled', this._isLLMObsEnabled(options))
-=======
     const iastEnabled = coalesce(this._options['iast.enabled'], this._env['iast.enabled'])
     const profilingEnabled = coalesce(this._options['profiling.enabled'], this._env['profiling.enabled'])
     const injectionIncludesProfiler = (this._env.injectionEnabled || []).includes('profiler')
     if (iastEnabled || ['auto', 'true'].includes(profilingEnabled) || injectionIncludesProfiler) {
       this._setBoolean(calc, 'telemetry.logCollection', true)
     }
->>>>>>> 1d2543c9
   }
 
   _applyRemote (options) {
