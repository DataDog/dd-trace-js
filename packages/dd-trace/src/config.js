--- conflicted
+++ resolved
@@ -83,24 +83,6 @@
   return OTEL_TRACES_SAMPLER_MAPPING[otelTracesSampler]
 }
 
-<<<<<<< HEAD
-function validateEnvVarType (envVar) {
-  const value = getEnvironmentVariable(envVar)
-=======
-function validateOtelPropagators (propagators) {
-  if (!getEnv('PROPAGATION_STYLE_EXTRACT') &&
-    !getEnv('PROPAGATION_STYLE_INJECT') &&
-    !getEnv('DD_TRACE_PROPAGATION_STYLE') &&
-    getEnv('OTEL_PROPAGATORS')) {
-    for (const style in propagators) {
-      if (!VALID_PROPAGATION_STYLES.has(style)) {
-        log.warn('unexpected value for OTEL_PROPAGATORS environment variable')
-        getCounter('otel.env.invalid', 'DD_TRACE_PROPAGATION_STYLE', 'OTEL_PROPAGATORS').inc()
-      }
-    }
-  }
-}
-
 /**
  * Validate the type of an environment variable
  * @param {string} envVar - The name of the environment variable
@@ -111,7 +93,6 @@
   // Skip validation if the value is undefined (it was not set as environment variable)
   if (value === undefined) return false
 
->>>>>>> 6c552cbc
   switch (envVar) {
     case 'OTEL_LOG_LEVEL':
       return !VALID_LOG_LEVELS.has(value)
@@ -233,7 +214,6 @@
   }
 }
 
-<<<<<<< HEAD
 /**
  * Warns if both DD_TRACE_PROPAGATION_STYLE and specific inject/extract vars are set.
  */
@@ -243,18 +223,6 @@
       // eslint-disable-next-line @stylistic/max-len
       'Use either the DD_TRACE_PROPAGATION_STYLE environment variable or separate DD_TRACE_PROPAGATION_STYLE_INJECT and DD_TRACE_PROPAGATION_STYLE_EXTRACT environment variables'
     )
-=======
-  // Otherwise, fallback to env var parsing
-  const envKey = `DD_TRACE_PROPAGATION_STYLE_${key.toUpperCase()}`
-
-  const envVar = getEnv(envKey) ??
-    getEnv('DD_TRACE_PROPAGATION_STYLE') ??
-    getEnv('OTEL_PROPAGATORS')
-  if (envVar !== undefined) {
-    return envVar.split(',')
-      .filter(v => v !== '')
-      .map(v => v.trim().toLowerCase())
->>>>>>> 6c552cbc
   }
 }
 
@@ -336,39 +304,6 @@
 
     checkIfBothOtelAndDdEnvVarSet()
 
-<<<<<<< HEAD
-=======
-    const {
-      DD_API_KEY,
-      DD_APP_KEY,
-      DD_INSTRUMENTATION_INSTALL_ID = null,
-      DD_INSTRUMENTATION_INSTALL_TIME = null,
-      DD_INSTRUMENTATION_INSTALL_TYPE = null,
-      DD_TRACE_CLOUD_PAYLOAD_TAGGING_MAX_DEPTH,
-      DD_TRACE_CLOUD_REQUEST_PAYLOAD_TAGGING,
-      DD_TRACE_CLOUD_RESPONSE_PAYLOAD_TAGGING,
-      DD_TRACE_PROPAGATION_STYLE_EXTRACT,
-      DD_TRACE_PROPAGATION_STYLE_INJECT,
-      DD_TRACE_PROPAGATION_STYLE,
-    } = envs
-
-    if (DD_TRACE_PROPAGATION_STYLE && (
-      DD_TRACE_PROPAGATION_STYLE_INJECT ||
-      DD_TRACE_PROPAGATION_STYLE_EXTRACT
-    )) {
-      log.warn(
-        // eslint-disable-next-line @stylistic/max-len
-        'Use either the DD_TRACE_PROPAGATION_STYLE environment variable or separate DD_TRACE_PROPAGATION_STYLE_INJECT and DD_TRACE_PROPAGATION_STYLE_EXTRACT environment variables'
-      )
-    }
-    const PROPAGATION_STYLE_INJECT = propagationStyle(
-      'inject',
-      options.tracePropagationStyle
-    )
-
-    validateOtelPropagators(PROPAGATION_STYLE_INJECT)
-
->>>>>>> 6c552cbc
     if (typeof options.appsec === 'boolean') {
       options.appsec = {
         enabled: options.appsec
@@ -379,51 +314,6 @@
       options.runtimeMetrics = {
         enabled: options.runtimeMetrics
       }
-    }
-
-<<<<<<< HEAD
-    this._applyDefaults()
-    this._applyLocalStableConfig()
-    this._applyEnvironment()
-    this._applyFleetStableConfig()
-    this._applyOptions(options)
-    this._applyCalculated()
-    this._applyRemote({})
-    this._merge()
-=======
-    const cloudPayloadTaggingRequestRules = splitJSONPathRules(
-      DD_TRACE_CLOUD_REQUEST_PAYLOAD_TAGGING ??
-      options.cloudPayloadTagging?.request ??
-      ''
-    )
-
-    const cloudPayloadTaggingResponseRules = splitJSONPathRules(
-      DD_TRACE_CLOUD_RESPONSE_PAYLOAD_TAGGING ??
-      options.cloudPayloadTagging?.response ??
-      ''
-    )
-
-    const cloudPayloadTaggingMaxDepth = maybeInt(
-      DD_TRACE_CLOUD_PAYLOAD_TAGGING_MAX_DEPTH ??
-      options.cloudPayloadTagging?.maxDepth
-    ) ?? 10
-
-    // TODO: refactor
-    this.apiKey = DD_API_KEY
-    this.appKey = DD_APP_KEY
-
-    // sent in telemetry event app-started
-    this.installSignature = {
-      id: DD_INSTRUMENTATION_INSTALL_ID,
-      time: DD_INSTRUMENTATION_INSTALL_TIME,
-      type: DD_INSTRUMENTATION_INSTALL_TYPE
-    }
-
-    this.cloudPayloadTagging = {
-      requestsEnabled: !!cloudPayloadTaggingRequestRules,
-      responsesEnabled: !!cloudPayloadTaggingResponseRules,
-      maxDepth: cloudPayloadTaggingMaxDepth,
-      rules: appendRules(cloudPayloadTaggingRequestRules, cloudPayloadTaggingResponseRules)
     }
 
     this.#defaults = defaults
@@ -434,7 +324,6 @@
     this.#applyCalculated()
     this.#applyRemote({})
     this.#merge()
->>>>>>> 6c552cbc
 
     tagger.add(this.tags, {
       service: this.service,
@@ -486,81 +375,15 @@
     return isInServerlessEnvironment()
   }
 
-<<<<<<< HEAD
-  // for _merge to work, every config value must have a default value
-  _applyDefaults () {
-    setHiddenProperty(this, '_defaults', defaults)
-
-    // Runtime-dependent defaults
-    // NOTE: Should these be part of _applyCalculated instead?
-    const isServerless = this._isInServerlessEnvironment()
-    if (isServerless) {
-      this._defaults['crashtracking.enabled'] = false
-      this._defaults['profiling.enabled'] = false
-      this._defaults['remoteConfig.enabled'] = false
-      this._defaults['telemetry.enabled'] = false
-    }
-
-    // JEST_WORKER_ID disables telemetry even in non-serverless
-    if (getEnvironmentVariable('JEST_WORKER_ID')) {
-      this._defaults['telemetry.enabled'] = false
-    }
-  }
-
-  _applyLocalStableConfig () {
-    const obj = setHiddenProperty(this, '_localStableConfig', {})
-    this._applyStableConfig(this.stableConfig?.localEntries ?? {}, obj, 'local stable config')
-  }
-
-  _applyFleetStableConfig () {
-    const obj = setHiddenProperty(this, '_fleetStableConfig', {})
-    this._applyStableConfig(this.stableConfig?.fleetEntries ?? {}, obj, 'fleet stable config')
-  }
-
-  _applyStableConfig (config, obj, origin) {
-    // Stable config uses the same processing logic as environment variables
-    this._applyConfigValues(config, obj, {}, origin)
-  }
-
-  _applyEnvironment () {
-    const env = setHiddenProperty(this, '_env', {})
-    setHiddenProperty(this, '_envUnprocessed', {})
-    this._applyConfigValues(getEnvironmentVariables(), env, this._envUnprocessed, 'environment')
-  }
-
-  _applyConfigValues (source, target, unprocessedTarget, origin) {
-=======
   #applyStableConfig (config, obj) {
-    const {
-      DD_APPSEC_ENABLED,
-      DD_APPSEC_SCA_ENABLED,
-      DD_DATA_STREAMS_ENABLED,
-      DD_DYNAMIC_INSTRUMENTATION_ENABLED,
-      DD_ENV,
-      DD_IAST_ENABLED,
-      DD_LOGS_INJECTION,
-      DD_PROFILING_ENABLED,
-      DD_RUNTIME_METRICS_ENABLED,
-      DD_SERVICE,
-      DD_VERSION
-    } = config
-
-    this.#setBoolean(obj, 'appsec.enabled', DD_APPSEC_ENABLED)
-    this.#setBoolean(obj, 'appsec.sca.enabled', DD_APPSEC_SCA_ENABLED)
-    this.#setBoolean(obj, 'dsmEnabled', DD_DATA_STREAMS_ENABLED)
-    this.#setBoolean(obj, 'dynamicInstrumentation.enabled', DD_DYNAMIC_INSTRUMENTATION_ENABLED)
-    this.#setString(obj, 'env', DD_ENV)
-    this.#setBoolean(obj, 'iast.enabled', DD_IAST_ENABLED)
-    this.#setBoolean(obj, 'logInjection', DD_LOGS_INJECTION)
-    const profilingEnabled = normalizeProfilingEnabledValue(DD_PROFILING_ENABLED)
-    this.#setString(obj, 'profiling.enabled', profilingEnabled)
-    this.#setBoolean(obj, 'runtimeMetrics.enabled', DD_RUNTIME_METRICS_ENABLED)
-    this.#setString(obj, 'service', DD_SERVICE)
-    this.#setString(obj, 'version', DD_VERSION)
-  }
-
-  #applyEnvironment (envs) {
->>>>>>> 6c552cbc
+    this.#applyConfigValues(config, obj, {})
+  }
+
+  #applyEnvironment () {
+    this.#applyConfigValues(getEnvironmentVariables(), this.#env, this.#envUnprocessed)
+  }
+
+  #applyConfigValues (source, target, unprocessedTarget) {
     const {
       AWS_LAMBDA_FUNCTION_NAME,
       DD_AGENT_HOST,
@@ -732,16 +555,9 @@
       OTEL_EXPORTER_OTLP_TIMEOUT,
       OTEL_BSP_SCHEDULE_DELAY,
       OTEL_BSP_MAX_EXPORT_BATCH_SIZE
-<<<<<<< HEAD
     } = source
 
     const tags = {}
-=======
-    } = envs
-
-    const tags = {}
-    const env = this.#env
->>>>>>> 6c552cbc
 
     const parsedDdTags = parseSpaceSeparatedTags(DD_TAGS)
     tagger.add(this.#parsedDdTags, parsedDdTags)
@@ -751,93 +567,64 @@
     tagger.add(tags, DD_TRACE_TAGS)
     tagger.add(tags, DD_TRACE_GLOBAL_TAGS)
 
-<<<<<<< HEAD
-    this._setString(target, 'apiKey', DD_API_KEY)
-    this._setBoolean(target, 'otelLogsEnabled', DD_LOGS_OTEL_ENABLED)
+    this.#setString(target, 'apiKey', DD_API_KEY)
+    this.#setBoolean(target, 'otelLogsEnabled', DD_LOGS_OTEL_ENABLED)
     // Set OpenTelemetry logs configuration with specific _LOGS_ vars taking precedence over generic _EXPORTERS_ vars
     if (OTEL_EXPORTER_OTLP_ENDPOINT) {
       // Only set if there's a custom URL, otherwise let calc phase handle the default
-      this._setString(target, 'otelUrl', OTEL_EXPORTER_OTLP_ENDPOINT)
+      this.#setString(target, 'otelUrl', OTEL_EXPORTER_OTLP_ENDPOINT)
     }
     if (OTEL_EXPORTER_OTLP_ENDPOINT || OTEL_EXPORTER_OTLP_LOGS_ENDPOINT) {
-      this._setString(target, 'otelLogsUrl', OTEL_EXPORTER_OTLP_LOGS_ENDPOINT || target.otelUrl)
-    }
-    this._setString(target, 'otelHeaders', OTEL_EXPORTER_OTLP_HEADERS)
-    this._setString(target, 'otelLogsHeaders', OTEL_EXPORTER_OTLP_LOGS_HEADERS || target.otelHeaders)
-    this._setString(target, 'otelProtocol', OTEL_EXPORTER_OTLP_PROTOCOL)
-    this._setString(target, 'otelLogsProtocol', OTEL_EXPORTER_OTLP_LOGS_PROTOCOL || target.otelProtocol)
+      this.#setString(target, 'otelLogsUrl', OTEL_EXPORTER_OTLP_LOGS_ENDPOINT || target.otelUrl)
+    }
+    this.#setString(target, 'otelHeaders', OTEL_EXPORTER_OTLP_HEADERS)
+    this.#setString(target, 'otelLogsHeaders', OTEL_EXPORTER_OTLP_LOGS_HEADERS || target.otelHeaders)
+    this.#setString(target, 'otelProtocol', OTEL_EXPORTER_OTLP_PROTOCOL)
+    this.#setString(target, 'otelLogsProtocol', OTEL_EXPORTER_OTLP_LOGS_PROTOCOL || target.otelProtocol)
     target.otelTimeout = maybeInt(OTEL_EXPORTER_OTLP_TIMEOUT)
     target.otelLogsTimeout = maybeInt(OTEL_EXPORTER_OTLP_LOGS_TIMEOUT) || target.otelTimeout
     target.otelLogsBatchTimeout = maybeInt(OTEL_BSP_SCHEDULE_DELAY)
     target.otelLogsMaxExportBatchSize = maybeInt(OTEL_BSP_MAX_EXPORT_BATCH_SIZE)
-    this._setBoolean(
+    this.#setBoolean(
       target,
-=======
-    this.#setBoolean(env, 'otelLogsEnabled', isTrue(DD_LOGS_OTEL_ENABLED))
-    // Set OpenTelemetry logs configuration with specific _LOGS_ vars taking precedence over generic _EXPORTERS_ vars
-    if (OTEL_EXPORTER_OTLP_ENDPOINT) {
-      // Only set if there's a custom URL, otherwise let calc phase handle the default
-      this.#setString(env, 'otelUrl', OTEL_EXPORTER_OTLP_ENDPOINT)
-    }
-    if (OTEL_EXPORTER_OTLP_ENDPOINT || OTEL_EXPORTER_OTLP_LOGS_ENDPOINT) {
-      this.#setString(env, 'otelLogsUrl', OTEL_EXPORTER_OTLP_LOGS_ENDPOINT || env.otelUrl)
-    }
-    this.#setString(env, 'otelHeaders', OTEL_EXPORTER_OTLP_HEADERS)
-    this.#setString(env, 'otelLogsHeaders', OTEL_EXPORTER_OTLP_LOGS_HEADERS || env.otelHeaders)
-    this.#setString(env, 'otelProtocol', OTEL_EXPORTER_OTLP_PROTOCOL)
-    this.#setString(env, 'otelLogsProtocol', OTEL_EXPORTER_OTLP_LOGS_PROTOCOL || env.otelProtocol)
-    env.otelTimeout = maybeInt(OTEL_EXPORTER_OTLP_TIMEOUT)
-    env.otelLogsTimeout = maybeInt(OTEL_EXPORTER_OTLP_LOGS_TIMEOUT) || env.otelTimeout
-    env.otelLogsBatchTimeout = maybeInt(OTEL_BSP_SCHEDULE_DELAY)
-    env.otelLogsMaxExportBatchSize = maybeInt(OTEL_BSP_MAX_EXPORT_BATCH_SIZE)
-    this.#setBoolean(
-      env,
->>>>>>> 6c552cbc
       'apmTracingEnabled',
       DD_APM_TRACING_ENABLED ??
         (DD_EXPERIMENTAL_APPSEC_STANDALONE_ENABLED && isFalse(DD_EXPERIMENTAL_APPSEC_STANDALONE_ENABLED))
     )
-<<<<<<< HEAD
-    this._setString(target, 'appKey', DD_APP_KEY)
-    this._setBoolean(target, 'appsec.apiSecurity.enabled', DD_API_SECURITY_ENABLED && isTrue(DD_API_SECURITY_ENABLED))
+    this.#setString(target, 'appKey', DD_APP_KEY)
+    this.#setBoolean(target, 'appsec.apiSecurity.enabled', DD_API_SECURITY_ENABLED && isTrue(DD_API_SECURITY_ENABLED))
     target['appsec.apiSecurity.sampleDelay'] = maybeFloat(DD_API_SECURITY_SAMPLE_DELAY)
-    this._setBoolean(target, 'appsec.apiSecurity.endpointCollectionEnabled',
-=======
-    this.#setBoolean(env, 'appsec.apiSecurity.enabled', DD_API_SECURITY_ENABLED && isTrue(DD_API_SECURITY_ENABLED))
-    env['appsec.apiSecurity.sampleDelay'] = maybeFloat(DD_API_SECURITY_SAMPLE_DELAY)
-    this.#setBoolean(env, 'appsec.apiSecurity.endpointCollectionEnabled',
->>>>>>> 6c552cbc
+    this.#setBoolean(target, 'appsec.apiSecurity.endpointCollectionEnabled',
       DD_API_SECURITY_ENDPOINT_COLLECTION_ENABLED)
     target['appsec.apiSecurity.endpointCollectionMessageLimit'] =
       maybeInt(DD_API_SECURITY_ENDPOINT_COLLECTION_MESSAGE_LIMIT)
-<<<<<<< HEAD
     target['appsec.blockedTemplateGraphql'] = maybeFile(DD_APPSEC_GRAPHQL_BLOCKED_TEMPLATE_JSON)
     target['appsec.blockedTemplateHtml'] = maybeFile(DD_APPSEC_HTTP_BLOCKED_TEMPLATE_HTML)
     unprocessedTarget['appsec.blockedTemplateHtml'] = DD_APPSEC_HTTP_BLOCKED_TEMPLATE_HTML
     target['appsec.blockedTemplateJson'] = maybeFile(DD_APPSEC_HTTP_BLOCKED_TEMPLATE_JSON)
     unprocessedTarget['appsec.blockedTemplateJson'] = DD_APPSEC_HTTP_BLOCKED_TEMPLATE_JSON
-    this._setBoolean(target, 'appsec.enabled', DD_APPSEC_ENABLED)
-    this._setString(target, 'appsec.eventTracking.mode', DD_APPSEC_AUTO_USER_INSTRUMENTATION_MODE)
+    this.#setBoolean(target, 'appsec.enabled', DD_APPSEC_ENABLED)
+    this.#setString(target, 'appsec.eventTracking.mode', DD_APPSEC_AUTO_USER_INSTRUMENTATION_MODE)
     // TODO appsec.extendedHeadersCollection are deprecated, to delete in a major
-    this._setBoolean(target, 'appsec.extendedHeadersCollection.enabled', DD_APPSEC_COLLECT_ALL_HEADERS)
-    this._setBoolean(
+    this.#setBoolean(target, 'appsec.extendedHeadersCollection.enabled', DD_APPSEC_COLLECT_ALL_HEADERS)
+    this.#setBoolean(
       target,
       'appsec.extendedHeadersCollection.redaction',
       DD_APPSEC_HEADER_COLLECTION_REDACTION_ENABLED
     )
     target['appsec.extendedHeadersCollection.maxHeaders'] = maybeInt(DD_APPSEC_MAX_COLLECTED_HEADERS)
     unprocessedTarget['appsec.extendedHeadersCollection.maxHeaders'] = DD_APPSEC_MAX_COLLECTED_HEADERS
-    this._setString(target, 'appsec.obfuscatorKeyRegex', DD_APPSEC_OBFUSCATION_PARAMETER_KEY_REGEXP)
-    this._setString(target, 'appsec.obfuscatorValueRegex', DD_APPSEC_OBFUSCATION_PARAMETER_VALUE_REGEXP)
-    this._setBoolean(target, 'appsec.rasp.enabled', DD_APPSEC_RASP_ENABLED)
+    this.#setString(target, 'appsec.obfuscatorKeyRegex', DD_APPSEC_OBFUSCATION_PARAMETER_KEY_REGEXP)
+    this.#setString(target, 'appsec.obfuscatorValueRegex', DD_APPSEC_OBFUSCATION_PARAMETER_VALUE_REGEXP)
+    this.#setBoolean(target, 'appsec.rasp.enabled', DD_APPSEC_RASP_ENABLED)
     // TODO Deprecated, to delete in a major
-    this._setBoolean(target, 'appsec.rasp.bodyCollection', DD_APPSEC_RASP_COLLECT_REQUEST_BODY)
+    this.#setBoolean(target, 'appsec.rasp.bodyCollection', DD_APPSEC_RASP_COLLECT_REQUEST_BODY)
     target['appsec.rateLimit'] = maybeInt(DD_APPSEC_TRACE_RATE_LIMIT)
     unprocessedTarget['appsec.rateLimit'] = DD_APPSEC_TRACE_RATE_LIMIT
-    this._setString(target, 'appsec.rules', DD_APPSEC_RULES)
+    this.#setString(target, 'appsec.rules', DD_APPSEC_RULES)
     // DD_APPSEC_SCA_ENABLED is never used locally, but only sent to the backend
-    this._setBoolean(target, 'appsec.sca.enabled', DD_APPSEC_SCA_ENABLED)
-    this._setBoolean(target, 'appsec.stackTrace.enabled', DD_APPSEC_STACK_TRACE_ENABLED)
+    this.#setBoolean(target, 'appsec.sca.enabled', DD_APPSEC_SCA_ENABLED)
+    this.#setBoolean(target, 'appsec.stackTrace.enabled', DD_APPSEC_STACK_TRACE_ENABLED)
     target['appsec.stackTrace.maxDepth'] = maybeInt(DD_APPSEC_MAX_STACK_TRACE_DEPTH)
     unprocessedTarget['appsec.stackTrace.maxDepth'] = DD_APPSEC_MAX_STACK_TRACE_DEPTH
     target['appsec.stackTrace.maxStackTraces'] = maybeInt(DD_APPSEC_MAX_STACK_TRACES)
@@ -847,14 +634,14 @@
     target.baggageMaxBytes = DD_TRACE_BAGGAGE_MAX_BYTES
     target.baggageMaxItems = DD_TRACE_BAGGAGE_MAX_ITEMS
     target.baggageTagKeys = DD_TRACE_BAGGAGE_TAG_KEYS
-    this._setBoolean(target, 'clientIpEnabled', DD_TRACE_CLIENT_IP_ENABLED)
-    this._setString(target, 'clientIpHeader', DD_TRACE_CLIENT_IP_HEADER?.toLowerCase())
+    this.#setBoolean(target, 'clientIpEnabled', DD_TRACE_CLIENT_IP_ENABLED)
+    this.#setString(target, 'clientIpHeader', DD_TRACE_CLIENT_IP_HEADER?.toLowerCase())
     if (DD_TRACE_CLOUD_REQUEST_PAYLOAD_TAGGING || DD_TRACE_CLOUD_RESPONSE_PAYLOAD_TAGGING) {
       if (DD_TRACE_CLOUD_REQUEST_PAYLOAD_TAGGING) {
-        this._setBoolean(target, 'cloudPayloadTagging.requestsEnabled', true)
+        this.#setBoolean(target, 'cloudPayloadTagging.requestsEnabled', true)
       }
       if (DD_TRACE_CLOUD_RESPONSE_PAYLOAD_TAGGING) {
-        this._setBoolean(target, 'cloudPayloadTagging.responsesEnabled', true)
+        this.#setBoolean(target, 'cloudPayloadTagging.responsesEnabled', true)
       }
       target['cloudPayloadTagging.rules'] = appendRules(
         splitJSONPathRules(DD_TRACE_CLOUD_REQUEST_PAYLOAD_TAGGING),
@@ -864,22 +651,22 @@
     if (DD_TRACE_CLOUD_PAYLOAD_TAGGING_MAX_DEPTH) {
       target['cloudPayloadTagging.maxDepth'] = maybeInt(DD_TRACE_CLOUD_PAYLOAD_TAGGING_MAX_DEPTH)
     }
-    this._setBoolean(target, 'crashtracking.enabled', DD_CRASHTRACKING_ENABLED)
-    this._setBoolean(target, 'codeOriginForSpans.enabled', DD_CODE_ORIGIN_FOR_SPANS_ENABLED)
-    this._setBoolean(
+    this.#setBoolean(target, 'crashtracking.enabled', DD_CRASHTRACKING_ENABLED)
+    this.#setBoolean(target, 'codeOriginForSpans.enabled', DD_CODE_ORIGIN_FOR_SPANS_ENABLED)
+    this.#setBoolean(
       target,
       'codeOriginForSpans.experimental.exit_spans.enabled',
       DD_CODE_ORIGIN_FOR_SPANS_EXPERIMENTAL_EXIT_SPANS_ENABLED
     )
-    this._setString(target, 'dbmPropagationMode', DD_DBM_PROPAGATION_MODE)
-    this._setString(target, 'dogstatsd.hostname', DD_DOGSTATSD_HOST)
-    this._setString(target, 'dogstatsd.port', DD_DOGSTATSD_PORT)
-    this._setBoolean(target, 'dsmEnabled', DD_DATA_STREAMS_ENABLED)
-    this._setBoolean(target, 'dynamicInstrumentation.enabled', DD_DYNAMIC_INSTRUMENTATION_ENABLED)
-    this._setString(target, 'dynamicInstrumentation.probeFile', DD_DYNAMIC_INSTRUMENTATION_PROBE_FILE)
-    this._setArray(target, 'dynamicInstrumentation.redactedIdentifiers',
+    this.#setString(target, 'dbmPropagationMode', DD_DBM_PROPAGATION_MODE)
+    this.#setString(target, 'dogstatsd.hostname', DD_DOGSTATSD_HOST)
+    this.#setString(target, 'dogstatsd.port', DD_DOGSTATSD_PORT)
+    this.#setBoolean(target, 'dsmEnabled', DD_DATA_STREAMS_ENABLED)
+    this.#setBoolean(target, 'dynamicInstrumentation.enabled', DD_DYNAMIC_INSTRUMENTATION_ENABLED)
+    this.#setString(target, 'dynamicInstrumentation.probeFile', DD_DYNAMIC_INSTRUMENTATION_PROBE_FILE)
+    this.#setArray(target, 'dynamicInstrumentation.redactedIdentifiers',
       DD_DYNAMIC_INSTRUMENTATION_REDACTED_IDENTIFIERS)
-    this._setArray(
+    this.#setArray(
       target,
       'dynamicInstrumentation.redactionExcludedIdentifiers',
       DD_DYNAMIC_INSTRUMENTATION_REDACTION_EXCLUDED_IDENTIFIERS
@@ -887,320 +674,157 @@
     target['dynamicInstrumentation.uploadIntervalSeconds'] =
       maybeFloat(DD_DYNAMIC_INSTRUMENTATION_UPLOAD_INTERVAL_SECONDS)
     unprocessedTarget['dynamicInstrumentation.uploadInterval'] = DD_DYNAMIC_INSTRUMENTATION_UPLOAD_INTERVAL_SECONDS
-    this._setString(target, 'env', DD_ENV || tags.env)
-    this._setBoolean(target, 'experimental.flaggingProvider.enabled', DD_EXPERIMENTAL_FLAGGING_PROVIDER_ENABLED)
-    this._setBoolean(target, 'traceEnabled', DD_TRACE_ENABLED)
-    this._setBoolean(target, 'experimental.aiguard.enabled', DD_AI_GUARD_ENABLED)
-    this._setString(target, 'experimental.aiguard.endpoint', DD_AI_GUARD_ENDPOINT)
+    this.#setString(target, 'env', DD_ENV || tags.env)
+    this.#setBoolean(target, 'experimental.flaggingProvider.enabled', DD_EXPERIMENTAL_FLAGGING_PROVIDER_ENABLED)
+    this.#setBoolean(target, 'traceEnabled', DD_TRACE_ENABLED)
+    this.#setBoolean(target, 'experimental.aiguard.enabled', DD_AI_GUARD_ENABLED)
+    this.#setString(target, 'experimental.aiguard.endpoint', DD_AI_GUARD_ENDPOINT)
     target['experimental.aiguard.maxContentSize'] = maybeInt(DD_AI_GUARD_MAX_CONTENT_SIZE)
     unprocessedTarget['experimental.aiguard.maxContentSize'] = DD_AI_GUARD_MAX_CONTENT_SIZE
     target['experimental.aiguard.maxMessagesLength'] = maybeInt(DD_AI_GUARD_MAX_MESSAGES_LENGTH)
     unprocessedTarget['experimental.aiguard.maxMessagesLength'] = DD_AI_GUARD_MAX_MESSAGES_LENGTH
     target['experimental.aiguard.timeout'] = maybeInt(DD_AI_GUARD_TIMEOUT)
     unprocessedTarget['experimental.aiguard.timeout'] = DD_AI_GUARD_TIMEOUT
-    this._setBoolean(target, 'experimental.enableGetRumData', DD_TRACE_EXPERIMENTAL_GET_RUM_DATA_ENABLED)
-    this._setString(target, 'experimental.exporter', DD_TRACE_EXPERIMENTAL_EXPORTER)
+    this.#setBoolean(target, 'experimental.enableGetRumData', DD_TRACE_EXPERIMENTAL_GET_RUM_DATA_ENABLED)
+    this.#setString(target, 'experimental.exporter', DD_TRACE_EXPERIMENTAL_EXPORTER)
     if (AWS_LAMBDA_FUNCTION_NAME) target.flushInterval = 0
     target.flushMinSpans = maybeInt(DD_TRACE_PARTIAL_FLUSH_MIN_SPANS)
     unprocessedTarget.flushMinSpans = DD_TRACE_PARTIAL_FLUSH_MIN_SPANS
-    this._setBoolean(target, 'gitMetadataEnabled', DD_TRACE_GIT_METADATA_ENABLED)
-    this._setIntegerRangeSet(target, 'grpc.client.error.statuses', DD_GRPC_CLIENT_ERROR_STATUSES)
-    this._setIntegerRangeSet(target, 'grpc.server.error.statuses', DD_GRPC_SERVER_ERROR_STATUSES)
-    this._setArray(target, 'headerTags', DD_TRACE_HEADER_TAGS)
+    this.#setBoolean(target, 'gitMetadataEnabled', DD_TRACE_GIT_METADATA_ENABLED)
+    this.#setIntegerRangeSet(target, 'grpc.client.error.statuses', DD_GRPC_CLIENT_ERROR_STATUSES)
+    this.#setIntegerRangeSet(target, 'grpc.server.error.statuses', DD_GRPC_SERVER_ERROR_STATUSES)
+    this.#setArray(target, 'headerTags', DD_TRACE_HEADER_TAGS)
     target['heapSnapshot.count'] = maybeInt(DD_HEAP_SNAPSHOT_COUNT)
-    this._setString(target, 'heapSnapshot.destination', DD_HEAP_SNAPSHOT_DESTINATION)
+    this.#setString(target, 'heapSnapshot.destination', DD_HEAP_SNAPSHOT_DESTINATION)
     target['heapSnapshot.interval'] = maybeInt(DD_HEAP_SNAPSHOT_INTERVAL)
-    this._setString(target, 'hostname', DD_AGENT_HOST)
+    this.#setString(target, 'hostname', DD_AGENT_HOST)
     target['iast.dbRowsToTaint'] = maybeInt(DD_IAST_DB_ROWS_TO_TAINT)
-    this._setBoolean(target, 'iast.deduplicationEnabled', DD_IAST_DEDUPLICATION_ENABLED)
-    this._setBoolean(target, 'iast.enabled', DD_IAST_ENABLED)
+    this.#setBoolean(target, 'iast.deduplicationEnabled', DD_IAST_DEDUPLICATION_ENABLED)
+    this.#setBoolean(target, 'iast.enabled', DD_IAST_ENABLED)
     target['iast.maxConcurrentRequests'] = maybeInt(DD_IAST_MAX_CONCURRENT_REQUESTS)
     unprocessedTarget['iast.maxConcurrentRequests'] = DD_IAST_MAX_CONCURRENT_REQUESTS
     target['iast.maxContextOperations'] = maybeInt(DD_IAST_MAX_CONTEXT_OPERATIONS)
     unprocessedTarget['iast.maxContextOperations'] = DD_IAST_MAX_CONTEXT_OPERATIONS
-    this._setBoolean(target, 'iast.redactionEnabled', DD_IAST_REDACTION_ENABLED && !isFalse(DD_IAST_REDACTION_ENABLED))
-    this._setString(target, 'iast.redactionNamePattern', DD_IAST_REDACTION_NAME_PATTERN)
-    this._setString(target, 'iast.redactionValuePattern', DD_IAST_REDACTION_VALUE_PATTERN)
+    this.#setBoolean(target, 'iast.redactionEnabled', DD_IAST_REDACTION_ENABLED && !isFalse(DD_IAST_REDACTION_ENABLED))
+    this.#setString(target, 'iast.redactionNamePattern', DD_IAST_REDACTION_NAME_PATTERN)
+    this.#setString(target, 'iast.redactionValuePattern', DD_IAST_REDACTION_VALUE_PATTERN)
     const iastRequestSampling = maybeInt(DD_IAST_REQUEST_SAMPLING)
-    if (iastRequestSampling > -1 && iastRequestSampling < 101) {
+    if (iastRequestSampling !== undefined && iastRequestSampling > -1 && iastRequestSampling < 101) {
       target['iast.requestSampling'] = iastRequestSampling
     }
     unprocessedTarget['iast.requestSampling'] = DD_IAST_REQUEST_SAMPLING
-    this._setString(target, 'iast.securityControlsConfiguration', DD_IAST_SECURITY_CONTROLS_CONFIGURATION)
-    this._setString(target, 'iast.telemetryVerbosity', DD_IAST_TELEMETRY_VERBOSITY)
-    this._setBoolean(target, 'iast.stackTrace.enabled', DD_IAST_STACK_TRACE_ENABLED)
-    this._setString(target, 'installSignature.id', DD_INSTRUMENTATION_INSTALL_ID)
-    this._setString(target, 'installSignature.time', DD_INSTRUMENTATION_INSTALL_TIME)
-    this._setString(target, 'installSignature.type', DD_INSTRUMENTATION_INSTALL_TYPE)
-    this._setArray(target, 'injectionEnabled', DD_INJECTION_ENABLED)
+    this.#setString(target, 'iast.securityControlsConfiguration', DD_IAST_SECURITY_CONTROLS_CONFIGURATION)
+    this.#setString(target, 'iast.telemetryVerbosity', DD_IAST_TELEMETRY_VERBOSITY)
+    this.#setBoolean(target, 'iast.stackTrace.enabled', DD_IAST_STACK_TRACE_ENABLED)
+    this.#setString(target, 'installSignature.id', DD_INSTRUMENTATION_INSTALL_ID)
+    this.#setString(target, 'installSignature.time', DD_INSTRUMENTATION_INSTALL_TIME)
+    this.#setString(target, 'installSignature.type', DD_INSTRUMENTATION_INSTALL_TYPE)
+    this.#setArray(target, 'injectionEnabled', DD_INJECTION_ENABLED)
     if (DD_INJECTION_ENABLED !== undefined) {
-      this._setString(target, 'instrumentationSource', DD_INJECTION_ENABLED ? 'ssi' : 'manual')
-    }
-    this._setBoolean(target, 'injectForce', DD_INJECT_FORCE)
-    this._setBoolean(target, 'isAzureFunction', getIsAzureFunction())
-    this._setBoolean(target, 'isGCPFunction', getIsGCPFunction())
+      this.#setString(target, 'instrumentationSource', DD_INJECTION_ENABLED ? 'ssi' : 'manual')
+    }
+    this.#setBoolean(target, 'injectForce', DD_INJECT_FORCE)
+    this.#setBoolean(target, 'isAzureFunction', getIsAzureFunction())
+    this.#setBoolean(target, 'isGCPFunction', getIsGCPFunction())
     target['langchain.spanCharLimit'] = maybeInt(DD_LANGCHAIN_SPAN_CHAR_LIMIT)
     target['langchain.spanPromptCompletionSampleRate'] = maybeFloat(DD_LANGCHAIN_SPAN_PROMPT_COMPLETION_SAMPLE_RATE)
-    this._setBoolean(target, 'legacyBaggageEnabled', DD_TRACE_LEGACY_BAGGAGE_ENABLED)
-    this._setBoolean(target, 'llmobs.agentlessEnabled', DD_LLMOBS_AGENTLESS_ENABLED)
-    this._setBoolean(target, 'llmobs.enabled', DD_LLMOBS_ENABLED)
-    this._setString(target, 'llmobs.mlApp', DD_LLMOBS_ML_APP)
-    this._setBoolean(target, 'logInjection', DD_LOGS_INJECTION)
+    this.#setBoolean(target, 'legacyBaggageEnabled', DD_TRACE_LEGACY_BAGGAGE_ENABLED)
+    this.#setBoolean(target, 'llmobs.agentlessEnabled', DD_LLMOBS_AGENTLESS_ENABLED)
+    this.#setBoolean(target, 'llmobs.enabled', DD_LLMOBS_ENABLED)
+    this.#setString(target, 'llmobs.mlApp', DD_LLMOBS_ML_APP)
+    this.#setBoolean(target, 'logInjection', DD_LOGS_INJECTION)
     // Requires an accompanying DD_APM_OBFUSCATION_MEMCACHED_KEEP_COMMAND=true in the agent
-    this._setBoolean(target, 'memcachedCommandEnabled', DD_TRACE_MEMCACHED_COMMAND_ENABLED)
-    this._setBoolean(target, 'middlewareTracingEnabled', DD_TRACE_MIDDLEWARE_TRACING_ENABLED)
-    this._setBoolean(target, 'openAiLogsEnabled', DD_OPENAI_LOGS_ENABLED)
+    this.#setBoolean(target, 'memcachedCommandEnabled', DD_TRACE_MEMCACHED_COMMAND_ENABLED)
+    this.#setBoolean(target, 'middlewareTracingEnabled', DD_TRACE_MIDDLEWARE_TRACING_ENABLED)
+    this.#setBoolean(target, 'openAiLogsEnabled', DD_OPENAI_LOGS_ENABLED)
     target['openai.spanCharLimit'] = maybeInt(DD_OPENAI_SPAN_CHAR_LIMIT)
     unprocessedTarget.openaiSpanCharLimit = DD_OPENAI_SPAN_CHAR_LIMIT
-=======
-    env['appsec.blockedTemplateGraphql'] = maybeFile(DD_APPSEC_GRAPHQL_BLOCKED_TEMPLATE_JSON)
-    env['appsec.blockedTemplateHtml'] = maybeFile(DD_APPSEC_HTTP_BLOCKED_TEMPLATE_HTML)
-    this.#envUnprocessed['appsec.blockedTemplateHtml'] = DD_APPSEC_HTTP_BLOCKED_TEMPLATE_HTML
-    env['appsec.blockedTemplateJson'] = maybeFile(DD_APPSEC_HTTP_BLOCKED_TEMPLATE_JSON)
-    this.#envUnprocessed['appsec.blockedTemplateJson'] = DD_APPSEC_HTTP_BLOCKED_TEMPLATE_JSON
-    this.#setBoolean(env, 'appsec.enabled', DD_APPSEC_ENABLED)
-    this.#setString(env, 'appsec.eventTracking.mode', DD_APPSEC_AUTO_USER_INSTRUMENTATION_MODE)
-    // TODO appsec.extendedHeadersCollection are deprecated, to delete in a major
-    this.#setBoolean(env, 'appsec.extendedHeadersCollection.enabled', DD_APPSEC_COLLECT_ALL_HEADERS)
-    this.#setBoolean(
-      env,
-      'appsec.extendedHeadersCollection.redaction',
-      DD_APPSEC_HEADER_COLLECTION_REDACTION_ENABLED
-    )
-    env['appsec.extendedHeadersCollection.maxHeaders'] = maybeInt(DD_APPSEC_MAX_COLLECTED_HEADERS)
-    this.#envUnprocessed['appsec.extendedHeadersCollection.maxHeaders'] = DD_APPSEC_MAX_COLLECTED_HEADERS
-    this.#setString(env, 'appsec.obfuscatorKeyRegex', DD_APPSEC_OBFUSCATION_PARAMETER_KEY_REGEXP)
-    this.#setString(env, 'appsec.obfuscatorValueRegex', DD_APPSEC_OBFUSCATION_PARAMETER_VALUE_REGEXP)
-    this.#setBoolean(env, 'appsec.rasp.enabled', DD_APPSEC_RASP_ENABLED)
-    // TODO Deprecated, to delete in a major
-    this.#setBoolean(env, 'appsec.rasp.bodyCollection', DD_APPSEC_RASP_COLLECT_REQUEST_BODY)
-    env['appsec.rateLimit'] = maybeInt(DD_APPSEC_TRACE_RATE_LIMIT)
-    this.#envUnprocessed['appsec.rateLimit'] = DD_APPSEC_TRACE_RATE_LIMIT
-    this.#setString(env, 'appsec.rules', DD_APPSEC_RULES)
-    // DD_APPSEC_SCA_ENABLED is never used locally, but only sent to the backend
-    this.#setBoolean(env, 'appsec.sca.enabled', DD_APPSEC_SCA_ENABLED)
-    this.#setBoolean(env, 'appsec.stackTrace.enabled', DD_APPSEC_STACK_TRACE_ENABLED)
-    env['appsec.stackTrace.maxDepth'] = maybeInt(DD_APPSEC_MAX_STACK_TRACE_DEPTH)
-    this.#envUnprocessed['appsec.stackTrace.maxDepth'] = DD_APPSEC_MAX_STACK_TRACE_DEPTH
-    env['appsec.stackTrace.maxStackTraces'] = maybeInt(DD_APPSEC_MAX_STACK_TRACES)
-    this.#envUnprocessed['appsec.stackTrace.maxStackTraces'] = DD_APPSEC_MAX_STACK_TRACES
-    env['appsec.wafTimeout'] = maybeInt(DD_APPSEC_WAF_TIMEOUT)
-    this.#envUnprocessed['appsec.wafTimeout'] = DD_APPSEC_WAF_TIMEOUT
-    env.baggageMaxBytes = DD_TRACE_BAGGAGE_MAX_BYTES
-    env.baggageMaxItems = DD_TRACE_BAGGAGE_MAX_ITEMS
-    env.baggageTagKeys = DD_TRACE_BAGGAGE_TAG_KEYS
-    this.#setBoolean(env, 'clientIpEnabled', DD_TRACE_CLIENT_IP_ENABLED)
-    this.#setString(env, 'clientIpHeader', DD_TRACE_CLIENT_IP_HEADER?.toLowerCase())
-    this.#setBoolean(env, 'crashtracking.enabled', DD_CRASHTRACKING_ENABLED ?? !this._isInServerlessEnvironment())
-    this.#setBoolean(env, 'codeOriginForSpans.enabled', DD_CODE_ORIGIN_FOR_SPANS_ENABLED)
-    this.#setBoolean(
-      env,
-      'codeOriginForSpans.experimental.exit_spans.enabled',
-      DD_CODE_ORIGIN_FOR_SPANS_EXPERIMENTAL_EXIT_SPANS_ENABLED
-    )
-    this.#setString(env, 'dbmPropagationMode', DD_DBM_PROPAGATION_MODE)
-    this.#setString(env, 'dogstatsd.hostname', DD_DOGSTATSD_HOST)
-    this.#setString(env, 'dogstatsd.port', DD_DOGSTATSD_PORT)
-    this.#setBoolean(env, 'dsmEnabled', DD_DATA_STREAMS_ENABLED)
-    this.#setBoolean(env, 'dynamicInstrumentation.enabled', DD_DYNAMIC_INSTRUMENTATION_ENABLED)
-    this.#setString(env, 'dynamicInstrumentation.probeFile', DD_DYNAMIC_INSTRUMENTATION_PROBE_FILE)
-    this.#setArray(env, 'dynamicInstrumentation.redactedIdentifiers', DD_DYNAMIC_INSTRUMENTATION_REDACTED_IDENTIFIERS)
-    this.#setArray(
-      env,
-      'dynamicInstrumentation.redactionExcludedIdentifiers',
-      DD_DYNAMIC_INSTRUMENTATION_REDACTION_EXCLUDED_IDENTIFIERS
-    )
-    env['dynamicInstrumentation.uploadIntervalSeconds'] = maybeFloat(DD_DYNAMIC_INSTRUMENTATION_UPLOAD_INTERVAL_SECONDS)
-    this.#envUnprocessed['dynamicInstrumentation.uploadInterval'] = DD_DYNAMIC_INSTRUMENTATION_UPLOAD_INTERVAL_SECONDS
-    this.#setString(env, 'env', DD_ENV || tags.env)
-    this.#setBoolean(env, 'experimental.flaggingProvider.enabled', DD_EXPERIMENTAL_FLAGGING_PROVIDER_ENABLED)
-    this.#setBoolean(env, 'traceEnabled', DD_TRACE_ENABLED)
-    this.#setBoolean(env, 'experimental.aiguard.enabled', DD_AI_GUARD_ENABLED)
-    this.#setString(env, 'experimental.aiguard.endpoint', DD_AI_GUARD_ENDPOINT)
-    env['experimental.aiguard.maxContentSize'] = maybeInt(DD_AI_GUARD_MAX_CONTENT_SIZE)
-    this.#envUnprocessed['experimental.aiguard.maxContentSize'] = DD_AI_GUARD_MAX_CONTENT_SIZE
-    env['experimental.aiguard.maxMessagesLength'] = maybeInt(DD_AI_GUARD_MAX_MESSAGES_LENGTH)
-    this.#envUnprocessed['experimental.aiguard.maxMessagesLength'] = DD_AI_GUARD_MAX_MESSAGES_LENGTH
-    env['experimental.aiguard.timeout'] = maybeInt(DD_AI_GUARD_TIMEOUT)
-    this.#envUnprocessed['experimental.aiguard.timeout'] = DD_AI_GUARD_TIMEOUT
-    this.#setBoolean(env, 'experimental.enableGetRumData', DD_TRACE_EXPERIMENTAL_GET_RUM_DATA_ENABLED)
-    this.#setString(env, 'experimental.exporter', DD_TRACE_EXPERIMENTAL_EXPORTER)
-    if (AWS_LAMBDA_FUNCTION_NAME) env.flushInterval = 0
-    env.flushMinSpans = maybeInt(DD_TRACE_PARTIAL_FLUSH_MIN_SPANS)
-    this.#envUnprocessed.flushMinSpans = DD_TRACE_PARTIAL_FLUSH_MIN_SPANS
-    this.#setBoolean(env, 'gitMetadataEnabled', DD_TRACE_GIT_METADATA_ENABLED)
-    this.#setIntegerRangeSet(env, 'grpc.client.error.statuses', DD_GRPC_CLIENT_ERROR_STATUSES)
-    this.#setIntegerRangeSet(env, 'grpc.server.error.statuses', DD_GRPC_SERVER_ERROR_STATUSES)
-    this.#setArray(env, 'headerTags', DD_TRACE_HEADER_TAGS)
-    env['heapSnapshot.count'] = maybeInt(DD_HEAP_SNAPSHOT_COUNT)
-    this.#setString(env, 'heapSnapshot.destination', DD_HEAP_SNAPSHOT_DESTINATION)
-    env['heapSnapshot.interval'] = maybeInt(DD_HEAP_SNAPSHOT_INTERVAL)
-    this.#setString(env, 'hostname', DD_AGENT_HOST)
-    env['iast.dbRowsToTaint'] = maybeInt(DD_IAST_DB_ROWS_TO_TAINT)
-    this.#setBoolean(env, 'iast.deduplicationEnabled', DD_IAST_DEDUPLICATION_ENABLED)
-    this.#setBoolean(env, 'iast.enabled', DD_IAST_ENABLED)
-    env['iast.maxConcurrentRequests'] = maybeInt(DD_IAST_MAX_CONCURRENT_REQUESTS)
-    this.#envUnprocessed['iast.maxConcurrentRequests'] = DD_IAST_MAX_CONCURRENT_REQUESTS
-    env['iast.maxContextOperations'] = maybeInt(DD_IAST_MAX_CONTEXT_OPERATIONS)
-    this.#envUnprocessed['iast.maxContextOperations'] = DD_IAST_MAX_CONTEXT_OPERATIONS
-    this.#setBoolean(env, 'iast.redactionEnabled', DD_IAST_REDACTION_ENABLED && !isFalse(DD_IAST_REDACTION_ENABLED))
-    this.#setString(env, 'iast.redactionNamePattern', DD_IAST_REDACTION_NAME_PATTERN)
-    this.#setString(env, 'iast.redactionValuePattern', DD_IAST_REDACTION_VALUE_PATTERN)
-    const iastRequestSampling = maybeInt(DD_IAST_REQUEST_SAMPLING)
-    if (iastRequestSampling !== undefined && iastRequestSampling > -1 && iastRequestSampling < 101) {
-      env['iast.requestSampling'] = iastRequestSampling
-    }
-    this.#envUnprocessed['iast.requestSampling'] = DD_IAST_REQUEST_SAMPLING
-    this.#setString(env, 'iast.securityControlsConfiguration', DD_IAST_SECURITY_CONTROLS_CONFIGURATION)
-    this.#setString(env, 'iast.telemetryVerbosity', DD_IAST_TELEMETRY_VERBOSITY)
-    this.#setBoolean(env, 'iast.stackTrace.enabled', DD_IAST_STACK_TRACE_ENABLED)
-    this.#setArray(env, 'injectionEnabled', DD_INJECTION_ENABLED)
-    this.#setString(env, 'instrumentationSource', DD_INJECTION_ENABLED ? 'ssi' : 'manual')
-    this.#setBoolean(env, 'injectForce', DD_INJECT_FORCE)
-    this.#setBoolean(env, 'isAzureFunction', getIsAzureFunction())
-    this.#setBoolean(env, 'isGCPFunction', getIsGCPFunction())
-    env['langchain.spanCharLimit'] = maybeInt(DD_LANGCHAIN_SPAN_CHAR_LIMIT)
-    env['langchain.spanPromptCompletionSampleRate'] = maybeFloat(DD_LANGCHAIN_SPAN_PROMPT_COMPLETION_SAMPLE_RATE)
-    this.#setBoolean(env, 'legacyBaggageEnabled', DD_TRACE_LEGACY_BAGGAGE_ENABLED)
-    this.#setBoolean(env, 'llmobs.agentlessEnabled', DD_LLMOBS_AGENTLESS_ENABLED)
-    this.#setBoolean(env, 'llmobs.enabled', DD_LLMOBS_ENABLED)
-    this.#setString(env, 'llmobs.mlApp', DD_LLMOBS_ML_APP)
-    this.#setBoolean(env, 'logInjection', DD_LOGS_INJECTION)
-    // Requires an accompanying DD_APM_OBFUSCATION_MEMCACHED_KEEP_COMMAND=true in the agent
-    this.#setBoolean(env, 'memcachedCommandEnabled', DD_TRACE_MEMCACHED_COMMAND_ENABLED)
-    this.#setBoolean(env, 'middlewareTracingEnabled', DD_TRACE_MIDDLEWARE_TRACING_ENABLED)
-    this.#setBoolean(env, 'openAiLogsEnabled', DD_OPENAI_LOGS_ENABLED)
-    env['openai.spanCharLimit'] = maybeInt(DD_OPENAI_SPAN_CHAR_LIMIT)
-    this.#envUnprocessed.openaiSpanCharLimit = DD_OPENAI_SPAN_CHAR_LIMIT
->>>>>>> 6c552cbc
     if (DD_TRACE_PEER_SERVICE_MAPPING) {
       target.peerServiceMapping = Object.fromEntries(
         DD_TRACE_PEER_SERVICE_MAPPING.split(',').map(x => x.trim().split(':'))
       )
-<<<<<<< HEAD
       unprocessedTarget.peerServiceMapping = DD_TRACE_PEER_SERVICE_MAPPING
     }
-    this._setString(target, 'port', DD_TRACE_AGENT_PORT)
+    this.#setString(target, 'port', DD_TRACE_AGENT_PORT)
     const profilingEnabled = normalizeProfilingEnabledValue(DD_PROFILING_ENABLED)
-    this._setString(target, 'profiling.enabled', profilingEnabled)
-    this._setString(target, 'profiling.exporters', DD_PROFILING_EXPORTERS)
-    this._setBoolean(target, 'profiling.sourceMap', DD_PROFILING_SOURCE_MAP && !isFalse(DD_PROFILING_SOURCE_MAP))
-=======
-      this.#envUnprocessed.peerServiceMapping = DD_TRACE_PEER_SERVICE_MAPPING
-    }
-    this.#setString(env, 'port', DD_TRACE_AGENT_PORT)
-    const profilingEnabled = normalizeProfilingEnabledValue(
-      DD_PROFILING_ENABLED ??
-      (this._isInServerlessEnvironment() ? 'false' : undefined)
-    )
-    this.#setString(env, 'profiling.enabled', profilingEnabled)
-    this.#setString(env, 'profiling.exporters', DD_PROFILING_EXPORTERS)
-    this.#setBoolean(env, 'profiling.sourceMap', DD_PROFILING_SOURCE_MAP && !isFalse(DD_PROFILING_SOURCE_MAP))
->>>>>>> 6c552cbc
+    this.#setString(target, 'profiling.enabled', profilingEnabled)
+    this.#setString(target, 'profiling.exporters', DD_PROFILING_EXPORTERS)
+    this.#setBoolean(target, 'profiling.sourceMap', DD_PROFILING_SOURCE_MAP && !isFalse(DD_PROFILING_SOURCE_MAP))
     if (DD_INTERNAL_PROFILING_LONG_LIVED_THRESHOLD) {
       // This is only used in testing to not have to wait 30s
       target['profiling.longLivedThreshold'] = Number(DD_INTERNAL_PROFILING_LONG_LIVED_THRESHOLD)
     }
 
-<<<<<<< HEAD
-    this._setString(target, 'protocolVersion', DD_TRACE_AGENT_PROTOCOL_VERSION)
-    this._setString(target, 'queryStringObfuscation', DD_TRACE_OBFUSCATION_QUERY_STRING_REGEXP)
-    this._setBoolean(target, 'remoteConfig.enabled', DD_REMOTE_CONFIGURATION_ENABLED)
+    this.#setString(target, 'protocolVersion', DD_TRACE_AGENT_PROTOCOL_VERSION)
+    this.#setString(target, 'queryStringObfuscation', DD_TRACE_OBFUSCATION_QUERY_STRING_REGEXP)
+    this.#setBoolean(target, 'remoteConfig.enabled', DD_REMOTE_CONFIGURATION_ENABLED)
     target['remoteConfig.pollInterval'] = maybeFloat(DD_REMOTE_CONFIG_POLL_INTERVAL_SECONDS)
     unprocessedTarget['remoteConfig.pollInterval'] = DD_REMOTE_CONFIG_POLL_INTERVAL_SECONDS
-    this._setBoolean(target, 'reportHostname', DD_TRACE_REPORT_HOSTNAME)
-=======
-    this.#setString(env, 'protocolVersion', DD_TRACE_AGENT_PROTOCOL_VERSION)
-    this.#setString(env, 'queryStringObfuscation', DD_TRACE_OBFUSCATION_QUERY_STRING_REGEXP)
-    this.#setBoolean(env, 'remoteConfig.enabled', DD_REMOTE_CONFIGURATION_ENABLED ?? !this._isInServerlessEnvironment())
-    env['remoteConfig.pollInterval'] = maybeFloat(DD_REMOTE_CONFIG_POLL_INTERVAL_SECONDS)
-    this.#envUnprocessed['remoteConfig.pollInterval'] = DD_REMOTE_CONFIG_POLL_INTERVAL_SECONDS
-    this.#setBoolean(env, 'reportHostname', DD_TRACE_REPORT_HOSTNAME)
->>>>>>> 6c552cbc
+    this.#setBoolean(target, 'reportHostname', DD_TRACE_REPORT_HOSTNAME)
     // only used to explicitly set runtimeMetrics to false
     const otelSetRuntimeMetrics = String(OTEL_METRICS_EXPORTER).toLowerCase() === 'none'
       ? false
       : undefined
-<<<<<<< HEAD
-    this._setBoolean(target, 'runtimeMetrics.enabled', DD_RUNTIME_METRICS_ENABLED ||
+    this.#setBoolean(target, 'runtimeMetrics.enabled', DD_RUNTIME_METRICS_ENABLED ||
     otelSetRuntimeMetrics)
-    this._setBoolean(target, 'runtimeMetrics.eventLoop', DD_RUNTIME_METRICS_EVENT_LOOP_ENABLED)
-    this._setBoolean(target, 'runtimeMetrics.gc', DD_RUNTIME_METRICS_GC_ENABLED)
-    this._setBoolean(target, 'runtimeMetricsRuntimeId', DD_RUNTIME_METRICS_RUNTIME_ID_ENABLED)
-    this._setArray(target, 'sampler.spanSamplingRules', reformatSpanSamplingRules(
+    this.#setBoolean(target, 'runtimeMetrics.eventLoop', DD_RUNTIME_METRICS_EVENT_LOOP_ENABLED)
+    this.#setBoolean(target, 'runtimeMetrics.gc', DD_RUNTIME_METRICS_GC_ENABLED)
+    this.#setBoolean(target, 'runtimeMetricsRuntimeId', DD_RUNTIME_METRICS_RUNTIME_ID_ENABLED)
+    this.#setArray(target, 'sampler.spanSamplingRules', reformatSpanSamplingRules(
       maybeJsonFile(DD_SPAN_SAMPLING_RULES_FILE) ??
       safeJsonParse(DD_SPAN_SAMPLING_RULES)
     ))
-    this._setUnit(target, 'sampleRate', DD_TRACE_SAMPLE_RATE ||
+    this.#setUnit(target, 'sampleRate', DD_TRACE_SAMPLE_RATE ||
     getFromOtelSamplerMap(OTEL_TRACES_SAMPLER, OTEL_TRACES_SAMPLER_ARG))
     target['sampler.rateLimit'] = DD_TRACE_RATE_LIMIT
-    this._setSamplingRule(target, 'sampler.rules', safeJsonParse(DD_TRACE_SAMPLING_RULES))
+    this.#setSamplingRule(target, 'sampler.rules', safeJsonParse(DD_TRACE_SAMPLING_RULES))
     unprocessedTarget['sampler.rules'] = DD_TRACE_SAMPLING_RULES
-    this._setString(target, 'scope', DD_TRACE_SCOPE)
-    this._setString(target, 'service', DD_SERVICE || tags.service || OTEL_SERVICE_NAME)
-=======
-    this.#setBoolean(env, 'runtimeMetrics.enabled', DD_RUNTIME_METRICS_ENABLED ||
-    otelSetRuntimeMetrics)
-    this.#setBoolean(env, 'runtimeMetrics.eventLoop', DD_RUNTIME_METRICS_EVENT_LOOP_ENABLED)
-    this.#setBoolean(env, 'runtimeMetrics.gc', DD_RUNTIME_METRICS_GC_ENABLED)
-    this.#setBoolean(env, 'runtimeMetricsRuntimeId', DD_RUNTIME_METRICS_RUNTIME_ID_ENABLED)
-    this.#setArray(env, 'sampler.spanSamplingRules', reformatSpanSamplingRules(
-      maybeJsonFile(DD_SPAN_SAMPLING_RULES_FILE) ??
-      safeJsonParse(DD_SPAN_SAMPLING_RULES)
-    ))
-    this.#setUnit(env, 'sampleRate', DD_TRACE_SAMPLE_RATE ||
-    getFromOtelSamplerMap(OTEL_TRACES_SAMPLER, OTEL_TRACES_SAMPLER_ARG))
-    env['sampler.rateLimit'] = DD_TRACE_RATE_LIMIT
-    this.#setSamplingRule(env, 'sampler.rules', safeJsonParse(DD_TRACE_SAMPLING_RULES))
-    this.#envUnprocessed['sampler.rules'] = DD_TRACE_SAMPLING_RULES
-    this.#setString(env, 'scope', DD_TRACE_SCOPE)
-    this.#setString(env, 'service', DD_SERVICE || tags.service || OTEL_SERVICE_NAME)
->>>>>>> 6c552cbc
+    this.#setString(target, 'scope', DD_TRACE_SCOPE)
+    this.#setString(target, 'service', DD_SERVICE || tags.service || OTEL_SERVICE_NAME)
     if (DD_SERVICE_MAPPING) {
       target.serviceMapping = Object.fromEntries(
         DD_SERVICE_MAPPING.split(',').map(x => x.trim().split(':'))
       )
     }
-<<<<<<< HEAD
-    this._setString(target, 'site', DD_SITE)
+    this.#setString(target, 'site', DD_SITE)
     if (DD_TRACE_SPAN_ATTRIBUTE_SCHEMA) {
-      this._setString(target, 'spanAttributeSchema', validateNamingVersion(DD_TRACE_SPAN_ATTRIBUTE_SCHEMA))
+      this.#setString(target, 'spanAttributeSchema', validateNamingVersion(DD_TRACE_SPAN_ATTRIBUTE_SCHEMA))
       unprocessedTarget.spanAttributeSchema = DD_TRACE_SPAN_ATTRIBUTE_SCHEMA
     }
     // 0: disabled, 1: logging, 2: garbage collection + logging
     target.spanLeakDebug = maybeInt(DD_TRACE_SPAN_LEAK_DEBUG)
-    this._setBoolean(target, 'spanRemoveIntegrationFromService', DD_TRACE_REMOVE_INTEGRATION_SERVICE_NAMES_ENABLED)
-    this._setBoolean(target, 'startupLogs', DD_TRACE_STARTUP_LOGS)
-    this._setTags(target, 'tags', tags)
+    this.#setBoolean(target, 'spanRemoveIntegrationFromService', DD_TRACE_REMOVE_INTEGRATION_SERVICE_NAMES_ENABLED)
+    this.#setBoolean(target, 'startupLogs', DD_TRACE_STARTUP_LOGS)
+    this.#setTags(target, 'tags', tags)
     target.tagsHeaderMaxLength = DD_TRACE_X_DATADOG_TAGS_MAX_LENGTH
-    this._setBoolean(target, 'telemetry.enabled', DD_INSTRUMENTATION_TELEMETRY_ENABLED)
-    this._setString(target, 'instrumentation_config_id', DD_INSTRUMENTATION_CONFIG_ID)
-    this._setBoolean(target, 'telemetry.debug', DD_TELEMETRY_DEBUG)
-    this._setBoolean(target, 'telemetry.dependencyCollection', DD_TELEMETRY_DEPENDENCY_COLLECTION_ENABLED)
+    this.#setBoolean(target, 'telemetry.enabled', DD_INSTRUMENTATION_TELEMETRY_ENABLED)
+    this.#setString(target, 'instrumentation_config_id', DD_INSTRUMENTATION_CONFIG_ID)
+    this.#setBoolean(target, 'telemetry.debug', DD_TELEMETRY_DEBUG)
+    this.#setBoolean(target, 'telemetry.dependencyCollection', DD_TELEMETRY_DEPENDENCY_COLLECTION_ENABLED)
     target['telemetry.heartbeatInterval'] = maybeInt(Math.floor(DD_TELEMETRY_HEARTBEAT_INTERVAL * 1000))
     unprocessedTarget['telemetry.heartbeatInterval'] = DD_TELEMETRY_HEARTBEAT_INTERVAL * 1000
-    this._setBoolean(target, 'telemetry.logCollection', DD_TELEMETRY_LOG_COLLECTION_ENABLED)
-    this._setBoolean(target, 'telemetry.metrics', DD_TELEMETRY_METRICS_ENABLED)
-    this._setBoolean(target, 'traceId128BitGenerationEnabled', DD_TRACE_128_BIT_TRACEID_GENERATION_ENABLED)
-    this._setBoolean(target, 'traceId128BitLoggingEnabled', DD_TRACE_128_BIT_TRACEID_LOGGING_ENABLED)
+    this.#setBoolean(target, 'telemetry.logCollection', DD_TELEMETRY_LOG_COLLECTION_ENABLED)
+    this.#setBoolean(target, 'telemetry.metrics', DD_TELEMETRY_METRICS_ENABLED)
+    this.#setBoolean(target, 'traceId128BitGenerationEnabled', DD_TRACE_128_BIT_TRACEID_GENERATION_ENABLED)
+    this.#setBoolean(target, 'traceId128BitLoggingEnabled', DD_TRACE_128_BIT_TRACEID_LOGGING_ENABLED)
     warnIfPropagationStyleConflict(
       DD_TRACE_PROPAGATION_STYLE,
       DD_TRACE_PROPAGATION_STYLE_INJECT,
       DD_TRACE_PROPAGATION_STYLE_EXTRACT
     )
     if (DD_TRACE_PROPAGATION_STYLE !== undefined) {
-      this._setArray(target, 'tracePropagationStyle.inject', normalizePropagationStyle(DD_TRACE_PROPAGATION_STYLE))
-      this._setArray(target, 'tracePropagationStyle.extract', normalizePropagationStyle(DD_TRACE_PROPAGATION_STYLE))
+      this.#setArray(target, 'tracePropagationStyle.inject', normalizePropagationStyle(DD_TRACE_PROPAGATION_STYLE))
+      this.#setArray(target, 'tracePropagationStyle.extract', normalizePropagationStyle(DD_TRACE_PROPAGATION_STYLE))
     }
     if (DD_TRACE_PROPAGATION_STYLE_INJECT !== undefined) {
-      this._setArray(target, 'tracePropagationStyle.inject',
+      this.#setArray(target, 'tracePropagationStyle.inject',
         normalizePropagationStyle(DD_TRACE_PROPAGATION_STYLE_INJECT))
     }
     if (DD_TRACE_PROPAGATION_STYLE_EXTRACT !== undefined) {
-      this._setArray(target, 'tracePropagationStyle.extract',
+      this.#setArray(target, 'tracePropagationStyle.extract',
         normalizePropagationStyle(DD_TRACE_PROPAGATION_STYLE_EXTRACT))
     }
-    this._setBoolean(target, 'tracePropagationExtractFirst', DD_TRACE_PROPAGATION_EXTRACT_FIRST)
+    this.#setBoolean(target, 'tracePropagationExtractFirst', DD_TRACE_PROPAGATION_EXTRACT_FIRST)
     if (DD_TRACE_PROPAGATION_BEHAVIOR_EXTRACT !== undefined) {
       const stringPropagationBehaviorExtract = String(DD_TRACE_PROPAGATION_BEHAVIOR_EXTRACT)
       target.tracePropagationBehaviorExtract =
@@ -1216,7 +840,7 @@
       const useDdStyle = DD_TRACE_PROPAGATION_STYLE ||
                          DD_TRACE_PROPAGATION_STYLE_INJECT ||
                          DD_TRACE_PROPAGATION_STYLE_EXTRACT
-      this._setBoolean(target, 'tracePropagationStyle.otelPropagators',
+      this.#setBoolean(target, 'tracePropagationStyle.otelPropagators',
         useDdStyle ? false : !!OTEL_PROPAGATORS)
 
       // Use OTEL_PROPAGATORS if no DD-specific vars are set
@@ -1232,71 +856,23 @@
         }
         // Set inject/extract from OTEL_PROPAGATORS
         if (otelStyles) {
-          this._setArray(target, 'tracePropagationStyle.inject', otelStyles)
-          this._setArray(target, 'tracePropagationStyle.extract', otelStyles)
+          this.#setArray(target, 'tracePropagationStyle.inject', otelStyles)
+          this.#setArray(target, 'tracePropagationStyle.extract', otelStyles)
         }
       }
     }
-    this._setBoolean(target, 'traceWebsocketMessagesEnabled', DD_TRACE_WEBSOCKET_MESSAGES_ENABLED)
-    this._setBoolean(target, 'traceWebsocketMessagesInheritSampling', DD_TRACE_WEBSOCKET_MESSAGES_INHERIT_SAMPLING)
-    this._setBoolean(target, 'traceWebsocketMessagesSeparateTraces', DD_TRACE_WEBSOCKET_MESSAGES_SEPARATE_TRACES)
-    this._setBoolean(target, 'tracing', DD_TRACING_ENABLED)
-    this._setString(target, 'version', DD_VERSION || tags.version)
-    this._setBoolean(target, 'inferredProxyServicesEnabled', DD_TRACE_INFERRED_PROXY_SERVICES_ENABLED)
-    this._setBoolean(target, 'trace.aws.addSpanPointers', DD_TRACE_AWS_ADD_SPAN_POINTERS)
-    this._setString(target, 'trace.dynamoDb.tablePrimaryKeys', DD_TRACE_DYNAMODB_TABLE_PRIMARY_KEYS)
-    this._setArray(target, 'graphqlErrorExtensions', DD_TRACE_GRAPHQL_ERROR_EXTENSIONS)
-    this._setBoolean(target, 'trace.nativeSpanEvents', DD_TRACE_NATIVE_SPAN_EVENTS)
+    this.#setBoolean(target, 'traceWebsocketMessagesEnabled', DD_TRACE_WEBSOCKET_MESSAGES_ENABLED)
+    this.#setBoolean(target, 'traceWebsocketMessagesInheritSampling', DD_TRACE_WEBSOCKET_MESSAGES_INHERIT_SAMPLING)
+    this.#setBoolean(target, 'traceWebsocketMessagesSeparateTraces', DD_TRACE_WEBSOCKET_MESSAGES_SEPARATE_TRACES)
+    this.#setBoolean(target, 'tracing', DD_TRACING_ENABLED)
+    this.#setString(target, 'version', DD_VERSION || tags.version)
+    this.#setBoolean(target, 'inferredProxyServicesEnabled', DD_TRACE_INFERRED_PROXY_SERVICES_ENABLED)
+    this.#setBoolean(target, 'trace.aws.addSpanPointers', DD_TRACE_AWS_ADD_SPAN_POINTERS)
+    this.#setString(target, 'trace.dynamoDb.tablePrimaryKeys', DD_TRACE_DYNAMODB_TABLE_PRIMARY_KEYS)
+    this.#setArray(target, 'graphqlErrorExtensions', DD_TRACE_GRAPHQL_ERROR_EXTENSIONS)
+    this.#setBoolean(target, 'trace.nativeSpanEvents', DD_TRACE_NATIVE_SPAN_EVENTS)
     target['vertexai.spanPromptCompletionSampleRate'] = maybeFloat(DD_VERTEXAI_SPAN_PROMPT_COMPLETION_SAMPLE_RATE)
     target['vertexai.spanCharLimit'] = maybeInt(DD_VERTEXAI_SPAN_CHAR_LIMIT)
-=======
-    this.#setString(env, 'site', DD_SITE)
-    if (DD_TRACE_SPAN_ATTRIBUTE_SCHEMA) {
-      this.#setString(env, 'spanAttributeSchema', validateNamingVersion(DD_TRACE_SPAN_ATTRIBUTE_SCHEMA))
-      this.#envUnprocessed.spanAttributeSchema = DD_TRACE_SPAN_ATTRIBUTE_SCHEMA
-    }
-    // 0: disabled, 1: logging, 2: garbage collection + logging
-    env.spanLeakDebug = maybeInt(DD_TRACE_SPAN_LEAK_DEBUG)
-    this.#setBoolean(env, 'spanRemoveIntegrationFromService', DD_TRACE_REMOVE_INTEGRATION_SERVICE_NAMES_ENABLED)
-    this.#setBoolean(env, 'startupLogs', DD_TRACE_STARTUP_LOGS)
-    this.#setTags(env, 'tags', tags)
-    env.tagsHeaderMaxLength = DD_TRACE_X_DATADOG_TAGS_MAX_LENGTH
-    this.#setBoolean(env, 'telemetry.enabled', DD_INSTRUMENTATION_TELEMETRY_ENABLED ??
-      !(this._isInServerlessEnvironment() || JEST_WORKER_ID))
-    this.#setString(env, 'instrumentation_config_id', DD_INSTRUMENTATION_CONFIG_ID)
-    this.#setBoolean(env, 'telemetry.debug', DD_TELEMETRY_DEBUG)
-    this.#setBoolean(env, 'telemetry.dependencyCollection', DD_TELEMETRY_DEPENDENCY_COLLECTION_ENABLED)
-    env['telemetry.heartbeatInterval'] = maybeInt(Math.floor(DD_TELEMETRY_HEARTBEAT_INTERVAL * 1000))
-    this.#envUnprocessed['telemetry.heartbeatInterval'] = DD_TELEMETRY_HEARTBEAT_INTERVAL * 1000
-    this.#setBoolean(env, 'telemetry.logCollection', DD_TELEMETRY_LOG_COLLECTION_ENABLED)
-    this.#setBoolean(env, 'telemetry.metrics', DD_TELEMETRY_METRICS_ENABLED)
-    this.#setBoolean(env, 'traceId128BitGenerationEnabled', DD_TRACE_128_BIT_TRACEID_GENERATION_ENABLED)
-    this.#setBoolean(env, 'traceId128BitLoggingEnabled', DD_TRACE_128_BIT_TRACEID_LOGGING_ENABLED)
-    this.#setBoolean(env, 'tracePropagationExtractFirst', DD_TRACE_PROPAGATION_EXTRACT_FIRST)
-    const stringPropagationBehaviorExtract = String(DD_TRACE_PROPAGATION_BEHAVIOR_EXTRACT)
-    env.tracePropagationBehaviorExtract =
-      VALID_PROPAGATION_BEHAVIOR_EXTRACT.has(stringPropagationBehaviorExtract)
-        ? stringPropagationBehaviorExtract
-        : 'continue'
-    this.#setBoolean(env, 'tracePropagationStyle.otelPropagators',
-      DD_TRACE_PROPAGATION_STYLE ||
-      DD_TRACE_PROPAGATION_STYLE_INJECT ||
-      DD_TRACE_PROPAGATION_STYLE_EXTRACT
-        ? false
-        : !!OTEL_PROPAGATORS)
-    this.#setBoolean(env, 'traceWebsocketMessagesEnabled', DD_TRACE_WEBSOCKET_MESSAGES_ENABLED)
-    this.#setBoolean(env, 'traceWebsocketMessagesInheritSampling', DD_TRACE_WEBSOCKET_MESSAGES_INHERIT_SAMPLING)
-    this.#setBoolean(env, 'traceWebsocketMessagesSeparateTraces', DD_TRACE_WEBSOCKET_MESSAGES_SEPARATE_TRACES)
-    this.#setBoolean(env, 'tracing', DD_TRACING_ENABLED)
-    this.#setString(env, 'version', DD_VERSION || tags.version)
-    this.#setBoolean(env, 'inferredProxyServicesEnabled', DD_TRACE_INFERRED_PROXY_SERVICES_ENABLED)
-    this.#setBoolean(env, 'trace.aws.addSpanPointers', DD_TRACE_AWS_ADD_SPAN_POINTERS)
-    this.#setString(env, 'trace.dynamoDb.tablePrimaryKeys', DD_TRACE_DYNAMODB_TABLE_PRIMARY_KEYS)
-    this.#setArray(env, 'graphqlErrorExtensions', DD_TRACE_GRAPHQL_ERROR_EXTENSIONS)
-    this.#setBoolean(env, 'trace.nativeSpanEvents', DD_TRACE_NATIVE_SPAN_EVENTS)
-    env['vertexai.spanPromptCompletionSampleRate'] = maybeFloat(DD_VERTEXAI_SPAN_PROMPT_COMPLETION_SAMPLE_RATE)
-    env['vertexai.spanCharLimit'] = maybeInt(DD_VERTEXAI_SPAN_CHAR_LIMIT)
->>>>>>> 6c552cbc
   }
 
   #applyOptions (options) {
@@ -1346,13 +922,12 @@
     opts['appsec.stackTrace.maxStackTraces'] = maybeInt(options.appsec?.stackTrace?.maxStackTraces)
     this.#optsUnprocessed['appsec.stackTrace.maxStackTraces'] = options.appsec?.stackTrace?.maxStackTraces
     opts['appsec.wafTimeout'] = maybeInt(options.appsec?.wafTimeout)
-<<<<<<< HEAD
-    this._optsUnprocessed['appsec.wafTimeout'] = options.appsec?.wafTimeout
-    this._setBoolean(opts, 'clientIpEnabled', options.clientIpEnabled)
-    this._setString(opts, 'clientIpHeader', options.clientIpHeader?.toLowerCase())
+    this.#optsUnprocessed['appsec.wafTimeout'] = options.appsec?.wafTimeout
+    this.#setBoolean(opts, 'clientIpEnabled', options.clientIpEnabled)
+    this.#setString(opts, 'clientIpHeader', options.clientIpHeader?.toLowerCase())
     if (options.cloudPayloadTagging) {
-      this._setBoolean(opts, 'cloudPayloadTagging.requestsEnabled', options.cloudPayloadTagging.requestsEnabled)
-      this._setBoolean(opts, 'cloudPayloadTagging.responsesEnabled', options.cloudPayloadTagging.responsesEnabled)
+      this.#setBoolean(opts, 'cloudPayloadTagging.requestsEnabled', options.cloudPayloadTagging.requestsEnabled)
+      this.#setBoolean(opts, 'cloudPayloadTagging.responsesEnabled', options.cloudPayloadTagging.responsesEnabled)
       opts['cloudPayloadTagging.maxDepth'] = maybeInt(options.cloudPayloadTagging.maxDepth)
       if (options.cloudPayloadTagging.request || options.cloudPayloadTagging.response) {
         opts['cloudPayloadTagging.rules'] = appendRules(
@@ -1361,11 +936,6 @@
         )
       }
     }
-=======
-    this.#optsUnprocessed['appsec.wafTimeout'] = options.appsec?.wafTimeout
-    this.#setBoolean(opts, 'clientIpEnabled', options.clientIpEnabled)
-    this.#setString(opts, 'clientIpHeader', options.clientIpHeader?.toLowerCase())
->>>>>>> 6c552cbc
     opts.baggageMaxBytes = options.baggageMaxBytes
     opts.baggageMaxItems = options.baggageMaxItems
     opts.baggageTagKeys = options.baggageTagKeys
@@ -1470,26 +1040,6 @@
       this.#setString(opts, 'spanAttributeSchema', validateNamingVersion(options.spanAttributeSchema))
       this.#optsUnprocessed.spanAttributeSchema = options.spanAttributeSchema
     }
-<<<<<<< HEAD
-    this._setBoolean(opts, 'spanRemoveIntegrationFromService', options.spanRemoveIntegrationFromService)
-    this._setBoolean(opts, 'startupLogs', options.startupLogs)
-    this._setTags(opts, 'tags', tags)
-    this._setBoolean(opts, 'traceId128BitGenerationEnabled', options.traceId128BitGenerationEnabled)
-    this._setBoolean(opts, 'traceId128BitLoggingEnabled', options.traceId128BitLoggingEnabled)
-    this._setBoolean(opts, 'traceWebsocketMessagesEnabled', options.traceWebsocketMessagesEnabled)
-    this._setBoolean(opts, 'traceWebsocketMessagesInheritSampling', options.traceWebsocketMessagesInheritSampling)
-    this._setBoolean(opts, 'traceWebsocketMessagesSeparateTraces', options.traceWebsocketMessagesSeparateTraces)
-    this._setString(opts, 'version', options.version || tags.version)
-    this._setBoolean(opts, 'inferredProxyServicesEnabled', options.inferredProxyServicesEnabled)
-    this._setBoolean(opts, 'graphqlErrorExtensions', options.graphqlErrorExtensions)
-    this._setBoolean(opts, 'trace.nativeSpanEvents', options.trace?.nativeSpanEvents)
-    if (options.tracePropagationStyle) {
-      this._setArray(opts, 'tracePropagationStyle.inject',
-        normalizePropagationStyle(options.tracePropagationStyle.inject ?? options.tracePropagationStyle))
-      this._setArray(opts, 'tracePropagationStyle.extract',
-        normalizePropagationStyle(options.tracePropagationStyle.extract ?? options.tracePropagationStyle))
-    }
-=======
     this.#setBoolean(opts, 'spanRemoveIntegrationFromService', options.spanRemoveIntegrationFromService)
     this.#setBoolean(opts, 'startupLogs', options.startupLogs)
     this.#setTags(opts, 'tags', tags)
@@ -1502,7 +1052,12 @@
     this.#setBoolean(opts, 'inferredProxyServicesEnabled', options.inferredProxyServicesEnabled)
     this.#setBoolean(opts, 'graphqlErrorExtensions', options.graphqlErrorExtensions)
     this.#setBoolean(opts, 'trace.nativeSpanEvents', options.trace?.nativeSpanEvents)
->>>>>>> 6c552cbc
+    if (options.tracePropagationStyle) {
+      this.#setArray(opts, 'tracePropagationStyle.inject',
+        normalizePropagationStyle(options.tracePropagationStyle.inject ?? options.tracePropagationStyle))
+      this.#setArray(opts, 'tracePropagationStyle.extract',
+        normalizePropagationStyle(options.tracePropagationStyle.extract ?? options.tracePropagationStyle))
+    }
 
     // For LLMObs, we want the environment variable to take precedence over the options.
     // This is reliant on environment config being set before options.
@@ -1616,35 +1171,28 @@
     calc.otelLogsUrl = `http://${agentHostname}:${DEFAULT_OTLP_PORT}`
     calc.otelUrl = `http://${agentHostname}:${DEFAULT_OTLP_PORT}`
 
-<<<<<<< HEAD
-    this._setBoolean(calc, 'isGitUploadEnabled',
-      calc.isIntelligentTestRunnerEnabled && !isFalse(this._isCiVisibilityGitUploadEnabled()))
-    this._setBoolean(calc, 'spanComputePeerService', this._getSpanComputePeerService())
-    this._setBoolean(calc, 'stats.enabled', this._isTraceStatsComputationEnabled())
-
-    // If b3 is enabled, update the default propagation style to include b3
-    const defaultPropagationStyle = this._getDefaultPropagationStyle(this._optionsArg)
-=======
     this.#setBoolean(calc, 'isGitUploadEnabled',
       calc.isIntelligentTestRunnerEnabled && !isFalse(getEnv('DD_CIVISIBILITY_GIT_UPLOAD_ENABLED')))
 
     this.#setBoolean(calc, 'spanComputePeerService', this.#getSpanComputePeerService())
     this.#setBoolean(calc, 'stats.enabled', this.#isTraceStatsComputationEnabled())
     const defaultPropagationStyle = this.#getDefaultPropagationStyle(this.#optionsArg)
-    calc['tracePropagationStyle.inject'] = propagationStyle(
-      'inject',
-      this.#optionsArg.tracePropagationStyle
-    )
-    calc['tracePropagationStyle.extract'] = propagationStyle(
-      'extract',
-      this.#optionsArg.tracePropagationStyle
-    )
->>>>>>> 6c552cbc
     if (defaultPropagationStyle.length > 2) {
       // b3 was added, so update defaults to include it
       // This will only be used if no other source (options, env, stable config) set the value
       calc['tracePropagationStyle.inject'] = defaultPropagationStyle
       calc['tracePropagationStyle.extract'] = defaultPropagationStyle
+    }
+
+    // Disable telemetry and remote config if in serverless environment
+    if (isInServerlessEnvironment()) {
+      this.#setBoolean(calc, 'telemetry.enabled', false)
+      this.#setBoolean(calc, 'remoteConfig.enabled', false)
+    }
+
+    // Disable telemetry if inside a Jest worker
+    if (getEnv('JEST_WORKER_ID')) {
+      this.#setBoolean(calc, 'telemetry.enabled', false)
     }
   }
 
