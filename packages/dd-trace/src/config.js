--- conflicted
+++ resolved
@@ -487,12 +487,9 @@
 
     this.tracing = !isFalse(DD_TRACING_ENABLED)
     this.dbmPropagationMode = DD_DBM_PROPAGATION_MODE
-<<<<<<< HEAD
     this.dsmEnabled = isTrue(DD_DATA_STREAMS_ENABLED)
-=======
     this.openAiLogsEnabled = DD_OPENAI_LOGS_ENABLED
     this.apiKey = DD_API_KEY
->>>>>>> d2b6d48d
     this.logInjection = isTrue(DD_LOGS_INJECTION)
     this.env = DD_ENV
     this.url = DD_CIVISIBILITY_AGENTLESS_URL ? new URL(DD_CIVISIBILITY_AGENTLESS_URL)
