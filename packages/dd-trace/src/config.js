--- conflicted
+++ resolved
@@ -502,12 +502,9 @@
     this._setValue(defaults, 'isGitUploadEnabled', false)
     this._setValue(defaults, 'isIntelligentTestRunnerEnabled', false)
     this._setValue(defaults, 'isManualApiEnabled', false)
-<<<<<<< HEAD
-    this._setValue(defaults, 'legacyBaggageEnabled', true)
-=======
     this._setValue(defaults, 'ciVisibilityTestSessionName', '')
     this._setValue(defaults, 'ciVisAgentlessLogSubmissionEnabled', false)
->>>>>>> 5e4900d7
+    this._setValue(defaults, 'legacyBaggageEnabled', true)
     this._setValue(defaults, 'logInjection', false)
     this._setValue(defaults, 'lookup', undefined)
     this._setValue(defaults, 'memcachedCommandEnabled', false)
@@ -887,12 +884,9 @@
     this._optsUnprocessed['appsec.wafTimeout'] = options.appsec.wafTimeout
     this._setBoolean(opts, 'clientIpEnabled', options.clientIpEnabled)
     this._setString(opts, 'clientIpHeader', options.clientIpHeader)
-<<<<<<< HEAD
     this._setValue(opts, 'baggageMaxBytes', options.baggageMaxBytes)
     this._setValue(opts, 'baggageMaxItems', options.baggageMaxItems)
-=======
     this._setBoolean(opts, 'codeOriginForSpans.enabled', options.codeOriginForSpans?.enabled)
->>>>>>> 5e4900d7
     this._setString(opts, 'dbmPropagationMode', options.dbmPropagationMode)
     if (options.dogstatsd) {
       this._setString(opts, 'dogstatsd.hostname', options.dogstatsd.hostname)
