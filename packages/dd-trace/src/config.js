'use strict'

const fs = require('fs')
const os = require('os')
const uuid = require('crypto-randomuuid') // we need to keep the old uuid dep because of cypress
const { URL } = require('url')
const log = require('./log')
const pkg = require('./pkg')
const coalesce = require('koalas')
const tagger = require('./tagger')
const get = require('../../datadog-core/src/utils/src/get')
const has = require('../../datadog-core/src/utils/src/has')
const set = require('../../datadog-core/src/utils/src/set')
const { isTrue, isFalse } = require('./util')
const { GIT_REPOSITORY_URL, GIT_COMMIT_SHA } = require('./plugins/util/tags')
const { getGitMetadataFromGitProperties, removeUserSensitiveInfo } = require('./git_properties')
const { updateConfig } = require('./telemetry')
const telemetryMetrics = require('./telemetry/metrics')
const { getIsGCPFunction, getIsAzureFunction } = require('./serverless')
const { ORIGIN_KEY, GRPC_CLIENT_ERROR_STATUSES, GRPC_SERVER_ERROR_STATUSES } = require('./constants')
const { appendRules } = require('./payload-tagging/config')

const tracerMetrics = telemetryMetrics.manager.namespace('tracers')

const telemetryCounters = {
  'otel.env.hiding': {},
  'otel.env.invalid': {}
}

function getCounter (event, ddVar, otelVar) {
  const counters = telemetryCounters[event]
  const tags = []
  const ddVarPrefix = 'config_datadog:'
  const otelVarPrefix = 'config_opentelemetry:'
  if (ddVar) {
    ddVar = ddVarPrefix + ddVar.toLowerCase()
    tags.push(ddVar)
  }
  if (otelVar) {
    otelVar = otelVarPrefix + otelVar.toLowerCase()
    tags.push(otelVar)
  }

  if (!(otelVar in counters)) counters[otelVar] = {}

  const counter = tracerMetrics.count(event, tags)
  counters[otelVar][ddVar] = counter
  return counter
}

const otelDdEnvMapping = {
  OTEL_LOG_LEVEL: 'DD_TRACE_LOG_LEVEL',
  OTEL_PROPAGATORS: 'DD_TRACE_PROPAGATION_STYLE',
  OTEL_SERVICE_NAME: 'DD_SERVICE',
  OTEL_TRACES_SAMPLER: 'DD_TRACE_SAMPLE_RATE',
  OTEL_TRACES_SAMPLER_ARG: 'DD_TRACE_SAMPLE_RATE',
  OTEL_TRACES_EXPORTER: 'DD_TRACE_ENABLED',
  OTEL_METRICS_EXPORTER: 'DD_RUNTIME_METRICS_ENABLED',
  OTEL_RESOURCE_ATTRIBUTES: 'DD_TAGS',
  OTEL_SDK_DISABLED: 'DD_TRACE_OTEL_ENABLED',
  OTEL_LOGS_EXPORTER: undefined
}

const VALID_PROPAGATION_STYLES = new Set(['datadog', 'tracecontext', 'b3', 'b3 single header', 'none'])

const VALID_LOG_LEVELS = new Set(['debug', 'info', 'warn', 'error'])

function getFromOtelSamplerMap (otelTracesSampler, otelTracesSamplerArg) {
  const OTEL_TRACES_SAMPLER_MAPPING = {
    always_on: '1.0',
    always_off: '0.0',
    traceidratio: otelTracesSamplerArg,
    parentbased_always_on: '1.0',
    parentbased_always_off: '0.0',
    parentbased_traceidratio: otelTracesSamplerArg
  }
  return OTEL_TRACES_SAMPLER_MAPPING[otelTracesSampler]
}

function validateOtelPropagators (propagators) {
  if (!process.env.PROPAGATION_STYLE_EXTRACT &&
    !process.env.PROPAGATION_STYLE_INJECT &&
    !process.env.DD_TRACE_PROPAGATION_STYLE &&
    process.env.OTEL_PROPAGATORS) {
    for (const style in propagators) {
      if (!VALID_PROPAGATION_STYLES.has(style)) {
        log.warn('unexpected value for OTEL_PROPAGATORS environment variable')
        getCounter('otel.env.invalid', 'DD_TRACE_PROPAGATION_STYLE', 'OTEL_PROPAGATORS').inc()
      }
    }
  }
}

function validateEnvVarType (envVar) {
  const value = process.env[envVar]
  switch (envVar) {
    case 'OTEL_LOG_LEVEL':
      return VALID_LOG_LEVELS.has(value)
    case 'OTEL_PROPAGATORS':
    case 'OTEL_RESOURCE_ATTRIBUTES':
    case 'OTEL_SERVICE_NAME':
      return typeof value === 'string'
    case 'OTEL_TRACES_SAMPLER':
      return getFromOtelSamplerMap(value, process.env.OTEL_TRACES_SAMPLER_ARG) !== undefined
    case 'OTEL_TRACES_SAMPLER_ARG':
      return !isNaN(parseFloat(value))
    case 'OTEL_SDK_DISABLED':
      return value.toLowerCase() === 'true' || value.toLowerCase() === 'false'
    case 'OTEL_TRACES_EXPORTER':
    case 'OTEL_METRICS_EXPORTER':
    case 'OTEL_LOGS_EXPORTER':
      return value.toLowerCase() === 'none'
    default:
      return false
  }
}

function checkIfBothOtelAndDdEnvVarSet () {
  for (const [otelEnvVar, ddEnvVar] of Object.entries(otelDdEnvMapping)) {
    if (ddEnvVar && process.env[ddEnvVar] && process.env[otelEnvVar]) {
      log.warn(`both ${ddEnvVar} and ${otelEnvVar} environment variables are set`)
      getCounter('otel.env.hiding', ddEnvVar, otelEnvVar).inc()
    }

    if (process.env[otelEnvVar] && !validateEnvVarType(otelEnvVar)) {
      log.warn(`unexpected value for ${otelEnvVar} environment variable`)
      getCounter('otel.env.invalid', ddEnvVar, otelEnvVar).inc()
    }
  }
}

const fromEntries = Object.fromEntries || (entries =>
  entries.reduce((obj, [k, v]) => Object.assign(obj, { [k]: v }), {}))

// eslint-disable-next-line @stylistic/js/max-len
const qsRegex = '(?:p(?:ass)?w(?:or)?d|pass(?:_?phrase)?|secret|(?:api_?|private_?|public_?|access_?|secret_?)key(?:_?id)?|token|consumer_?(?:id|key|secret)|sign(?:ed|ature)?|auth(?:entication|orization)?)(?:(?:\\s|%20)*(?:=|%3D)[^&]+|(?:"|%22)(?:\\s|%20)*(?::|%3A)(?:\\s|%20)*(?:"|%22)(?:%2[^2]|%[^2]|[^"%])+(?:"|%22))|bearer(?:\\s|%20)+[a-z0-9\\._\\-]+|token(?::|%3A)[a-z0-9]{13}|gh[opsu]_[0-9a-zA-Z]{36}|ey[I-L](?:[\\w=-]|%3D)+\\.ey[I-L](?:[\\w=-]|%3D)+(?:\\.(?:[\\w.+\\/=-]|%3D|%2F|%2B)+)?|[\\-]{5}BEGIN(?:[a-z\\s]|%20)+PRIVATE(?:\\s|%20)KEY[\\-]{5}[^\\-]+[\\-]{5}END(?:[a-z\\s]|%20)+PRIVATE(?:\\s|%20)KEY|ssh-rsa(?:\\s|%20)*(?:[a-z0-9\\/\\.+]|%2F|%5C|%2B){100,}'
// eslint-disable-next-line @stylistic/js/max-len
const defaultWafObfuscatorKeyRegex = '(?i)pass|pw(?:or)?d|secret|(?:api|private|public|access)[_-]?key|token|consumer[_-]?(?:id|key|secret)|sign(?:ed|ature)|bearer|authorization|jsessionid|phpsessid|asp\\.net[_-]sessionid|sid|jwt'
// eslint-disable-next-line @stylistic/js/max-len
const defaultWafObfuscatorValueRegex = '(?i)(?:p(?:ass)?w(?:or)?d|pass(?:[_-]?phrase)?|secret(?:[_-]?key)?|(?:(?:api|private|public|access)[_-]?)key(?:[_-]?id)?|(?:(?:auth|access|id|refresh)[_-]?)?token|consumer[_-]?(?:id|key|secret)|sign(?:ed|ature)?|auth(?:entication|orization)?|jsessionid|phpsessid|asp\\.net(?:[_-]|-)sessionid|sid|jwt)(?:\\s*=[^;]|"\\s*:\\s*"[^"]+")|bearer\\s+[a-z0-9\\._\\-]+|token:[a-z0-9]{13}|gh[opsu]_[0-9a-zA-Z]{36}|ey[I-L][\\w=-]+\\.ey[I-L][\\w=-]+(?:\\.[\\w.+\\/=-]+)?|[\\-]{5}BEGIN[a-z\\s]+PRIVATE\\sKEY[\\-]{5}[^\\-]+[\\-]{5}END[a-z\\s]+PRIVATE\\sKEY|ssh-rsa\\s*[a-z0-9\\/\\.+]{100,}'
const runtimeId = uuid()

function maybeFile (filepath) {
  if (!filepath) return
  try {
    return fs.readFileSync(filepath, 'utf8')
  } catch (e) {
    log.error('Error reading file %s', filepath, e)
    return undefined
  }
}

function safeJsonParse (input) {
  try {
    return JSON.parse(input)
  } catch (err) {
    return undefined
  }
}

const namingVersions = ['v0', 'v1']
const defaultNamingVersion = 'v0'

function validateNamingVersion (versionString) {
  if (!versionString) {
    return defaultNamingVersion
  }
  if (!namingVersions.includes(versionString)) {
    log.warn(
      `Unexpected input for config.spanAttributeSchema, picked default ${defaultNamingVersion}`
    )
    return defaultNamingVersion
  }
  return versionString
}

/**
 * Given a string of comma-separated paths, return the array of paths.
 * If a blank path is provided a null is returned to signal that the feature is disabled.
 * An empty array means the feature is enabled but that no rules need to be applied.
 *
 * @param {string} input
 * @returns {[string]|null}
 */
function splitJSONPathRules (input) {
  if (!input) return null
  if (Array.isArray(input)) return input
  if (input === 'all') return []
  return input.split(',')
}

// Shallow clone with property name remapping
function remapify (input, mappings) {
  if (!input) return
  const output = {}
  for (const [key, value] of Object.entries(input)) {
    output[key in mappings ? mappings[key] : key] = value
  }
  return output
}

function propagationStyle (key, option) {
  // Extract by key if in object-form value
  if (option !== null && typeof option === 'object' && !Array.isArray(option)) {
    option = option[key]
  }

  // Should be an array at this point
  if (Array.isArray(option)) return option.map(v => v.toLowerCase())

  // If it's not an array but not undefined there's something wrong with the input
  if (option !== undefined) {
    log.warn('Unexpected input for config.tracePropagationStyle')
  }

  // Otherwise, fallback to env var parsing
  const envKey = `DD_TRACE_PROPAGATION_STYLE_${key.toUpperCase()}`

  const envVar = coalesce(process.env[envKey], process.env.DD_TRACE_PROPAGATION_STYLE, process.env.OTEL_PROPAGATORS)
  if (envVar !== undefined) {
    return envVar.split(',')
      .filter(v => v !== '')
      .map(v => v.trim().toLowerCase())
  }
}

function reformatSpanSamplingRules (rules) {
  if (!rules) return rules
  return rules.map(rule => {
    return remapify(rule, {
      sample_rate: 'sampleRate',
      max_per_second: 'maxPerSecond'
    })
  })
}

class Config {
  constructor (options = {}) {
    options = {
      ...options,
      appsec: options.appsec != null ? options.appsec : options.experimental?.appsec,
      iast: options.iast != null ? options.iast : options.experimental?.iast
    }

    // Configure the logger first so it can be used to warn about other configs
    const logConfig = log.getConfig()
    this.debug = logConfig.enabled
    this.logger = coalesce(options.logger, logConfig.logger)
    this.logLevel = coalesce(options.logLevel, logConfig.logLevel)

    log.use(this.logger)
    log.toggle(this.debug, this.logLevel)

    checkIfBothOtelAndDdEnvVarSet()

    const DD_API_KEY = coalesce(
      process.env.DATADOG_API_KEY,
      process.env.DD_API_KEY
    )

    if (process.env.DD_TRACE_PROPAGATION_STYLE && (
      process.env.DD_TRACE_PROPAGATION_STYLE_INJECT ||
      process.env.DD_TRACE_PROPAGATION_STYLE_EXTRACT
    )) {
      log.warn(
        'Use either the DD_TRACE_PROPAGATION_STYLE environment variable or separate ' +
        'DD_TRACE_PROPAGATION_STYLE_INJECT and DD_TRACE_PROPAGATION_STYLE_EXTRACT ' +
        'environment variables'
      )
    }
    const PROPAGATION_STYLE_INJECT = propagationStyle(
      'inject',
      options.tracePropagationStyle,
      this._getDefaultPropagationStyle(options)
    )

    validateOtelPropagators(PROPAGATION_STYLE_INJECT)

    if (typeof options.appsec === 'boolean') {
      options.appsec = {
        enabled: options.appsec
      }
    } else if (options.appsec == null) {
      options.appsec = {}
    }

    const DD_INSTRUMENTATION_INSTALL_ID = coalesce(
      process.env.DD_INSTRUMENTATION_INSTALL_ID,
      null
    )
    const DD_INSTRUMENTATION_INSTALL_TIME = coalesce(
      process.env.DD_INSTRUMENTATION_INSTALL_TIME,
      null
    )
    const DD_INSTRUMENTATION_INSTALL_TYPE = coalesce(
      process.env.DD_INSTRUMENTATION_INSTALL_TYPE,
      null
    )

    const DD_TRACE_CLOUD_REQUEST_PAYLOAD_TAGGING = splitJSONPathRules(
      coalesce(
        process.env.DD_TRACE_CLOUD_REQUEST_PAYLOAD_TAGGING,
        options.cloudPayloadTagging?.request,
        ''
      ))

    const DD_TRACE_CLOUD_RESPONSE_PAYLOAD_TAGGING = splitJSONPathRules(
      coalesce(
        process.env.DD_TRACE_CLOUD_RESPONSE_PAYLOAD_TAGGING,
        options.cloudPayloadTagging?.response,
        ''
      ))

    const DD_TRACE_CLOUD_PAYLOAD_TAGGING_MAX_DEPTH = coalesce(
      process.env.DD_TRACE_CLOUD_PAYLOAD_TAGGING_MAX_DEPTH,
      options.cloudPayloadTagging?.maxDepth,
      10
    )

    // TODO: refactor
    this.apiKey = DD_API_KEY

    // sent in telemetry event app-started
    this.installSignature = {
      id: DD_INSTRUMENTATION_INSTALL_ID,
      time: DD_INSTRUMENTATION_INSTALL_TIME,
      type: DD_INSTRUMENTATION_INSTALL_TYPE
    }

    this.cloudPayloadTagging = {
      requestsEnabled: !!DD_TRACE_CLOUD_REQUEST_PAYLOAD_TAGGING,
      responsesEnabled: !!DD_TRACE_CLOUD_RESPONSE_PAYLOAD_TAGGING,
      maxDepth: DD_TRACE_CLOUD_PAYLOAD_TAGGING_MAX_DEPTH,
      rules: appendRules(
        DD_TRACE_CLOUD_REQUEST_PAYLOAD_TAGGING, DD_TRACE_CLOUD_RESPONSE_PAYLOAD_TAGGING
      )
    }

    this._applyDefaults()
    this._applyEnvironment()
    this._applyOptions(options)
    this._applyCalculated()
    this._applyRemote({})
    this._merge()

    tagger.add(this.tags, {
      service: this.service,
      env: this.env,
      version: this.version,
      'runtime-id': runtimeId
    })

    if (this.isCiVisibility) {
      tagger.add(this.tags, {
        [ORIGIN_KEY]: 'ciapp-test'
      })
    }

    if (this.gitMetadataEnabled) {
      this.repositoryUrl = removeUserSensitiveInfo(
        coalesce(
          process.env.DD_GIT_REPOSITORY_URL,
          this.tags[GIT_REPOSITORY_URL]
        )
      )
      this.commitSHA = coalesce(
        process.env.DD_GIT_COMMIT_SHA,
        this.tags[GIT_COMMIT_SHA]
      )
      if (!this.repositoryUrl || !this.commitSHA) {
        const DD_GIT_PROPERTIES_FILE = coalesce(
          process.env.DD_GIT_PROPERTIES_FILE,
          `${process.cwd()}/git.properties`
        )
        let gitPropertiesString
        try {
          gitPropertiesString = fs.readFileSync(DD_GIT_PROPERTIES_FILE, 'utf8')
        } catch (e) {
          // Only log error if the user has set a git.properties path
          if (process.env.DD_GIT_PROPERTIES_FILE) {
            log.error('Error reading DD_GIT_PROPERTIES_FILE: %s', DD_GIT_PROPERTIES_FILE, e)
          }
        }
        if (gitPropertiesString) {
          const { commitSHA, repositoryUrl } = getGitMetadataFromGitProperties(gitPropertiesString)
          this.commitSHA = this.commitSHA || commitSHA
          this.repositoryUrl = this.repositoryUrl || repositoryUrl
        }
      }
    }
  }

  // Supports only a subset of options for now.
  configure (options, remote) {
    if (remote) {
      this._applyRemote(options)
    } else {
      this._applyOptions(options)
    }

    // TODO: test
    this._applyCalculated()
    this._merge()
  }

  _getDefaultPropagationStyle (options) {
    // TODO: Remove the experimental env vars as a major?
    const DD_TRACE_B3_ENABLED = coalesce(
      options.experimental && options.experimental.b3,
      process.env.DD_TRACE_EXPERIMENTAL_B3_ENABLED,
      false
    )
    const defaultPropagationStyle = ['datadog', 'tracecontext']
    if (isTrue(DD_TRACE_B3_ENABLED)) {
      defaultPropagationStyle.push('b3')
      defaultPropagationStyle.push('b3 single header')
    }
    return defaultPropagationStyle
  }

  _isInServerlessEnvironment () {
    const inAWSLambda = process.env.AWS_LAMBDA_FUNCTION_NAME !== undefined
    const isGCPFunction = getIsGCPFunction()
    const isAzureFunction = getIsAzureFunction()
    return inAWSLambda || isGCPFunction || isAzureFunction
  }

  // for _merge to work, every config value must have a default value
  _applyDefaults () {
    const {
      AWS_LAMBDA_FUNCTION_NAME,
      FUNCTION_NAME,
      K_SERVICE,
      WEBSITE_SITE_NAME
    } = process.env

    const service = AWS_LAMBDA_FUNCTION_NAME ||
      FUNCTION_NAME || // Google Cloud Function Name set by deprecated runtimes
      K_SERVICE || // Google Cloud Function Name set by newer runtimes
      WEBSITE_SITE_NAME || // set by Azure Functions
      pkg.name ||
      'node'

    const defaults = setHiddenProperty(this, '_defaults', {})

    this._setValue(defaults, 'appsec.apiSecurity.enabled', true)
    this._setValue(defaults, 'appsec.apiSecurity.sampleDelay', 30)
    this._setValue(defaults, 'appsec.blockedTemplateGraphql', undefined)
    this._setValue(defaults, 'appsec.blockedTemplateHtml', undefined)
    this._setValue(defaults, 'appsec.blockedTemplateJson', undefined)
    this._setValue(defaults, 'appsec.enabled', undefined)
    this._setValue(defaults, 'appsec.eventTracking.mode', 'identification')
    this._setValue(defaults, 'appsec.obfuscatorKeyRegex', defaultWafObfuscatorKeyRegex)
    this._setValue(defaults, 'appsec.obfuscatorValueRegex', defaultWafObfuscatorValueRegex)
    this._setValue(defaults, 'appsec.rasp.enabled', true)
    this._setValue(defaults, 'appsec.rateLimit', 100)
    this._setValue(defaults, 'appsec.rules', undefined)
    this._setValue(defaults, 'appsec.sca.enabled', null)
    this._setValue(defaults, 'appsec.standalone.enabled', undefined)
    this._setValue(defaults, 'appsec.stackTrace.enabled', true)
    this._setValue(defaults, 'appsec.stackTrace.maxDepth', 32)
    this._setValue(defaults, 'appsec.stackTrace.maxStackTraces', 2)
    this._setValue(defaults, 'appsec.wafTimeout', 5e3) // µs
    this._setValue(defaults, 'baggageMaxBytes', 8192)
    this._setValue(defaults, 'baggageMaxItems', 64)
    this._setValue(defaults, 'ciVisibilityTestSessionName', '')
    this._setValue(defaults, 'clientIpEnabled', false)
    this._setValue(defaults, 'clientIpHeader', null)
    this._setValue(defaults, 'crashtracking.enabled', true)
    this._setValue(defaults, 'codeOriginForSpans.enabled', false)
    this._setValue(defaults, 'dbmPropagationMode', 'disabled')
    this._setValue(defaults, 'dogstatsd.hostname', '127.0.0.1')
    this._setValue(defaults, 'dogstatsd.port', '8125')
    this._setValue(defaults, 'dsmEnabled', false)
    this._setValue(defaults, 'dynamicInstrumentation.enabled', false)
    this._setValue(defaults, 'dynamicInstrumentation.redactedIdentifiers', [])
    this._setValue(defaults, 'dynamicInstrumentation.redactionExcludedIdentifiers', [])
    this._setValue(defaults, 'env', undefined)
    this._setValue(defaults, 'experimental.enableGetRumData', false)
    this._setValue(defaults, 'experimental.exporter', undefined)
    this._setValue(defaults, 'experimental.runtimeId', false)
    this._setValue(defaults, 'flushInterval', 2000)
    this._setValue(defaults, 'flushMinSpans', 1000)
    this._setValue(defaults, 'gitMetadataEnabled', true)
    this._setValue(defaults, 'graphqlErrorExtensions', [])
    this._setValue(defaults, 'grpc.client.error.statuses', GRPC_CLIENT_ERROR_STATUSES)
    this._setValue(defaults, 'grpc.server.error.statuses', GRPC_SERVER_ERROR_STATUSES)
    this._setValue(defaults, 'headerTags', [])
    this._setValue(defaults, 'hostname', '127.0.0.1')
    this._setValue(defaults, 'iast.cookieFilterPattern', '.{32,}')
    this._setValue(defaults, 'iast.dbRowsToTaint', 1)
    this._setValue(defaults, 'iast.deduplicationEnabled', true)
    this._setValue(defaults, 'iast.enabled', false)
    this._setValue(defaults, 'iast.maxConcurrentRequests', 2)
    this._setValue(defaults, 'iast.maxContextOperations', 2)
    this._setValue(defaults, 'iast.redactionEnabled', true)
    this._setValue(defaults, 'iast.redactionNamePattern', null)
    this._setValue(defaults, 'iast.redactionValuePattern', null)
    this._setValue(defaults, 'iast.requestSampling', 30)
    this._setValue(defaults, 'iast.telemetryVerbosity', 'INFORMATION')
    this._setValue(defaults, 'iast.stackTrace.enabled', true)
    this._setValue(defaults, 'injectionEnabled', [])
    this._setValue(defaults, 'isAzureFunction', false)
    this._setValue(defaults, 'isCiVisibility', false)
    this._setValue(defaults, 'isEarlyFlakeDetectionEnabled', false)
    this._setValue(defaults, 'isFlakyTestRetriesEnabled', false)
    this._setValue(defaults, 'flakyTestRetriesCount', 5)
    this._setValue(defaults, 'isGCPFunction', false)
    this._setValue(defaults, 'isGitUploadEnabled', false)
    this._setValue(defaults, 'isIntelligentTestRunnerEnabled', false)
    this._setValue(defaults, 'isManualApiEnabled', false)
    this._setValue(defaults, 'langchain.spanCharLimit', 128)
    this._setValue(defaults, 'langchain.spanPromptCompletionSampleRate', 1.0)
    this._setValue(defaults, 'llmobs.agentlessEnabled', false)
    this._setValue(defaults, 'llmobs.enabled', false)
    this._setValue(defaults, 'llmobs.mlApp', undefined)
    this._setValue(defaults, 'ciVisibilityTestSessionName', '')
    this._setValue(defaults, 'ciVisAgentlessLogSubmissionEnabled', false)
    this._setValue(defaults, 'legacyBaggageEnabled', true)
    this._setValue(defaults, 'isTestDynamicInstrumentationEnabled', false)
    this._setValue(defaults, 'isServiceUserProvided', false)
    this._setValue(defaults, 'logInjection', false)
    this._setValue(defaults, 'lookup', undefined)
    this._setValue(defaults, 'inferredProxyServicesEnabled', false)
    this._setValue(defaults, 'memcachedCommandEnabled', false)
    this._setValue(defaults, 'middlewareTracingEnabled', true)
    this._setValue(defaults, 'openAiLogsEnabled', false)
    this._setValue(defaults, 'openai.spanCharLimit', 128)
    this._setValue(defaults, 'peerServiceMapping', {})
    this._setValue(defaults, 'plugins', true)
    this._setValue(defaults, 'port', '8126')
    this._setValue(defaults, 'profiling.enabled', undefined)
    this._setValue(defaults, 'profiling.exporters', 'agent')
    this._setValue(defaults, 'profiling.sourceMap', true)
    this._setValue(defaults, 'profiling.longLivedThreshold', undefined)
    this._setValue(defaults, 'protocolVersion', '0.4')
    this._setValue(defaults, 'queryStringObfuscation', qsRegex)
    this._setValue(defaults, 'remoteConfig.enabled', true)
    this._setValue(defaults, 'remoteConfig.pollInterval', 5) // seconds
    this._setValue(defaults, 'reportHostname', false)
    this._setValue(defaults, 'runtimeMetrics', false)
    this._setValue(defaults, 'sampleRate', undefined)
    this._setValue(defaults, 'sampler.rateLimit', 100)
    this._setValue(defaults, 'sampler.rules', [])
    this._setValue(defaults, 'sampler.spanSamplingRules', [])
    this._setValue(defaults, 'scope', undefined)
    this._setValue(defaults, 'service', service)
    this._setValue(defaults, 'serviceMapping', {})
    this._setValue(defaults, 'site', 'datadoghq.com')
    this._setValue(defaults, 'spanAttributeSchema', 'v0')
    this._setValue(defaults, 'spanComputePeerService', false)
    this._setValue(defaults, 'spanLeakDebug', 0)
    this._setValue(defaults, 'spanRemoveIntegrationFromService', false)
    this._setValue(defaults, 'startupLogs', false)
    this._setValue(defaults, 'stats.enabled', false)
    this._setValue(defaults, 'tags', {})
    this._setValue(defaults, 'tagsHeaderMaxLength', 512)
    this._setValue(defaults, 'telemetry.debug', false)
    this._setValue(defaults, 'telemetry.dependencyCollection', true)
    this._setValue(defaults, 'telemetry.enabled', true)
    this._setValue(defaults, 'telemetry.heartbeatInterval', 60000)
    this._setValue(defaults, 'telemetry.logCollection', true)
    this._setValue(defaults, 'telemetry.metrics', true)
    this._setValue(defaults, 'traceEnabled', true)
    this._setValue(defaults, 'traceId128BitGenerationEnabled', true)
    this._setValue(defaults, 'traceId128BitLoggingEnabled', false)
    this._setValue(defaults, 'tracePropagationExtractFirst', false)
    this._setValue(defaults, 'tracePropagationStyle.inject', ['datadog', 'tracecontext', 'baggage'])
    this._setValue(defaults, 'tracePropagationStyle.extract', ['datadog', 'tracecontext', 'baggage'])
    this._setValue(defaults, 'tracePropagationStyle.otelPropagators', false)
    this._setValue(defaults, 'tracing', true)
    this._setValue(defaults, 'url', undefined)
    this._setValue(defaults, 'version', pkg.version)
    this._setValue(defaults, 'instrumentation_config_id', undefined)
    this._setValue(defaults, 'aws.dynamoDb.tablePrimaryKeys', undefined)
  }

  _applyEnvironment () {
    const {
      AWS_LAMBDA_FUNCTION_NAME,
      DD_AGENT_HOST,
      DD_API_SECURITY_ENABLED,
      DD_API_SECURITY_SAMPLE_DELAY,
      DD_APPSEC_AUTO_USER_INSTRUMENTATION_MODE,
      DD_APPSEC_AUTOMATED_USER_EVENTS_TRACKING,
      DD_APPSEC_ENABLED,
      DD_APPSEC_GRAPHQL_BLOCKED_TEMPLATE_JSON,
      DD_APPSEC_HTTP_BLOCKED_TEMPLATE_HTML,
      DD_APPSEC_HTTP_BLOCKED_TEMPLATE_JSON,
      DD_APPSEC_MAX_STACK_TRACES,
      DD_APPSEC_MAX_STACK_TRACE_DEPTH,
      DD_APPSEC_OBFUSCATION_PARAMETER_KEY_REGEXP,
      DD_APPSEC_OBFUSCATION_PARAMETER_VALUE_REGEXP,
      DD_APPSEC_RULES,
      DD_APPSEC_SCA_ENABLED,
      DD_APPSEC_STACK_TRACE_ENABLED,
      DD_APPSEC_RASP_ENABLED,
      DD_APPSEC_TRACE_RATE_LIMIT,
      DD_APPSEC_WAF_TIMEOUT,
      DD_AWS_SDK_DYNAMODB_TABLE_PRIMARY_KEYS,
      DD_CRASHTRACKING_ENABLED,
      DD_CODE_ORIGIN_FOR_SPANS_ENABLED,
      DD_DATA_STREAMS_ENABLED,
      DD_DBM_PROPAGATION_MODE,
      DD_DOGSTATSD_HOSTNAME,
      DD_DOGSTATSD_HOST,
      DD_DOGSTATSD_PORT,
      DD_DYNAMIC_INSTRUMENTATION_ENABLED,
      DD_DYNAMIC_INSTRUMENTATION_REDACTED_IDENTIFIERS,
      DD_DYNAMIC_INSTRUMENTATION_REDACTION_EXCLUDED_IDENTIFIERS,
      DD_ENV,
      DD_EXPERIMENTAL_API_SECURITY_ENABLED,
      DD_EXPERIMENTAL_APPSEC_STANDALONE_ENABLED,
      DD_EXPERIMENTAL_PROFILING_ENABLED,
      DD_GRPC_CLIENT_ERROR_STATUSES,
      DD_GRPC_SERVER_ERROR_STATUSES,
      JEST_WORKER_ID,
      DD_IAST_COOKIE_FILTER_PATTERN,
      DD_IAST_DB_ROWS_TO_TAINT,
      DD_IAST_DEDUPLICATION_ENABLED,
      DD_IAST_ENABLED,
      DD_IAST_MAX_CONCURRENT_REQUESTS,
      DD_IAST_MAX_CONTEXT_OPERATIONS,
      DD_IAST_REDACTION_ENABLED,
      DD_IAST_REDACTION_NAME_PATTERN,
      DD_IAST_REDACTION_VALUE_PATTERN,
      DD_IAST_REQUEST_SAMPLING,
      DD_IAST_TELEMETRY_VERBOSITY,
      DD_IAST_STACK_TRACE_ENABLED,
      DD_INJECTION_ENABLED,
      DD_INSTRUMENTATION_TELEMETRY_ENABLED,
      DD_INSTRUMENTATION_CONFIG_ID,
      DD_LOGS_INJECTION,
      DD_LANGCHAIN_SPAN_CHAR_LIMIT,
      DD_LANGCHAIN_SPAN_PROMPT_COMPLETION_SAMPLE_RATE,
      DD_LLMOBS_AGENTLESS_ENABLED,
      DD_LLMOBS_ENABLED,
      DD_LLMOBS_ML_APP,
      DD_OPENAI_LOGS_ENABLED,
      DD_OPENAI_SPAN_CHAR_LIMIT,
      DD_PROFILING_ENABLED,
      DD_PROFILING_EXPORTERS,
      DD_PROFILING_SOURCE_MAP,
      DD_INTERNAL_PROFILING_LONG_LIVED_THRESHOLD,
      DD_REMOTE_CONFIGURATION_ENABLED,
      DD_REMOTE_CONFIG_POLL_INTERVAL_SECONDS,
      DD_RUNTIME_METRICS_ENABLED,
      DD_SERVICE,
      DD_SERVICE_MAPPING,
      DD_SERVICE_NAME,
      DD_SITE,
      DD_SPAN_SAMPLING_RULES,
      DD_SPAN_SAMPLING_RULES_FILE,
      DD_TAGS,
      DD_TELEMETRY_DEBUG,
      DD_TELEMETRY_DEPENDENCY_COLLECTION_ENABLED,
      DD_TELEMETRY_HEARTBEAT_INTERVAL,
      DD_TELEMETRY_LOG_COLLECTION_ENABLED,
      DD_TELEMETRY_METRICS_ENABLED,
      DD_TRACE_128_BIT_TRACEID_GENERATION_ENABLED,
      DD_TRACE_128_BIT_TRACEID_LOGGING_ENABLED,
      DD_TRACE_AGENT_HOSTNAME,
      DD_TRACE_AGENT_PORT,
      DD_TRACE_AGENT_PROTOCOL_VERSION,
      DD_TRACE_BAGGAGE_MAX_BYTES,
      DD_TRACE_BAGGAGE_MAX_ITEMS,
      DD_TRACE_CLIENT_IP_ENABLED,
      DD_TRACE_CLIENT_IP_HEADER,
      DD_TRACE_ENABLED,
      DD_TRACE_EXPERIMENTAL_EXPORTER,
      DD_TRACE_EXPERIMENTAL_GET_RUM_DATA_ENABLED,
      DD_TRACE_EXPERIMENTAL_RUNTIME_ID_ENABLED,
      DD_TRACE_GIT_METADATA_ENABLED,
      DD_TRACE_GLOBAL_TAGS,
      DD_TRACE_GRAPHQL_ERROR_EXTENSIONS,
      DD_TRACE_HEADER_TAGS,
      DD_TRACE_LEGACY_BAGGAGE_ENABLED,
      DD_TRACE_MEMCACHED_COMMAND_ENABLED,
      DD_TRACE_MIDDLEWARE_TRACING_ENABLED,
      DD_TRACE_OBFUSCATION_QUERY_STRING_REGEXP,
      DD_TRACE_PARTIAL_FLUSH_MIN_SPANS,
      DD_TRACE_PEER_SERVICE_MAPPING,
      DD_TRACE_PROPAGATION_EXTRACT_FIRST,
      DD_TRACE_PROPAGATION_STYLE,
      DD_TRACE_PROPAGATION_STYLE_INJECT,
      DD_TRACE_PROPAGATION_STYLE_EXTRACT,
      DD_TRACE_RATE_LIMIT,
      DD_TRACE_REMOVE_INTEGRATION_SERVICE_NAMES_ENABLED,
      DD_TRACE_REPORT_HOSTNAME,
      DD_TRACE_SAMPLE_RATE,
      DD_TRACE_SAMPLING_RULES,
      DD_TRACE_SCOPE,
      DD_TRACE_SPAN_ATTRIBUTE_SCHEMA,
      DD_TRACE_SPAN_LEAK_DEBUG,
      DD_TRACE_STARTUP_LOGS,
      DD_TRACE_TAGS,
      DD_TRACE_TELEMETRY_ENABLED,
      DD_TRACE_X_DATADOG_TAGS_MAX_LENGTH,
      DD_TRACING_ENABLED,
      DD_VERSION,
      DD_TRACE_INFERRED_PROXY_SERVICES_ENABLED,
      OTEL_METRICS_EXPORTER,
      OTEL_PROPAGATORS,
      OTEL_RESOURCE_ATTRIBUTES,
      OTEL_SERVICE_NAME,
      OTEL_TRACES_SAMPLER,
      OTEL_TRACES_SAMPLER_ARG
    } = process.env

    const tags = {}
    const env = setHiddenProperty(this, '_env', {})
    setHiddenProperty(this, '_envUnprocessed', {})

    tagger.add(tags, OTEL_RESOURCE_ATTRIBUTES, true)
    tagger.add(tags, DD_TAGS)
    tagger.add(tags, DD_TRACE_TAGS)
    tagger.add(tags, DD_TRACE_GLOBAL_TAGS)

    this._setBoolean(env, 'appsec.apiSecurity.enabled', coalesce(
      DD_API_SECURITY_ENABLED && isTrue(DD_API_SECURITY_ENABLED),
      DD_EXPERIMENTAL_API_SECURITY_ENABLED && isTrue(DD_EXPERIMENTAL_API_SECURITY_ENABLED)
    ))
    this._setValue(env, 'appsec.apiSecurity.sampleDelay', maybeFloat(DD_API_SECURITY_SAMPLE_DELAY))
    this._setValue(env, 'appsec.blockedTemplateGraphql', maybeFile(DD_APPSEC_GRAPHQL_BLOCKED_TEMPLATE_JSON))
    this._setValue(env, 'appsec.blockedTemplateHtml', maybeFile(DD_APPSEC_HTTP_BLOCKED_TEMPLATE_HTML))
    this._envUnprocessed['appsec.blockedTemplateHtml'] = DD_APPSEC_HTTP_BLOCKED_TEMPLATE_HTML
    this._setValue(env, 'appsec.blockedTemplateJson', maybeFile(DD_APPSEC_HTTP_BLOCKED_TEMPLATE_JSON))
    this._envUnprocessed['appsec.blockedTemplateJson'] = DD_APPSEC_HTTP_BLOCKED_TEMPLATE_JSON
    this._setBoolean(env, 'appsec.enabled', DD_APPSEC_ENABLED)
    this._setString(env, 'appsec.eventTracking.mode', coalesce(
      DD_APPSEC_AUTO_USER_INSTRUMENTATION_MODE,
      DD_APPSEC_AUTOMATED_USER_EVENTS_TRACKING // TODO: remove in next major
    ))
    this._setString(env, 'appsec.obfuscatorKeyRegex', DD_APPSEC_OBFUSCATION_PARAMETER_KEY_REGEXP)
    this._setString(env, 'appsec.obfuscatorValueRegex', DD_APPSEC_OBFUSCATION_PARAMETER_VALUE_REGEXP)
    this._setBoolean(env, 'appsec.rasp.enabled', DD_APPSEC_RASP_ENABLED)
    this._setValue(env, 'appsec.rateLimit', maybeInt(DD_APPSEC_TRACE_RATE_LIMIT))
    this._envUnprocessed['appsec.rateLimit'] = DD_APPSEC_TRACE_RATE_LIMIT
    this._setString(env, 'appsec.rules', DD_APPSEC_RULES)
    // DD_APPSEC_SCA_ENABLED is never used locally, but only sent to the backend
    this._setBoolean(env, 'appsec.sca.enabled', DD_APPSEC_SCA_ENABLED)
    this._setBoolean(env, 'appsec.standalone.enabled', DD_EXPERIMENTAL_APPSEC_STANDALONE_ENABLED)
    this._setBoolean(env, 'appsec.stackTrace.enabled', DD_APPSEC_STACK_TRACE_ENABLED)
    this._setValue(env, 'appsec.stackTrace.maxDepth', maybeInt(DD_APPSEC_MAX_STACK_TRACE_DEPTH))
    this._envUnprocessed['appsec.stackTrace.maxDepth'] = DD_APPSEC_MAX_STACK_TRACE_DEPTH
    this._setValue(env, 'appsec.stackTrace.maxStackTraces', maybeInt(DD_APPSEC_MAX_STACK_TRACES))
    this._envUnprocessed['appsec.stackTrace.maxStackTraces'] = DD_APPSEC_MAX_STACK_TRACES
    this._setValue(env, 'appsec.wafTimeout', maybeInt(DD_APPSEC_WAF_TIMEOUT))
    this._envUnprocessed['appsec.wafTimeout'] = DD_APPSEC_WAF_TIMEOUT
    this._setValue(env, 'baggageMaxBytes', DD_TRACE_BAGGAGE_MAX_BYTES)
    this._setValue(env, 'baggageMaxItems', DD_TRACE_BAGGAGE_MAX_ITEMS)
    this._setBoolean(env, 'clientIpEnabled', DD_TRACE_CLIENT_IP_ENABLED)
    this._setString(env, 'clientIpHeader', DD_TRACE_CLIENT_IP_HEADER)
    this._setBoolean(env, 'crashtracking.enabled', DD_CRASHTRACKING_ENABLED)
    this._setBoolean(env, 'codeOriginForSpans.enabled', DD_CODE_ORIGIN_FOR_SPANS_ENABLED)
    this._setString(env, 'dbmPropagationMode', DD_DBM_PROPAGATION_MODE)
    this._setString(env, 'dogstatsd.hostname', DD_DOGSTATSD_HOST || DD_DOGSTATSD_HOSTNAME)
    this._setString(env, 'dogstatsd.port', DD_DOGSTATSD_PORT)
    this._setBoolean(env, 'dsmEnabled', DD_DATA_STREAMS_ENABLED)
    this._setBoolean(env, 'dynamicInstrumentation.enabled', DD_DYNAMIC_INSTRUMENTATION_ENABLED)
    this._setArray(env, 'dynamicInstrumentation.redactedIdentifiers', DD_DYNAMIC_INSTRUMENTATION_REDACTED_IDENTIFIERS)
    this._setArray(
      env,
      'dynamicInstrumentation.redactionExcludedIdentifiers',
      DD_DYNAMIC_INSTRUMENTATION_REDACTION_EXCLUDED_IDENTIFIERS
    )
    this._setString(env, 'env', DD_ENV || tags.env)
    this._setBoolean(env, 'traceEnabled', DD_TRACE_ENABLED)
    this._setBoolean(env, 'experimental.enableGetRumData', DD_TRACE_EXPERIMENTAL_GET_RUM_DATA_ENABLED)
    this._setString(env, 'experimental.exporter', DD_TRACE_EXPERIMENTAL_EXPORTER)
    this._setBoolean(env, 'experimental.runtimeId', DD_TRACE_EXPERIMENTAL_RUNTIME_ID_ENABLED)
    if (AWS_LAMBDA_FUNCTION_NAME) this._setValue(env, 'flushInterval', 0)
    this._setValue(env, 'flushMinSpans', maybeInt(DD_TRACE_PARTIAL_FLUSH_MIN_SPANS))
    this._envUnprocessed.flushMinSpans = DD_TRACE_PARTIAL_FLUSH_MIN_SPANS
    this._setBoolean(env, 'gitMetadataEnabled', DD_TRACE_GIT_METADATA_ENABLED)
    this._setIntegerRangeSet(env, 'grpc.client.error.statuses', DD_GRPC_CLIENT_ERROR_STATUSES)
    this._setIntegerRangeSet(env, 'grpc.server.error.statuses', DD_GRPC_SERVER_ERROR_STATUSES)
    this._setArray(env, 'headerTags', DD_TRACE_HEADER_TAGS)
    this._setString(env, 'hostname', coalesce(DD_AGENT_HOST, DD_TRACE_AGENT_HOSTNAME))
    this._setString(env, 'iast.cookieFilterPattern', DD_IAST_COOKIE_FILTER_PATTERN)
    this._setValue(env, 'iast.dbRowsToTaint', maybeInt(DD_IAST_DB_ROWS_TO_TAINT))
    this._setBoolean(env, 'iast.deduplicationEnabled', DD_IAST_DEDUPLICATION_ENABLED)
    this._setBoolean(env, 'iast.enabled', DD_IAST_ENABLED)
    this._setValue(env, 'iast.maxConcurrentRequests', maybeInt(DD_IAST_MAX_CONCURRENT_REQUESTS))
    this._envUnprocessed['iast.maxConcurrentRequests'] = DD_IAST_MAX_CONCURRENT_REQUESTS
    this._setValue(env, 'iast.maxContextOperations', maybeInt(DD_IAST_MAX_CONTEXT_OPERATIONS))
    this._envUnprocessed['iast.maxContextOperations'] = DD_IAST_MAX_CONTEXT_OPERATIONS
    this._setBoolean(env, 'iast.redactionEnabled', DD_IAST_REDACTION_ENABLED && !isFalse(DD_IAST_REDACTION_ENABLED))
    this._setString(env, 'iast.redactionNamePattern', DD_IAST_REDACTION_NAME_PATTERN)
    this._setString(env, 'iast.redactionValuePattern', DD_IAST_REDACTION_VALUE_PATTERN)
    const iastRequestSampling = maybeInt(DD_IAST_REQUEST_SAMPLING)
    if (iastRequestSampling > -1 && iastRequestSampling < 101) {
      this._setValue(env, 'iast.requestSampling', iastRequestSampling)
    }
    this._envUnprocessed['iast.requestSampling'] = DD_IAST_REQUEST_SAMPLING
    this._setString(env, 'iast.telemetryVerbosity', DD_IAST_TELEMETRY_VERBOSITY)
    this._setBoolean(env, 'iast.stackTrace.enabled', DD_IAST_STACK_TRACE_ENABLED)
    this._setArray(env, 'injectionEnabled', DD_INJECTION_ENABLED)
    this._setBoolean(env, 'isAzureFunction', getIsAzureFunction())
    this._setBoolean(env, 'isGCPFunction', getIsGCPFunction())
    this._setValue(env, 'langchain.spanCharLimit', maybeInt(DD_LANGCHAIN_SPAN_CHAR_LIMIT))
    this._setValue(
      env, 'langchain.spanPromptCompletionSampleRate', maybeFloat(DD_LANGCHAIN_SPAN_PROMPT_COMPLETION_SAMPLE_RATE)
    )
    this._setBoolean(env, 'legacyBaggageEnabled', DD_TRACE_LEGACY_BAGGAGE_ENABLED)
    this._setBoolean(env, 'llmobs.agentlessEnabled', DD_LLMOBS_AGENTLESS_ENABLED)
    this._setBoolean(env, 'llmobs.enabled', DD_LLMOBS_ENABLED)
    this._setString(env, 'llmobs.mlApp', DD_LLMOBS_ML_APP)
    this._setBoolean(env, 'logInjection', DD_LOGS_INJECTION)
    // Requires an accompanying DD_APM_OBFUSCATION_MEMCACHED_KEEP_COMMAND=true in the agent
    this._setBoolean(env, 'memcachedCommandEnabled', DD_TRACE_MEMCACHED_COMMAND_ENABLED)
    this._setBoolean(env, 'middlewareTracingEnabled', DD_TRACE_MIDDLEWARE_TRACING_ENABLED)
    this._setBoolean(env, 'openAiLogsEnabled', DD_OPENAI_LOGS_ENABLED)
    this._setValue(env, 'openai.spanCharLimit', maybeInt(DD_OPENAI_SPAN_CHAR_LIMIT))
    this._envUnprocessed.openaiSpanCharLimit = DD_OPENAI_SPAN_CHAR_LIMIT
    if (DD_TRACE_PEER_SERVICE_MAPPING) {
      this._setValue(env, 'peerServiceMapping', fromEntries(
        DD_TRACE_PEER_SERVICE_MAPPING.split(',').map(x => x.trim().split(':'))
      ))
      this._envUnprocessed.peerServiceMapping = DD_TRACE_PEER_SERVICE_MAPPING
    }
    this._setString(env, 'port', DD_TRACE_AGENT_PORT)
    const profilingEnabledEnv = coalesce(DD_EXPERIMENTAL_PROFILING_ENABLED, DD_PROFILING_ENABLED)
    const profilingEnabled = isTrue(profilingEnabledEnv)
      ? 'true'
      : isFalse(profilingEnabledEnv)
        ? 'false'
        : profilingEnabledEnv === 'auto' ? 'auto' : undefined
    this._setString(env, 'profiling.enabled', profilingEnabled)
    this._setString(env, 'profiling.exporters', DD_PROFILING_EXPORTERS)
    this._setBoolean(env, 'profiling.sourceMap', DD_PROFILING_SOURCE_MAP && !isFalse(DD_PROFILING_SOURCE_MAP))
    if (DD_INTERNAL_PROFILING_LONG_LIVED_THRESHOLD) {
      // This is only used in testing to not have to wait 30s
      this._setValue(env, 'profiling.longLivedThreshold', Number(DD_INTERNAL_PROFILING_LONG_LIVED_THRESHOLD))
    }

    this._setString(env, 'protocolVersion', DD_TRACE_AGENT_PROTOCOL_VERSION)
    this._setString(env, 'queryStringObfuscation', DD_TRACE_OBFUSCATION_QUERY_STRING_REGEXP)
    this._setBoolean(env, 'remoteConfig.enabled', coalesce(
      DD_REMOTE_CONFIGURATION_ENABLED,
      !this._isInServerlessEnvironment()
    ))
    this._setValue(env, 'remoteConfig.pollInterval', maybeFloat(DD_REMOTE_CONFIG_POLL_INTERVAL_SECONDS))
    this._envUnprocessed['remoteConfig.pollInterval'] = DD_REMOTE_CONFIG_POLL_INTERVAL_SECONDS
    this._setBoolean(env, 'reportHostname', DD_TRACE_REPORT_HOSTNAME)
    // only used to explicitly set runtimeMetrics to false
    const otelSetRuntimeMetrics = String(OTEL_METRICS_EXPORTER).toLowerCase() === 'none'
      ? false
      : undefined
    this._setBoolean(env, 'runtimeMetrics', DD_RUNTIME_METRICS_ENABLED ||
    otelSetRuntimeMetrics)
    this._setArray(env, 'sampler.spanSamplingRules', reformatSpanSamplingRules(coalesce(
      safeJsonParse(maybeFile(DD_SPAN_SAMPLING_RULES_FILE)),
      safeJsonParse(DD_SPAN_SAMPLING_RULES)
    )))
    this._setUnit(env, 'sampleRate', DD_TRACE_SAMPLE_RATE ||
    getFromOtelSamplerMap(OTEL_TRACES_SAMPLER, OTEL_TRACES_SAMPLER_ARG))
    this._setValue(env, 'sampler.rateLimit', DD_TRACE_RATE_LIMIT)
    this._setSamplingRule(env, 'sampler.rules', safeJsonParse(DD_TRACE_SAMPLING_RULES))
    this._envUnprocessed['sampler.rules'] = DD_TRACE_SAMPLING_RULES
    this._setString(env, 'scope', DD_TRACE_SCOPE)
    this._setString(env, 'service', DD_SERVICE || DD_SERVICE_NAME || tags.service || OTEL_SERVICE_NAME)
    if (DD_SERVICE_MAPPING) {
      this._setValue(env, 'serviceMapping', fromEntries(
        process.env.DD_SERVICE_MAPPING.split(',').map(x => x.trim().split(':'))
      ))
    }
    this._setString(env, 'site', DD_SITE)
    if (DD_TRACE_SPAN_ATTRIBUTE_SCHEMA) {
      this._setString(env, 'spanAttributeSchema', validateNamingVersion(DD_TRACE_SPAN_ATTRIBUTE_SCHEMA))
      this._envUnprocessed.spanAttributeSchema = DD_TRACE_SPAN_ATTRIBUTE_SCHEMA
    }
    // 0: disabled, 1: logging, 2: garbage collection + logging
    this._setValue(env, 'spanLeakDebug', maybeInt(DD_TRACE_SPAN_LEAK_DEBUG))
    this._setBoolean(env, 'spanRemoveIntegrationFromService', DD_TRACE_REMOVE_INTEGRATION_SERVICE_NAMES_ENABLED)
    this._setBoolean(env, 'startupLogs', DD_TRACE_STARTUP_LOGS)
    this._setTags(env, 'tags', tags)
    this._setValue(env, 'tagsHeaderMaxLength', DD_TRACE_X_DATADOG_TAGS_MAX_LENGTH)
    this._setBoolean(env, 'telemetry.enabled', coalesce(
      DD_TRACE_TELEMETRY_ENABLED, // for backward compatibility
      DD_INSTRUMENTATION_TELEMETRY_ENABLED, // to comply with instrumentation telemetry specs
      !(this._isInServerlessEnvironment() || JEST_WORKER_ID)
    ))
    this._setString(env, 'instrumentation_config_id', DD_INSTRUMENTATION_CONFIG_ID)
    this._setBoolean(env, 'telemetry.debug', DD_TELEMETRY_DEBUG)
    this._setBoolean(env, 'telemetry.dependencyCollection', DD_TELEMETRY_DEPENDENCY_COLLECTION_ENABLED)
    this._setValue(env, 'telemetry.heartbeatInterval', maybeInt(Math.floor(DD_TELEMETRY_HEARTBEAT_INTERVAL * 1000)))
    this._envUnprocessed['telemetry.heartbeatInterval'] = DD_TELEMETRY_HEARTBEAT_INTERVAL * 1000
    this._setBoolean(env, 'telemetry.logCollection', DD_TELEMETRY_LOG_COLLECTION_ENABLED)
    this._setBoolean(env, 'telemetry.metrics', DD_TELEMETRY_METRICS_ENABLED)
    this._setBoolean(env, 'traceId128BitGenerationEnabled', DD_TRACE_128_BIT_TRACEID_GENERATION_ENABLED)
    this._setBoolean(env, 'traceId128BitLoggingEnabled', DD_TRACE_128_BIT_TRACEID_LOGGING_ENABLED)
    this._setBoolean(env, 'tracePropagationExtractFirst', DD_TRACE_PROPAGATION_EXTRACT_FIRST)
    this._setBoolean(env, 'tracePropagationStyle.otelPropagators',
      DD_TRACE_PROPAGATION_STYLE ||
      DD_TRACE_PROPAGATION_STYLE_INJECT ||
      DD_TRACE_PROPAGATION_STYLE_EXTRACT
        ? false
        : !!OTEL_PROPAGATORS)
    this._setBoolean(env, 'tracing', DD_TRACING_ENABLED)
    this._setString(env, 'version', DD_VERSION || tags.version)
    this._setBoolean(env, 'inferredProxyServicesEnabled', DD_TRACE_INFERRED_PROXY_SERVICES_ENABLED)
    this._setString(env, 'aws.dynamoDb.tablePrimaryKeys', DD_AWS_SDK_DYNAMODB_TABLE_PRIMARY_KEYS)
    this._setArray(env, 'graphqlErrorExtensions', DD_TRACE_GRAPHQL_ERROR_EXTENSIONS)
  }

  _applyOptions (options) {
    const opts = setHiddenProperty(this, '_options', this._options || {})
    const tags = {}
    setHiddenProperty(this, '_optsUnprocessed', {})

    options = setHiddenProperty(this, '_optionsArg', Object.assign({ ingestion: {} }, options, opts))

    tagger.add(tags, options.tags)

    this._setBoolean(opts, 'appsec.apiSecurity.enabled', options.appsec.apiSecurity?.enabled)
    this._setValue(opts, 'appsec.blockedTemplateGraphql', maybeFile(options.appsec.blockedTemplateGraphql))
    this._setValue(opts, 'appsec.blockedTemplateHtml', maybeFile(options.appsec.blockedTemplateHtml))
    this._optsUnprocessed['appsec.blockedTemplateHtml'] = options.appsec.blockedTemplateHtml
    this._setValue(opts, 'appsec.blockedTemplateJson', maybeFile(options.appsec.blockedTemplateJson))
    this._optsUnprocessed['appsec.blockedTemplateJson'] = options.appsec.blockedTemplateJson
    this._setBoolean(opts, 'appsec.enabled', options.appsec.enabled)
    this._setString(opts, 'appsec.eventTracking.mode', options.appsec.eventTracking?.mode)
    this._setString(opts, 'appsec.obfuscatorKeyRegex', options.appsec.obfuscatorKeyRegex)
    this._setString(opts, 'appsec.obfuscatorValueRegex', options.appsec.obfuscatorValueRegex)
    this._setBoolean(opts, 'appsec.rasp.enabled', options.appsec.rasp?.enabled)
    this._setValue(opts, 'appsec.rateLimit', maybeInt(options.appsec.rateLimit))
    this._optsUnprocessed['appsec.rateLimit'] = options.appsec.rateLimit
    this._setString(opts, 'appsec.rules', options.appsec.rules)
    this._setBoolean(opts, 'appsec.standalone.enabled', options.experimental?.appsec?.standalone?.enabled)
    this._setBoolean(opts, 'appsec.stackTrace.enabled', options.appsec.stackTrace?.enabled)
    this._setValue(opts, 'appsec.stackTrace.maxDepth', maybeInt(options.appsec.stackTrace?.maxDepth))
    this._optsUnprocessed['appsec.stackTrace.maxDepth'] = options.appsec.stackTrace?.maxDepth
    this._setValue(opts, 'appsec.stackTrace.maxStackTraces', maybeInt(options.appsec.stackTrace?.maxStackTraces))
    this._optsUnprocessed['appsec.stackTrace.maxStackTraces'] = options.appsec.stackTrace?.maxStackTraces
    this._setValue(opts, 'appsec.wafTimeout', maybeInt(options.appsec.wafTimeout))
    this._optsUnprocessed['appsec.wafTimeout'] = options.appsec.wafTimeout
    this._setBoolean(opts, 'clientIpEnabled', options.clientIpEnabled)
    this._setString(opts, 'clientIpHeader', options.clientIpHeader)
    this._setValue(opts, 'baggageMaxBytes', options.baggageMaxBytes)
    this._setValue(opts, 'baggageMaxItems', options.baggageMaxItems)
    this._setBoolean(opts, 'codeOriginForSpans.enabled', options.codeOriginForSpans?.enabled)
    this._setString(opts, 'dbmPropagationMode', options.dbmPropagationMode)
    if (options.dogstatsd) {
      this._setString(opts, 'dogstatsd.hostname', options.dogstatsd.hostname)
      this._setString(opts, 'dogstatsd.port', options.dogstatsd.port)
    }
    this._setBoolean(opts, 'dsmEnabled', options.dsmEnabled)
    this._setBoolean(opts, 'dynamicInstrumentation.enabled', options.dynamicInstrumentation?.enabled)
    this._setArray(
      opts,
      'dynamicInstrumentation.redactedIdentifiers',
      options.dynamicInstrumentation?.redactedIdentifiers
    )
    this._setArray(
      opts,
      'dynamicInstrumentation.redactionExcludedIdentifiers',
      options.dynamicInstrumentation?.redactionExcludedIdentifiers
    )
    this._setString(opts, 'env', options.env || tags.env)
    this._setBoolean(opts, 'experimental.enableGetRumData', options.experimental?.enableGetRumData)
    this._setString(opts, 'experimental.exporter', options.experimental?.exporter)
    this._setBoolean(opts, 'experimental.runtimeId', options.experimental?.runtimeId)
    this._setValue(opts, 'flushInterval', maybeInt(options.flushInterval))
    this._optsUnprocessed.flushInterval = options.flushInterval
    this._setValue(opts, 'flushMinSpans', maybeInt(options.flushMinSpans))
    this._optsUnprocessed.flushMinSpans = options.flushMinSpans
    this._setArray(opts, 'headerTags', options.headerTags)
    this._setString(opts, 'hostname', options.hostname)
    this._setString(opts, 'iast.cookieFilterPattern', options.iast?.cookieFilterPattern)
    this._setValue(opts, 'iast.dbRowsToTaint', maybeInt(options.iast?.dbRowsToTaint))
    this._setBoolean(opts, 'iast.deduplicationEnabled', options.iast && options.iast.deduplicationEnabled)
    this._setBoolean(opts, 'iast.enabled',
      options.iast && (options.iast === true || options.iast.enabled === true))
    this._setValue(opts, 'iast.maxConcurrentRequests',
      maybeInt(options.iast?.maxConcurrentRequests))
    this._optsUnprocessed['iast.maxConcurrentRequests'] = options.iast?.maxConcurrentRequests
    this._setValue(opts, 'iast.maxContextOperations', maybeInt(options.iast?.maxContextOperations))
    this._optsUnprocessed['iast.maxContextOperations'] = options.iast?.maxContextOperations
    this._setBoolean(opts, 'iast.redactionEnabled', options.iast?.redactionEnabled)
    this._setString(opts, 'iast.redactionNamePattern', options.iast?.redactionNamePattern)
    this._setString(opts, 'iast.redactionValuePattern', options.iast?.redactionValuePattern)
    const iastRequestSampling = maybeInt(options.iast?.requestSampling)
    if (iastRequestSampling > -1 && iastRequestSampling < 101) {
      this._setValue(opts, 'iast.requestSampling', iastRequestSampling)
      this._optsUnprocessed['iast.requestSampling'] = options.iast?.requestSampling
    }
    this._setString(opts, 'iast.telemetryVerbosity', options.iast && options.iast.telemetryVerbosity)
    this._setBoolean(opts, 'iast.stackTrace.enabled', options.iast?.stackTrace?.enabled)
    this._setBoolean(opts, 'isCiVisibility', options.isCiVisibility)
    this._setBoolean(opts, 'legacyBaggageEnabled', options.legacyBaggageEnabled)
    this._setBoolean(opts, 'llmobs.agentlessEnabled', options.llmobs?.agentlessEnabled)
    this._setString(opts, 'llmobs.mlApp', options.llmobs?.mlApp)
    this._setBoolean(opts, 'logInjection', options.logInjection)
<<<<<<< HEAD
    this._setValue(opts, 'lookup', options.lookup)
=======
    this._setString(opts, 'lookup', options.lookup)
    this._setBoolean(opts, 'middlewareTracingEnabled', options.middlewareTracingEnabled)
>>>>>>> b8c03bdd
    this._setBoolean(opts, 'openAiLogsEnabled', options.openAiLogsEnabled)
    this._setValue(opts, 'peerServiceMapping', options.peerServiceMapping)
    this._setBoolean(opts, 'plugins', options.plugins)
    this._setString(opts, 'port', options.port)
    const strProfiling = String(options.profiling)
    if (['true', 'false', 'auto'].includes(strProfiling)) {
      this._setString(opts, 'profiling.enabled', strProfiling)
    }
    this._setString(opts, 'protocolVersion', options.protocolVersion)
    if (options.remoteConfig) {
      this._setValue(opts, 'remoteConfig.pollInterval', maybeFloat(options.remoteConfig.pollInterval))
      this._optsUnprocessed['remoteConfig.pollInterval'] = options.remoteConfig.pollInterval
    }
    this._setBoolean(opts, 'reportHostname', options.reportHostname)
    this._setBoolean(opts, 'runtimeMetrics', options.runtimeMetrics)
    this._setArray(opts, 'sampler.spanSamplingRules', reformatSpanSamplingRules(options.spanSamplingRules))
    this._setUnit(opts, 'sampleRate', coalesce(options.sampleRate, options.ingestion.sampleRate))
    const ingestion = options.ingestion || {}
    this._setValue(opts, 'sampler.rateLimit', coalesce(options.rateLimit, ingestion.rateLimit))
    this._setSamplingRule(opts, 'sampler.rules', options.samplingRules)
    this._setString(opts, 'service', options.service || tags.service)
    this._setValue(opts, 'serviceMapping', options.serviceMapping)
    this._setString(opts, 'site', options.site)
    if (options.spanAttributeSchema) {
      this._setString(opts, 'spanAttributeSchema', validateNamingVersion(options.spanAttributeSchema))
      this._optsUnprocessed.spanAttributeSchema = options.spanAttributeSchema
    }
    this._setBoolean(opts, 'spanRemoveIntegrationFromService', options.spanRemoveIntegrationFromService)
    this._setBoolean(opts, 'startupLogs', options.startupLogs)
    this._setTags(opts, 'tags', tags)
    this._setBoolean(opts, 'traceId128BitGenerationEnabled', options.traceId128BitGenerationEnabled)
    this._setBoolean(opts, 'traceId128BitLoggingEnabled', options.traceId128BitLoggingEnabled)
    this._setString(opts, 'version', options.version || tags.version)
    this._setBoolean(opts, 'inferredProxyServicesEnabled', options.inferredProxyServicesEnabled)
    this._setBoolean(opts, 'graphqlErrorExtensions', options.graphqlErrorExtensions)

    // For LLMObs, we want the environment variable to take precedence over the options.
    // This is reliant on environment config being set before options.
    // This is to make sure the origins of each value are tracked appropriately for telemetry.
    // We'll only set `llmobs.enabled` on the opts when it's not set on the environment, and options.llmobs is provided.
    const llmobsEnabledEnv = this._env['llmobs.enabled']
    if (llmobsEnabledEnv == null && options.llmobs) {
      this._setBoolean(opts, 'llmobs.enabled', !!options.llmobs)
    }
  }

  _isCiVisibility () {
    return coalesce(
      this._optionsArg.isCiVisibility,
      this._defaults.isCiVisibility
    )
  }

  _isCiVisibilityItrEnabled () {
    return coalesce(
      process.env.DD_CIVISIBILITY_ITR_ENABLED,
      true
    )
  }

  _getHostname () {
    const DD_CIVISIBILITY_AGENTLESS_URL = process.env.DD_CIVISIBILITY_AGENTLESS_URL
    const url = DD_CIVISIBILITY_AGENTLESS_URL
      ? new URL(DD_CIVISIBILITY_AGENTLESS_URL)
      : getAgentUrl(this._getTraceAgentUrl(), this._optionsArg)
    const DD_AGENT_HOST = coalesce(
      this._optionsArg.hostname,
      process.env.DD_AGENT_HOST,
      process.env.DD_TRACE_AGENT_HOSTNAME,
      '127.0.0.1'
    )
    return DD_AGENT_HOST || (url && url.hostname)
  }

  _getSpanComputePeerService () {
    const DD_TRACE_SPAN_ATTRIBUTE_SCHEMA = validateNamingVersion(
      coalesce(
        this._optionsArg.spanAttributeSchema,
        process.env.DD_TRACE_SPAN_ATTRIBUTE_SCHEMA
      )
    )

    const peerServiceSet = (
      this._optionsArg.hasOwnProperty('spanComputePeerService') ||
      process.env.hasOwnProperty('DD_TRACE_PEER_SERVICE_DEFAULTS_ENABLED')
    )
    const peerServiceValue = coalesce(
      this._optionsArg.spanComputePeerService,
      process.env.DD_TRACE_PEER_SERVICE_DEFAULTS_ENABLED
    )

    const spanComputePeerService = (
      DD_TRACE_SPAN_ATTRIBUTE_SCHEMA === 'v0'
        // In v0, peer service is computed only if it is explicitly set to true
        ? peerServiceSet && isTrue(peerServiceValue)
        // In >v0, peer service is false only if it is explicitly set to false
        : (peerServiceSet ? !isFalse(peerServiceValue) : true)
    )

    return spanComputePeerService
  }

  _isCiVisibilityGitUploadEnabled () {
    return coalesce(
      process.env.DD_CIVISIBILITY_GIT_UPLOAD_ENABLED,
      true
    )
  }

  _isCiVisibilityManualApiEnabled () {
    return coalesce(
      process.env.DD_CIVISIBILITY_MANUAL_API_ENABLED,
      true
    )
  }

  _isTraceStatsComputationEnabled () {
    return coalesce(
      this._optionsArg.stats,
      process.env.DD_TRACE_STATS_COMPUTATION_ENABLED,
      getIsGCPFunction() || getIsAzureFunction()
    )
  }

  _getTraceAgentUrl () {
    return coalesce(
      this._optionsArg.url,
      process.env.DD_TRACE_AGENT_URL,
      process.env.DD_TRACE_URL,
      null
    )
  }

  // handles values calculated from a mixture of options and env vars
  _applyCalculated () {
    const calc = setHiddenProperty(this, '_calculated', {})

    const {
      DD_CIVISIBILITY_AGENTLESS_URL,
      DD_CIVISIBILITY_EARLY_FLAKE_DETECTION_ENABLED,
      DD_CIVISIBILITY_FLAKY_RETRY_ENABLED,
      DD_CIVISIBILITY_FLAKY_RETRY_COUNT,
      DD_TEST_SESSION_NAME,
      DD_AGENTLESS_LOG_SUBMISSION_ENABLED,
      DD_TEST_DYNAMIC_INSTRUMENTATION_ENABLED
    } = process.env

    if (DD_CIVISIBILITY_AGENTLESS_URL) {
      this._setValue(calc, 'url', new URL(DD_CIVISIBILITY_AGENTLESS_URL))
    } else {
      this._setValue(calc, 'url', getAgentUrl(this._getTraceAgentUrl(), this._optionsArg))
    }
    if (this._isCiVisibility()) {
      this._setBoolean(calc, 'isEarlyFlakeDetectionEnabled',
        coalesce(DD_CIVISIBILITY_EARLY_FLAKE_DETECTION_ENABLED, true))
      this._setBoolean(calc, 'isFlakyTestRetriesEnabled',
        coalesce(DD_CIVISIBILITY_FLAKY_RETRY_ENABLED, true))
      this._setValue(calc, 'flakyTestRetriesCount', coalesce(maybeInt(DD_CIVISIBILITY_FLAKY_RETRY_COUNT), 5))
      this._setBoolean(calc, 'isIntelligentTestRunnerEnabled', isTrue(this._isCiVisibilityItrEnabled()))
      this._setBoolean(calc, 'isManualApiEnabled', !isFalse(this._isCiVisibilityManualApiEnabled()))
      this._setString(calc, 'ciVisibilityTestSessionName', DD_TEST_SESSION_NAME)
      this._setBoolean(calc, 'ciVisAgentlessLogSubmissionEnabled', isTrue(DD_AGENTLESS_LOG_SUBMISSION_ENABLED))
      this._setBoolean(calc, 'isTestDynamicInstrumentationEnabled', isTrue(DD_TEST_DYNAMIC_INSTRUMENTATION_ENABLED))
      this._setBoolean(calc, 'isServiceUserProvided', !!this._env.service)
    }
    this._setString(calc, 'dogstatsd.hostname', this._getHostname())
    this._setBoolean(calc, 'isGitUploadEnabled',
      calc.isIntelligentTestRunnerEnabled && !isFalse(this._isCiVisibilityGitUploadEnabled()))
    this._setBoolean(calc, 'spanComputePeerService', this._getSpanComputePeerService())
    this._setBoolean(calc, 'stats.enabled', this._isTraceStatsComputationEnabled())
    const defaultPropagationStyle = this._getDefaultPropagationStyle(this._optionsArg)
    this._setValue(calc, 'tracePropagationStyle.inject', propagationStyle(
      'inject',
      this._optionsArg.tracePropagationStyle
    ))
    this._setValue(calc, 'tracePropagationStyle.extract', propagationStyle(
      'extract',
      this._optionsArg.tracePropagationStyle
    ))
    if (defaultPropagationStyle.length > 2) {
      calc['tracePropagationStyle.inject'] = calc['tracePropagationStyle.inject'] || defaultPropagationStyle
      calc['tracePropagationStyle.extract'] = calc['tracePropagationStyle.extract'] || defaultPropagationStyle
    }
  }

  _applyRemote (options) {
    const opts = setHiddenProperty(this, '_remote', this._remote || {})
    setHiddenProperty(this, '_remoteUnprocessed', {})
    const tags = {}
    const headerTags = options.tracing_header_tags
      ? options.tracing_header_tags.map(tag => {
        return tag.tag_name ? `${tag.header}:${tag.tag_name}` : tag.header
      })
      : undefined

    tagger.add(tags, options.tracing_tags)
    if (Object.keys(tags).length) tags['runtime-id'] = runtimeId

    this._setUnit(opts, 'sampleRate', options.tracing_sampling_rate)
    this._setBoolean(opts, 'logInjection', options.log_injection_enabled)
    this._setArray(opts, 'headerTags', headerTags)
    this._setTags(opts, 'tags', tags)
    this._setBoolean(opts, 'tracing', options.tracing_enabled)
    this._remoteUnprocessed['sampler.rules'] = options.tracing_sampling_rules
    this._setSamplingRule(opts, 'sampler.rules', this._reformatTags(options.tracing_sampling_rules))
  }

  _reformatTags (samplingRules) {
    for (const rule of (samplingRules || [])) {
      const reformattedTags = {}
      if (rule.tags) {
        for (const tag of (rule.tags || {})) {
          reformattedTags[tag.key] = tag.value_glob
        }
        rule.tags = reformattedTags
      }
    }
    return samplingRules
  }

  _setBoolean (obj, name, value) {
    if (value === undefined || value === null) {
      this._setValue(obj, name, value)
    } else if (isTrue(value)) {
      this._setValue(obj, name, true)
    } else if (isFalse(value)) {
      this._setValue(obj, name, false)
    }
  }

  _setUnit (obj, name, value) {
    if (value === null || value === undefined) {
      return this._setValue(obj, name, value)
    }

    value = parseFloat(value)

    if (!isNaN(value)) {
      // TODO: Ignore out of range values instead of normalizing them.
      this._setValue(obj, name, Math.min(Math.max(value, 0), 1))
    }
  }

  _setArray (obj, name, value) {
    if (value == null) {
      return this._setValue(obj, name, null)
    }

    if (typeof value === 'string') {
      value = value.split(',').map(item => {
        // Trim each item and remove whitespace around the colon
        const [key, val] = item.split(':').map(part => part.trim())
        return val !== undefined ? `${key}:${val}` : key
      })
    }

    if (Array.isArray(value)) {
      this._setValue(obj, name, value)
    }
  }

  _setIntegerRangeSet (obj, name, value) {
    if (value == null) {
      return this._setValue(obj, name, null)
    }
    value = value.split(',')
    const result = []

    value.forEach(val => {
      if (val.includes('-')) {
        const [start, end] = val.split('-').map(Number)
        for (let i = start; i <= end; i++) {
          result.push(i)
        }
      } else {
        result.push(Number(val))
      }
    })
    this._setValue(obj, name, result)
  }

  _setSamplingRule (obj, name, value) {
    if (value == null) {
      return this._setValue(obj, name, null)
    }

    if (typeof value === 'string') {
      value = value.split(',')
    }

    if (Array.isArray(value)) {
      value = value.map(rule => {
        return remapify(rule, {
          sample_rate: 'sampleRate'
        })
      })
      this._setValue(obj, name, value)
    }
  }

  _setString (obj, name, value) {
    obj[name] = value ? String(value) : undefined // unset for empty strings
  }

  _setTags (obj, name, value) {
    if (!value || Object.keys(value).length === 0) {
      return this._setValue(obj, name, null)
    }

    this._setValue(obj, name, value)
  }

  _setValue (obj, name, value) {
    obj[name] = value
  }

  // TODO: Report origin changes and errors to telemetry.
  // TODO: Deeply merge configurations.
  // TODO: Move change tracking to telemetry.
  // for telemetry reporting, `name`s in `containers` need to be keys from:
  // eslint-disable-next-line @stylistic/js/max-len
  // https://github.com/DataDog/dd-go/blob/prod/trace/apps/tracer-telemetry-intake/telemetry-payload/static/config_norm_rules.json
  _merge () {
    const containers = [this._remote, this._options, this._env, this._calculated, this._defaults]
    const origins = ['remote_config', 'code', 'env_var', 'calculated', 'default']
    const unprocessedValues = [this._remoteUnprocessed, this._optsUnprocessed, this._envUnprocessed, {}, {}]
    const changes = []

    for (const name in this._defaults) {
      for (let i = 0; i < containers.length; i++) {
        const container = containers[i]
        const value = container[name]

        if ((value !== null && value !== undefined) || container === this._defaults) {
          if (get(this, name) === value && has(this, name)) break

          set(this, name, value)

          changes.push({
            name,
            value: unprocessedValues[i][name] || value,
            origin: origins[i]
          })

          break
        }
      }
    }

    this.sampler.sampleRate = this.sampleRate
    updateConfig(changes, this)
  }

  // TODO: Refactor the Config class so it never produces any config objects that are incompatible with MessageChannel
  /**
   * Serializes the config object so it can be passed over a Worker Thread MessageChannel.
   * @returns {Object} The serialized config object.
   */
  serialize () {
    // URL objects cannot be serialized over the MessageChannel, so we need to convert them to strings first
    if (this.url instanceof URL) {
      const config = { ...this }
      config.url = this.url.toString()
      return config
    }

    return this
  }
}

function maybeInt (number) {
  const parsed = parseInt(number)
  return isNaN(parsed) ? undefined : parsed
}

function maybeFloat (number) {
  const parsed = parseFloat(number)
  return isNaN(parsed) ? undefined : parsed
}

function getAgentUrl (url, options) {
  if (url) return new URL(url)

  if (os.type() === 'Windows_NT') return

  if (
    !options.hostname &&
    !options.port &&
    !process.env.DD_AGENT_HOST &&
    !process.env.DD_TRACE_AGENT_HOSTNAME &&
    !process.env.DD_TRACE_AGENT_PORT &&
    fs.existsSync('/var/run/datadog/apm.socket')
  ) {
    return new URL('unix:///var/run/datadog/apm.socket')
  }
}

function setHiddenProperty (obj, name, value) {
  Object.defineProperty(obj, name, {
    value,
    enumerable: false,
    writable: true
  })
  return obj[name]
}

module.exports = Config<|MERGE_RESOLUTION|>--- conflicted
+++ resolved
@@ -992,12 +992,8 @@
     this._setBoolean(opts, 'llmobs.agentlessEnabled', options.llmobs?.agentlessEnabled)
     this._setString(opts, 'llmobs.mlApp', options.llmobs?.mlApp)
     this._setBoolean(opts, 'logInjection', options.logInjection)
-<<<<<<< HEAD
     this._setValue(opts, 'lookup', options.lookup)
-=======
-    this._setString(opts, 'lookup', options.lookup)
     this._setBoolean(opts, 'middlewareTracingEnabled', options.middlewareTracingEnabled)
->>>>>>> b8c03bdd
     this._setBoolean(opts, 'openAiLogsEnabled', options.openAiLogsEnabled)
     this._setValue(opts, 'peerServiceMapping', options.peerServiceMapping)
     this._setBoolean(opts, 'plugins', options.plugins)
