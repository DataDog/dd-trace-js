--- conflicted
+++ resolved
@@ -11,11 +11,8 @@
 const { isTrue, isFalse } = require('./util')
 const { GIT_REPOSITORY_URL, GIT_COMMIT_SHA } = require('./plugins/util/tags')
 const { getGitMetadataFromGitProperties } = require('./git_properties')
-<<<<<<< HEAD
 const { updateConfig } = require('./telemetry')
-=======
 const { getIsGCPFunction, getIsAzureFunctionConsumptionPlan } = require('./serverless')
->>>>>>> 55623787
 
 const fromEntries = Object.fromEntries || (entries =>
   entries.reduce((obj, [k, v]) => Object.assign(obj, { [k]: v }), {}))
