'use strict'

const fs = require('fs')
const os = require('os')
const uuid = require('crypto-randomuuid')
const URL = require('url').URL
const log = require('./log')
const pkg = require('./pkg')
const coalesce = require('koalas')
const tagger = require('./tagger')
const { isTrue, isFalse } = require('./util')
const { GIT_REPOSITORY_URL, GIT_COMMIT_SHA } = require('./plugins/util/tags')
const { getGitMetadataFromGitProperties, removeUserSensitiveInfo } = require('./git_properties')
const { updateConfig } = require('./telemetry')
const { getIsGCPFunction, getIsAzureFunctionConsumptionPlan } = require('./serverless')

const fromEntries = Object.fromEntries || (entries =>
  entries.reduce((obj, [k, v]) => Object.assign(obj, { [k]: v }), {}))

// eslint-disable-next-line max-len
const qsRegex = '(?:p(?:ass)?w(?:or)?d|pass(?:_?phrase)?|secret|(?:api_?|private_?|public_?|access_?|secret_?)key(?:_?id)?|token|consumer_?(?:id|key|secret)|sign(?:ed|ature)?|auth(?:entication|orization)?)(?:(?:\\s|%20)*(?:=|%3D)[^&]+|(?:"|%22)(?:\\s|%20)*(?::|%3A)(?:\\s|%20)*(?:"|%22)(?:%2[^2]|%[^2]|[^"%])+(?:"|%22))|bearer(?:\\s|%20)+[a-z0-9\\._\\-]+|token(?::|%3A)[a-z0-9]{13}|gh[opsu]_[0-9a-zA-Z]{36}|ey[I-L](?:[\\w=-]|%3D)+\\.ey[I-L](?:[\\w=-]|%3D)+(?:\\.(?:[\\w.+\\/=-]|%3D|%2F|%2B)+)?|[\\-]{5}BEGIN(?:[a-z\\s]|%20)+PRIVATE(?:\\s|%20)KEY[\\-]{5}[^\\-]+[\\-]{5}END(?:[a-z\\s]|%20)+PRIVATE(?:\\s|%20)KEY|ssh-rsa(?:\\s|%20)*(?:[a-z0-9\\/\\.+]|%2F|%5C|%2B){100,}'
const defaultObfuscatorKeyRegex = `(?i)(?:p(?:ass)?w(?:or)?d|pass(?:_?phrase)?|secret|(?:api_?|private_?\
|public_?)key)|token|consumer_?(?:id|key|secret)|sign(?:ed|ature)|bearer|authorization`
const defaultObfuscatorValueRegex =
`(?i)(?:p(?:ass)?w(?:or)?d|pass(?:_?phrase)?|secret|(?:api_?|private_?|public_?|access_?|secret_?)key(?:_?id)?|to\
ken|consumer_?(?:id|key|secret)|sign(?:ed|ature)?|auth(?:entication|orization)?)(?:\\s*=[^;]|"\\s*:\\s*"[^"]+")|bearer\
\\s+[a-z0-9\\._\\-]+|token:[a-z0-9]{13}|gh[opsu]_[0-9a-zA-Z]{36}|ey[I-L][\\w=-]+\\.ey[I-L][\\w=-]+(?:\\.[\\w.+\\/=-]+)?\
|[\\-]{5}BEGIN[a-z\\s]+PRIVATE\\sKEY[\\-]{5}[^\\-]+[\\-]{5}END[a-z\\s]+PRIVATE\\sKEY|ssh-rsa\\s*[a-z0-9\\/\\.+]{100,}`

const defaultIastRequestSampling = 30

let defaultFlushInterval

function maybeFile (filepath) {
  if (!filepath) return
  try {
    return fs.readFileSync(filepath, 'utf8')
  } catch (e) {
    log.error(e)
    return undefined
  }
}

function safeJsonParse (input) {
  try {
    return JSON.parse(input)
  } catch (err) {
    return undefined
  }
}

const namingVersions = ['v0', 'v1']
const defaultNamingVersion = 'v0'

function validateNamingVersion (versionString) {
  if (!versionString) {
    return defaultNamingVersion
  }
  if (!namingVersions.includes(versionString)) {
    log.warn(
      `Unexpected input for config.spanAttributeSchema, picked default ${defaultNamingVersion}`
    )
    return defaultNamingVersion
  }
  return versionString
}

// Shallow clone with property name remapping
function remapify (input, mappings) {
  if (!input) return
  const output = {}
  for (const [key, value] of Object.entries(input)) {
    output[key in mappings ? mappings[key] : key] = value
  }
  return output
}

function propagationStyle (key, option, defaultValue) {
  // Extract by key if in object-form value
  if (typeof option === 'object' && !Array.isArray(option)) {
    option = option[key]
  }

  // Should be an array at this point
  if (Array.isArray(option)) return ['code', option.map(v => v.toLowerCase())]

  // If it's not an array but not undefined there's something wrong with the input
  if (typeof option !== 'undefined') {
    log.warn('Unexpected input for config.tracePropagationStyle')
  }

  // Otherwise, fallback to env var parsing
  const envKey = `DD_TRACE_PROPAGATION_STYLE_${key.toUpperCase()}`
  const envVar = coalesce(process.env[envKey], process.env.DD_TRACE_PROPAGATION_STYLE)
  if (typeof envVar !== 'undefined') {
    return ['env_var', envVar.split(',')
      .filter(v => v !== '')
      .map(v => v.trim().toLowerCase())]
  }

  return ['default', defaultValue]
}

class Config {
  constructor (options) {
    options = options || {}

    // Configure the logger first so it can be used to warn about other configs
    this.debug = isTrue(coalesce(
      process.env.DD_TRACE_DEBUG,
      false
    ))
    this.logger = options.logger
    this.logLevel = coalesce(
      options.logLevel,
      process.env.DD_TRACE_LOG_LEVEL,
      'debug'
    )

    log.use(this.logger)
    log.toggle(this.debug, this.logLevel, this)

    this.tags = {}

    tagger.add(this.tags, process.env.DD_TAGS)
    tagger.add(this.tags, process.env.DD_TRACE_TAGS)
    tagger.add(this.tags, process.env.DD_TRACE_GLOBAL_TAGS)
    tagger.add(this.tags, options.tags)

    this.configWithOrigin = []

    const DD_AGENT_HOST = coalesce(
      options.hostname,
      process.env.DD_AGENT_HOST,
      process.env.DD_TRACE_AGENT_HOSTNAME,
      '127.0.0.1'
    )
    const DD_TRACE_AGENT_URL = coalesce(
      options.url,
      process.env.DD_TRACE_AGENT_URL,
      process.env.DD_TRACE_URL,
      null
    )
    const DD_IS_CIVISIBILITY = coalesce(
      options.isCiVisibility,
      false
    )
    const DD_CIVISIBILITY_AGENTLESS_URL = process.env.DD_CIVISIBILITY_AGENTLESS_URL

    const DD_CIVISIBILITY_ITR_ENABLED = coalesce(
      process.env.DD_CIVISIBILITY_ITR_ENABLED,
      true
    )

    const DD_CIVISIBILITY_MANUAL_API_ENABLED = coalesce(
      process.env.DD_CIVISIBILITY_MANUAL_API_ENABLED,
      false
    )

    const DD_TRACE_MEMCACHED_COMMAND_ENABLED = coalesce(
      process.env.DD_TRACE_MEMCACHED_COMMAND_ENABLED,
      false
    )

    const DD_SERVICE = options.service ||
      process.env.DD_SERVICE ||
      process.env.DD_SERVICE_NAME ||
      this.tags.service ||
      process.env.AWS_LAMBDA_FUNCTION_NAME ||
      process.env.FUNCTION_NAME || // Google Cloud Function Name set by deprecated runtimes
      process.env.K_SERVICE || // Google Cloud Function Name set by newer runtimes
      process.env.WEBSITE_SITE_NAME || // set by Azure Functions
      pkg.name ||
      'node'
    const DD_SERVICE_MAPPING = coalesce(
      options.serviceMapping,
      process.env.DD_SERVICE_MAPPING ? fromEntries(
        process.env.DD_SERVICE_MAPPING.split(',').map(x => x.trim().split(':'))
      ) : {}
    )
    const DD_ENV = coalesce(
      options.env,
      process.env.DD_ENV,
      this.tags.env
    )
    const DD_VERSION = coalesce(
      options.version,
      process.env.DD_VERSION,
      this.tags.version,
      pkg.version
    )
    const DD_TRACE_STARTUP_LOGS = coalesce(
      options.startupLogs,
      process.env.DD_TRACE_STARTUP_LOGS,
      false
    )

    const DD_API_KEY = coalesce(
      process.env.DATADOG_API_KEY,
      process.env.DD_API_KEY
    )

    const inAWSLambda = process.env.AWS_LAMBDA_FUNCTION_NAME !== undefined

    const isGCPFunction = getIsGCPFunction()
    const isAzureFunctionConsumptionPlan = getIsAzureFunctionConsumptionPlan()

    const inServerlessEnvironment = inAWSLambda || isGCPFunction || isAzureFunctionConsumptionPlan

    const DD_INSTRUMENTATION_TELEMETRY_ENABLED = coalesce(
      process.env.DD_TRACE_TELEMETRY_ENABLED, // for backward compatibility
      process.env.DD_INSTRUMENTATION_TELEMETRY_ENABLED, // to comply with instrumentation telemetry specs
      !inServerlessEnvironment
    )
    const DD_OPENAI_SPAN_CHAR_LIMIT = process.env.DD_OPENAI_SPAN_CHAR_LIMIT
      ? parseInt(process.env.DD_OPENAI_SPAN_CHAR_LIMIT)
      : 128
    // TODO: Remove the experimental env vars as a major?
    const DD_TRACE_B3_ENABLED = coalesce(
      options.experimental && options.experimental.b3,
      process.env.DD_TRACE_EXPERIMENTAL_B3_ENABLED,
      false
    )
    this.defaultPropagationStyle = ['datadog', 'tracecontext']
    if (isTrue(DD_TRACE_B3_ENABLED)) {
      this.defaultPropagationStyle.push('b3')
      this.defaultPropagationStyle.push('b3 single header')
    }
    if (process.env.DD_TRACE_PROPAGATION_STYLE && (
      process.env.DD_TRACE_PROPAGATION_STYLE_INJECT ||
      process.env.DD_TRACE_PROPAGATION_STYLE_EXTRACT
    )) {
      log.warn(
        'Use either the DD_TRACE_PROPAGATION_STYLE environment variable or separate ' +
        'DD_TRACE_PROPAGATION_STYLE_INJECT and DD_TRACE_PROPAGATION_STYLE_EXTRACT ' +
        'environment variables'
      )
    }
    const DD_TRACE_PROPAGATION_STYLE_INJECT = propagationStyle(
      'inject',
      options.tracePropagationStyle,
      this.defaultPropagationStyle
    )[1]
    const DD_TRACE_PROPAGATION_STYLE_EXTRACT = propagationStyle(
      'extract',
      options.tracePropagationStyle,
      this.defaultPropagationStyle
    )[1]
    const DD_TRACE_EXPORTER = coalesce(
      options.experimental && options.experimental.exporter,
      process.env.DD_TRACE_EXPERIMENTAL_EXPORTER
    )
    const DD_TRACE_SPAN_ATTRIBUTE_SCHEMA = validateNamingVersion(
      coalesce(
        options.spanAttributeSchema,
        process.env.DD_TRACE_SPAN_ATTRIBUTE_SCHEMA
      )
    )

    const peerServiceSet = (
      options.hasOwnProperty('spanComputePeerService') ||
      process.env.hasOwnProperty('DD_TRACE_PEER_SERVICE_DEFAULTS_ENABLED')
    )
    const peerServiceValue = coalesce(
      options.spanComputePeerService,
      process.env.DD_TRACE_PEER_SERVICE_DEFAULTS_ENABLED
    )

    const DD_TRACE_PEER_SERVICE_DEFAULTS_ENABLED = (
      DD_TRACE_SPAN_ATTRIBUTE_SCHEMA === 'v0'
        // In v0, peer service is computed only if it is explicitly set to true
        ? peerServiceSet && isTrue(peerServiceValue)
        // In >v0, peer service is false only if it is explicitly set to false
        : (peerServiceSet ? !isFalse(peerServiceValue) : true)
    )

    const DD_TRACE_STATS_COMPUTATION_ENABLED = coalesce(
      options.stats,
      process.env.DD_TRACE_STATS_COMPUTATION_ENABLED,
      isGCPFunction || isAzureFunctionConsumptionPlan
    )

    // the tracer generates 128 bit IDs by default as of v5
    const DD_TRACE_128_BIT_TRACEID_GENERATION_ENABLED = coalesce(
      options.traceId128BitGenerationEnabled,
      process.env.DD_TRACE_128_BIT_TRACEID_GENERATION_ENABLED,
      true
    )

    const DD_TRACE_128_BIT_TRACEID_LOGGING_ENABLED = coalesce(
      options.traceId128BitLoggingEnabled,
      process.env.DD_TRACE_128_BIT_TRACEID_LOGGING_ENABLED,
      false
    )

    this.appsecOpt = options.appsec != null ? options.appsec : options.experimental && options.experimental.appsec

    if (typeof this.appsecOpt === 'boolean') {
      this.appsecOpt = {
        enabled: this.appsecOpt
      }
    } else if (this.appsecOpt == null) {
      this.appsecOpt = {}
    }

<<<<<<< HEAD
=======
    const DD_APPSEC_ENABLED = coalesce(
      appsec.enabled,
      process.env.DD_APPSEC_ENABLED && isTrue(process.env.DD_APPSEC_ENABLED)
    )
    const DD_APPSEC_RULES = coalesce(
      appsec.rules,
      process.env.DD_APPSEC_RULES
    )
    const DD_APPSEC_TRACE_RATE_LIMIT = coalesce(
      parseInt(appsec.rateLimit),
      parseInt(process.env.DD_APPSEC_TRACE_RATE_LIMIT),
      100
    )
    const DD_APPSEC_WAF_TIMEOUT = coalesce(
      parseInt(appsec.wafTimeout),
      parseInt(process.env.DD_APPSEC_WAF_TIMEOUT),
      5e3 // µs
    )
    const DD_APPSEC_OBFUSCATION_PARAMETER_KEY_REGEXP = coalesce(
      appsec.obfuscatorKeyRegex,
      process.env.DD_APPSEC_OBFUSCATION_PARAMETER_KEY_REGEXP,
      `(?i)(?:p(?:ass)?w(?:or)?d|pass(?:_?phrase)?|secret|(?:api_?|private_?|public_?)key)|token|consumer_?(?:id|key|se\
cret)|sign(?:ed|ature)|bearer|authorization`
    )
    const DD_APPSEC_OBFUSCATION_PARAMETER_VALUE_REGEXP = coalesce(
      appsec.obfuscatorValueRegex,
      process.env.DD_APPSEC_OBFUSCATION_PARAMETER_VALUE_REGEXP,
      `(?i)(?:p(?:ass)?w(?:or)?d|pass(?:_?phrase)?|secret|(?:api_?|private_?|public_?|access_?|secret_?)key(?:_?id)?|to\
ken|consumer_?(?:id|key|secret)|sign(?:ed|ature)?|auth(?:entication|orization)?)(?:\\s*=[^;]|"\\s*:\\s*"[^"]+")|bearer\
\\s+[a-z0-9\\._\\-]+|token:[a-z0-9]{13}|gh[opsu]_[0-9a-zA-Z]{36}|ey[I-L][\\w=-]+\\.ey[I-L][\\w=-]+(?:\\.[\\w.+\\/=-]+)?\
|[\\-]{5}BEGIN[a-z\\s]+PRIVATE\\sKEY[\\-]{5}[^\\-]+[\\-]{5}END[a-z\\s]+PRIVATE\\sKEY|ssh-rsa\\s*[a-z0-9\\/\\.+]{100,}`
    )
    const DD_APPSEC_HTTP_BLOCKED_TEMPLATE_HTML = coalesce(
      maybeFile(appsec.blockedTemplateHtml),
      maybeFile(process.env.DD_APPSEC_HTTP_BLOCKED_TEMPLATE_HTML)
    )
    const DD_APPSEC_HTTP_BLOCKED_TEMPLATE_JSON = coalesce(
      maybeFile(appsec.blockedTemplateJson),
      maybeFile(process.env.DD_APPSEC_HTTP_BLOCKED_TEMPLATE_JSON)
    )
>>>>>>> 9f4acb0f
    const DD_APPSEC_AUTOMATED_USER_EVENTS_TRACKING = coalesce(
      this.appsecOpt.eventTracking && this.appsecOpt.eventTracking.mode,
      process.env.DD_APPSEC_AUTOMATED_USER_EVENTS_TRACKING,
      'safe'
    ).toLowerCase()
    const DD_EXPERIMENTAL_API_SECURITY_ENABLED = coalesce(
      appsec?.apiSecurity?.enabled,
      isTrue(process.env.DD_EXPERIMENTAL_API_SECURITY_ENABLED),
      false
    )
    const DD_API_SECURITY_REQUEST_SAMPLE_RATE = coalesce(
      appsec?.apiSecurity?.requestSampling,
      parseFloat(process.env.DD_API_SECURITY_REQUEST_SAMPLE_RATE),
      0.1
    )

    const DD_REMOTE_CONFIGURATION_ENABLED = coalesce(
      process.env.DD_REMOTE_CONFIGURATION_ENABLED && isTrue(process.env.DD_REMOTE_CONFIGURATION_ENABLED),
      !inServerlessEnvironment
    )

    this.iastOptions = options?.experimental?.iast
    const DD_IAST_ENABLED = coalesce(
      this.iastOptions &&
      (this.iastOptions === true || this.iastOptions.enabled === true),
      process.env.DD_IAST_ENABLED,
      false
    )
    const DD_TELEMETRY_LOG_COLLECTION_ENABLED = coalesce(
      process.env.DD_TELEMETRY_LOG_COLLECTION_ENABLED,
      DD_IAST_ENABLED
    )

    const DD_IAST_REDACTION_NAME_PATTERN = coalesce(
      this.iastOptions?.redactionNamePattern,
      process.env.DD_IAST_REDACTION_NAME_PATTERN,
      null
    )

    const DD_IAST_REDACTION_VALUE_PATTERN = coalesce(
      this.iastOptions?.redactionValuePattern,
      process.env.DD_IAST_REDACTION_VALUE_PATTERN,
      null
    )

    const DD_CIVISIBILITY_GIT_UPLOAD_ENABLED = coalesce(
      process.env.DD_CIVISIBILITY_GIT_UPLOAD_ENABLED,
      true
    )

    const DD_TRACE_GIT_METADATA_ENABLED = coalesce(
      process.env.DD_TRACE_GIT_METADATA_ENABLED,
      true
    )

    const ingestion = options.ingestion || {}
    const dogstatsd = coalesce(options.dogstatsd, {})
    const sampler = {
      rateLimit: coalesce(options.rateLimit, process.env.DD_TRACE_RATE_LIMIT, ingestion.rateLimit),
      rules: coalesce(
        options.samplingRules,
        safeJsonParse(process.env.DD_TRACE_SAMPLING_RULES),
        []
      ).map(rule => {
        return remapify(rule, {
          sample_rate: 'sampleRate'
        })
      }),
      spanSamplingRules: coalesce(
        options.spanSamplingRules,
        safeJsonParse(maybeFile(process.env.DD_SPAN_SAMPLING_RULES_FILE)),
        safeJsonParse(process.env.DD_SPAN_SAMPLING_RULES),
        []
      ).map(rule => {
        return remapify(rule, {
          sample_rate: 'sampleRate',
          max_per_second: 'maxPerSecond'
        })
      })
    }

    defaultFlushInterval = inAWSLambda ? 0 : 2000

    this.apiKey = DD_API_KEY
    this.serviceMapping = DD_SERVICE_MAPPING
    const url = DD_CIVISIBILITY_AGENTLESS_URL ? new URL(DD_CIVISIBILITY_AGENTLESS_URL)
      : getAgentUrl(DD_TRACE_AGENT_URL, options)
    const hostname = DD_AGENT_HOST || (url && url.hostname)
    this.dogstatsd = {
      hostname: coalesce(dogstatsd.hostname, process.env.DD_DOGSTATSD_HOSTNAME, hostname)
    }
    this.tracePropagationStyle = {
      inject: DD_TRACE_PROPAGATION_STYLE_INJECT,
      extract: DD_TRACE_PROPAGATION_STYLE_EXTRACT
    }
    this.sampler = sampler
    this.spanComputePeerService = DD_TRACE_PEER_SERVICE_DEFAULTS_ENABLED
    this.lookup = options.lookup
    this.startupLogs = isTrue(DD_TRACE_STARTUP_LOGS)
    // Disabled for CI Visibility's agentless
    this.telemetry = {
      enabled: DD_TRACE_EXPORTER !== 'datadog' && isTrue(DD_INSTRUMENTATION_TELEMETRY_ENABLED),
      logCollection: isTrue(DD_TELEMETRY_LOG_COLLECTION_ENABLED)
    }
    this.appsec = {
      eventTracking: {
        enabled: ['extended', 'safe'].includes(DD_APPSEC_AUTOMATED_USER_EVENTS_TRACKING),
        mode: DD_APPSEC_AUTOMATED_USER_EVENTS_TRACKING
      },
      apiSecurity: {
        enabled: DD_EXPERIMENTAL_API_SECURITY_ENABLED,
        // Coerce value between 0 and 1
        requestSampling: Math.min(1, Math.max(0, DD_API_SECURITY_REQUEST_SAMPLE_RATE))
      }
    }

    this.remoteConfig = {
      enabled: DD_REMOTE_CONFIGURATION_ENABLED
    }

    this.iast = {
      redactionNamePattern: DD_IAST_REDACTION_NAME_PATTERN,
      redactionValuePattern: DD_IAST_REDACTION_VALUE_PATTERN
    }

    this.isCiVisibility = isTrue(DD_IS_CIVISIBILITY)

    this.isIntelligentTestRunnerEnabled = this.isCiVisibility && isTrue(DD_CIVISIBILITY_ITR_ENABLED)
    this.isGitUploadEnabled = this.isCiVisibility &&
      (this.isIntelligentTestRunnerEnabled && !isFalse(DD_CIVISIBILITY_GIT_UPLOAD_ENABLED))

    const gitMetadataEnabled = isTrue(DD_TRACE_GIT_METADATA_ENABLED)
    this.isManualApiEnabled = this.isCiVisibility && isTrue(DD_CIVISIBILITY_MANUAL_API_ENABLED)

    this.openaiSpanCharLimit = DD_OPENAI_SPAN_CHAR_LIMIT

    // Requires an accompanying DD_APM_OBFUSCATION_MEMCACHED_KEEP_COMMAND=true in the agent
    this.memcachedCommandEnabled = isTrue(DD_TRACE_MEMCACHED_COMMAND_ENABLED)

    if (gitMetadataEnabled) {
      this.repositoryUrl = removeUserSensitiveInfo(
        coalesce(
          process.env.DD_GIT_REPOSITORY_URL,
          this.tags[GIT_REPOSITORY_URL]
        )
      )
      this.commitSHA = coalesce(
        process.env.DD_GIT_COMMIT_SHA,
        this.tags[GIT_COMMIT_SHA]
      )
      if (!this.repositoryUrl || !this.commitSHA) {
        const DD_GIT_PROPERTIES_FILE = coalesce(
          process.env.DD_GIT_PROPERTIES_FILE,
          `${process.cwd()}/git.properties`
        )
        let gitPropertiesString
        try {
          gitPropertiesString = fs.readFileSync(DD_GIT_PROPERTIES_FILE, 'utf8')
        } catch (e) {
          // Only log error if the user has set a git.properties path
          if (process.env.DD_GIT_PROPERTIES_FILE) {
            log.error(e)
          }
        }
        if (gitPropertiesString) {
          const { commitSHA, repositoryUrl } = getGitMetadataFromGitProperties(gitPropertiesString)
          this.commitSHA = this.commitSHA || commitSHA
          this.repositoryUrl = this.repositoryUrl || repositoryUrl
        }
      }
    }

    this.stats = {
      enabled: isTrue(DD_TRACE_STATS_COMPUTATION_ENABLED)
    }

    this.traceId128BitGenerationEnabled = isTrue(DD_TRACE_128_BIT_TRACEID_GENERATION_ENABLED)
    this.traceId128BitLoggingEnabled = isTrue(DD_TRACE_128_BIT_TRACEID_LOGGING_ENABLED)

    this.isGCPFunction = isGCPFunction
    this.isAzureFunctionConsumptionPlan = isAzureFunctionConsumptionPlan

    tagger.add(this.tags, {
      service: DD_SERVICE,
      env: DD_ENV,
      version: DD_VERSION,
      'runtime-id': uuid()
    })

    this._applyDefaults()
    this._applyEnvironment(options)
    this._applyOptions(options)
    this._applyRemote({})
    this._merge()
  }

  // Supports only a subset of options for now.
  configure (options, remote) {
    if (remote) {
      this._applyRemote(options)
    } else {
      this._applyOptions(options)
    }

    this._merge()
  }

  _applyDefaults () {
    const defaults = this._defaults = {}

    this._setUnit(defaults, 'sampleRate', undefined)
    this._setBoolean(defaults, 'logInjection', false)
    this._setArray(defaults, 'headerTags', [])
    this._setBoolean(defaults, 'tracing', true)
    this._setValue(defaults, 'dbmPropagationMode', 'disabled')
    this._setBoolean(defaults, 'dsmEnabled', false)
    this._setBoolean(defaults, 'openAiLogsEnabled', false)
    this._setValue(defaults, 'env', undefined)
    this._setValue(defaults, 'url', undefined)
    this._setValue(defaults, 'site', 'datadoghq.com')
    this._setValue(defaults, 'hostname', '127.0.0.1')
    this._setValue(defaults, 'port', '8126')
    this._setValue(defaults, 'flushInterval', defaultFlushInterval)
    this._setValue(defaults, 'flushMinSpans', 1000)
    this._setValue(defaults, 'queryStringObfuscation', qsRegex)
    this._setBoolean(defaults, 'clientIpEnabled', false)
    this._setValue(defaults, 'clientIpHeader', null)
    this._setBoolean(defaults, 'plugins', true)
    this._setValue(defaults, 'service', pkg.name || 'node')
    this._setValue(defaults, 'version', pkg.version)
    this._setValue(defaults, 'dogstatsd.port', '8125')
    this._setBoolean(defaults, 'runtimeMetrics', false)
    this._setBoolean(defaults, 'experimental.runtimeId', false)
    this._setValue(defaults, 'experimental.exporter', undefined)
    this._setBoolean(defaults, 'experimental.enableGetRumData', false)
    this._setValue(defaults, 'sampler.rateLimit', undefined)
    this._setBoolean(defaults, 'reportHostname', false)
    this._setValue(defaults, 'scope', undefined)
    this._setBoolean(defaults, 'profiling.enabled', false)
    this._setBoolean(defaults, 'profiling.sourceMap', true)
    this._setValue(defaults, 'profiling.exporters', 'agent')
    this._setValue(defaults, 'spanAttributeSchema', 'v0')
    this._setValue(defaults, 'spanRemoveIntegrationFromService', false)
    this._setValue(defaults, 'peerServiceMapping', {})
    this._setValue(defaults, 'lookup', undefined)
    this._setBoolean(defaults, 'startupLogs', false)
    this._setValue(defaults, 'telemetry.heartbeatInterval', 60000)
    this._setBoolean(defaults, 'telemetry.debug', false)
    this._setBoolean(defaults, 'telemetry.metrics', true)
    this._setBoolean(defaults, 'telemetry.dependencyCollection', true)
    this._setValue(defaults, 'protocolVersion', '0.4')
    this._setValue(defaults, 'tagsHeaderMaxLength', 512)
    this._setBoolean(defaults, 'appsec.enabled', undefined)
    this._setValue(defaults, 'appsec.rules', undefined)
    this._setValue(defaults, 'appsec.customRulesProvided', false)
    this._setValue(defaults, 'appsec.rateLimit', 100)
    this._setValue(defaults, 'appsec.wafTimeout', 5e3)
    this._setValue(defaults, 'appsec.obfuscatorKeyRegex', defaultObfuscatorKeyRegex)
    this._setValue(defaults, 'appsec.obfuscatorValueRegex', defaultObfuscatorValueRegex)
    this._setValue(defaults, 'appsec.blockedTemplateHtml', undefined)
    this._setValue(defaults, 'appsec.blockedTemplateJson', undefined)
    this._setValue(defaults, 'remoteConfig.pollInterval', 5)
    this._setBoolean(defaults, 'iast.enabled', false)
    this._setValue(defaults, 'iast.requestSampling', defaultIastRequestSampling)
    this._setValue(defaults, 'iast.requestSampling', defaultIastRequestSampling)
    this._setValue(defaults, 'iast.maxConcurrentRequests', 2)
    this._setValue(defaults, 'iast.maxContextOperations', 2)
    this._setBoolean(defaults, 'iast.deduplicationEnabled', true)
    this._setBoolean(defaults, 'iast.redactionEnabled', true)
    this._setValue(defaults, 'iast.telemetryVerbosity', 'INFORMATION')
    this._setBoolean(defaults, 'isCiVisibility', false)
    this._setBoolean(defaults, 'gitMetadataEnabled', true)
    this._setValue(defaults, 'openaiSpanCharLimit', 128)
    this._setBoolean(defaults, 'traceId128BitGenerationEnabled', true)
    this._setBoolean(defaults, 'traceId128BitLoggingEnabled', false)
  }

  _applyEnvironment (options) {
    const {
      DD_TRACE_SAMPLE_RATE,
      DD_LOGS_INJECTION,
      DD_TRACE_HEADER_TAGS,
      DD_TRACING_ENABLED,
      DD_DBM_PROPAGATION_MODE,
      DD_DATA_STREAMS_ENABLED,
      DD_OPENAI_LOGS_ENABLED,
      DD_ENV,
      DD_CIVISIBILITY_AGENTLESS_URL,
      DD_TRACE_AGENT_URL,
      DD_TRACE_URL,
      DD_SITE,
      DD_AGENT_HOST,
      DD_TRACE_AGENT_HOSTNAME,
      DD_TRACE_AGENT_PORT,
      DD_TRACE_PARTIAL_FLUSH_MIN_SPANS,
      DD_TRACE_OBFUSCATION_QUERY_STRING_REGEXP,
      DD_TRACE_CLIENT_IP_ENABLED,
      DD_TRACE_CLIENT_IP_HEADER,
      DD_SERVICE,
      DD_SERVICE_NAME,
      AWS_LAMBDA_FUNCTION_NAME,
      FUNCTION_NAME,
      K_SERVICE,
      WEBSITE_SITE_NAME,
      DD_VERSION,
      DD_DOGSTATSD_PORT,
      DD_RUNTIME_METRICS_ENABLED,
      DD_TRACE_EXPERIMENTAL_RUNTIME_ID_ENABLED,
      DD_TRACE_EXPERIMENTAL_EXPORTER,
      DD_TRACE_EXPERIMENTAL_GET_RUM_DATA_ENABLED,
      DD_TRACE_RATE_LIMIT,
      DD_TRACE_REPORT_HOSTNAME,
      DD_TRACE_SCOPE,
      DD_EXPERIMENTAL_PROFILING_ENABLED,
      DD_PROFILING_ENABLED,
      DD_PROFILING_SOURCE_MAP,
      DD_PROFILING_EXPORTERS,
      DD_TRACE_SPAN_ATTRIBUTE_SCHEMA,
      DD_TRACE_REMOVE_INTEGRATION_SERVICE_NAMES_ENABLED,
      DD_TRACE_STARTUP_LOGS,
      DD_TELEMETRY_HEARTBEAT_INTERVAL,
      DD_IAST_ENABLED,
      DD_TELEMETRY_DEBUG,
      DD_TELEMETRY_METRICS_ENABLED,
      DD_TELEMETRY_DEPENDENCY_COLLECTION_ENABLED,
      DD_TRACE_AGENT_PROTOCOL_VERSION,
      DD_TRACE_X_DATADOG_TAGS_MAX_LENGTH,
      DD_APPSEC_ENABLED,
      DD_APPSEC_RULES,
      DD_APPSEC_TRACE_RATE_LIMIT,
      DD_APPSEC_WAF_TIMEOUT,
      DD_APPSEC_OBFUSCATION_PARAMETER_KEY_REGEXP,
      DD_APPSEC_OBFUSCATION_PARAMETER_VALUE_REGEXP,
      DD_APPSEC_HTTP_BLOCKED_TEMPLATE_HTML,
      DD_APPSEC_HTTP_BLOCKED_TEMPLATE_JSON,
      DD_REMOTE_CONFIG_POLL_INTERVAL_SECONDS,
      DD_IAST_REQUEST_SAMPLING,
      DD_IAST_MAX_CONCURRENT_REQUESTS,
      DD_IAST_MAX_CONTEXT_OPERATIONS,
      DD_IAST_DEDUPLICATION_ENABLED,
      DD_IAST_REDACTION_ENABLED,
      DD_IAST_TELEMETRY_VERBOSITY,
      DD_TRACE_GIT_METADATA_ENABLED,
      DD_OPENAI_SPAN_CHAR_LIMIT,
      DD_TRACE_128_BIT_TRACEID_GENERATION_ENABLED,
      DD_TRACE_128_BIT_TRACEID_LOGGING_ENABLED,
      DD_TRACE_PEER_SERVICE_MAPPING
    } = process.env

    const env = this._env = {}

    this._setUnit(env, 'sampleRate', DD_TRACE_SAMPLE_RATE)
    this._setBoolean(env, 'logInjection', DD_LOGS_INJECTION)
    this._setArray(env, 'headerTags', DD_TRACE_HEADER_TAGS)
    this._setBoolean(env, 'tracing', !isFalse(DD_TRACING_ENABLED))
    this._setValue(env, 'dbmPropagationMode', DD_DBM_PROPAGATION_MODE)
    this._setBoolean(env, 'dsmEnabled', DD_DATA_STREAMS_ENABLED)
    this._setBoolean(env, 'openAiLogsEnabled', DD_OPENAI_LOGS_ENABLED)
    this._setValue(env, 'env', DD_ENV)
    if (DD_CIVISIBILITY_AGENTLESS_URL) {
      this._setValue(env, 'url', new URL(DD_CIVISIBILITY_AGENTLESS_URL))
    } else {
      this._setValue(env, 'url', getAgentUrl(coalesce(DD_TRACE_AGENT_URL, DD_TRACE_URL, null), options))
    }
    this._setValue(env, 'site', DD_SITE)
    this._setValue(env, 'hostname', coalesce(DD_AGENT_HOST, DD_TRACE_AGENT_HOSTNAME))
    if (DD_TRACE_AGENT_PORT) this._setValue(env, 'port', String(DD_TRACE_AGENT_PORT))
    this._setValue(env, 'flushMinSpans', maybeInt(DD_TRACE_PARTIAL_FLUSH_MIN_SPANS))
    this._setValue(env, 'queryStringObfuscation', DD_TRACE_OBFUSCATION_QUERY_STRING_REGEXP)
    this._setBoolean(env, 'clientIpEnabled', DD_TRACE_CLIENT_IP_ENABLED)
    this._setValue(env, 'clientIpHeader', DD_TRACE_CLIENT_IP_HEADER)
    this._setValue(env, 'service',
      DD_SERVICE || DD_SERVICE_NAME || AWS_LAMBDA_FUNCTION_NAME || FUNCTION_NAME || K_SERVICE || WEBSITE_SITE_NAME)
    this._setValue(env, 'version', coalesce(DD_VERSION, this.tags.version))
    if (DD_DOGSTATSD_PORT) this._setValue(env, 'dogstatsd.port', String(DD_DOGSTATSD_PORT))
    this._setBoolean(env, 'runtimeMetrics', DD_RUNTIME_METRICS_ENABLED)
    this._setBoolean(env, 'experimental.runtimeId', DD_TRACE_EXPERIMENTAL_RUNTIME_ID_ENABLED)
    this._setValue(env, 'experimental.exporter', DD_TRACE_EXPERIMENTAL_EXPORTER)
    this._setBoolean(env, 'experimental.enableGetRumData', DD_TRACE_EXPERIMENTAL_GET_RUM_DATA_ENABLED)
    this._setValue(env, 'sampler.rateLimit', DD_TRACE_RATE_LIMIT)
    this._setBoolean(env, 'reportHostname', DD_TRACE_REPORT_HOSTNAME)
    this._setValue(env, 'scope', DD_TRACE_SCOPE)
    this._setBoolean(env, 'profiling.enabled', coalesce(DD_EXPERIMENTAL_PROFILING_ENABLED, DD_PROFILING_ENABLED))
    this._setBoolean(env, 'profiling.sourceMap', DD_PROFILING_SOURCE_MAP && !isFalse(DD_PROFILING_SOURCE_MAP))
    this._setValue(env, 'profiling.exporters', DD_PROFILING_EXPORTERS)
    if (DD_TRACE_SPAN_ATTRIBUTE_SCHEMA) {
      this._setValue(env, 'spanAttributeSchema', validateNamingVersion(DD_TRACE_SPAN_ATTRIBUTE_SCHEMA))
    }
    this._setBoolean(env, 'spanRemoveIntegrationFromService', DD_TRACE_REMOVE_INTEGRATION_SERVICE_NAMES_ENABLED)
    if (DD_TRACE_PEER_SERVICE_MAPPING) {
      this._setValue(env, 'peerServiceMapping', fromEntries(
        process.env.DD_TRACE_PEER_SERVICE_MAPPING.split(',').map(x => x.trim().split(':'))
      ))
    }
    this._setBoolean(env, 'startupLogs', DD_TRACE_STARTUP_LOGS)
    this._setValue(env, 'telemetry.heartbeatInterval', maybeInt(Math.floor(DD_TELEMETRY_HEARTBEAT_INTERVAL * 1000)))
    this._setBoolean(env, 'telemetry.debug', DD_TELEMETRY_DEBUG)
    this._setBoolean(env, 'telemetry.metrics', DD_TELEMETRY_METRICS_ENABLED)
    this._setBoolean(env, 'telemetry.dependencyCollection', DD_TELEMETRY_DEPENDENCY_COLLECTION_ENABLED)
    this._setValue(env, 'protocolVersion', DD_TRACE_AGENT_PROTOCOL_VERSION)
    this._setValue(env, 'tagsHeaderMaxLength', DD_TRACE_X_DATADOG_TAGS_MAX_LENGTH)
    this._setBoolean(env, 'appsec.enabled', DD_APPSEC_ENABLED && isTrue(DD_APPSEC_ENABLED))
    this._setValue(env, 'appsec.rules', DD_APPSEC_RULES)
    if (DD_APPSEC_RULES) this._setBoolean(env, 'appsec.customRulesProvided', !!DD_APPSEC_RULES)
    this._setValue(env, 'appsec.rateLimit', maybeInt(DD_APPSEC_TRACE_RATE_LIMIT))
    this._setValue(env, 'appsec.wafTimeout', maybeInt(DD_APPSEC_WAF_TIMEOUT))
    this._setValue(env, 'appsec.obfuscatorKeyRegex', DD_APPSEC_OBFUSCATION_PARAMETER_KEY_REGEXP)
    this._setValue(env, 'appsec.obfuscatorValueRegex', DD_APPSEC_OBFUSCATION_PARAMETER_VALUE_REGEXP)
    this._setValue(env, 'appsec.blockedTemplateHtml', maybeFile(DD_APPSEC_HTTP_BLOCKED_TEMPLATE_HTML))
    this._setValue(env, 'appsec.blockedTemplateJson', maybeFile(DD_APPSEC_HTTP_BLOCKED_TEMPLATE_JSON))
    this._setValue(env, 'remoteConfig.pollInterval', maybeFloat(DD_REMOTE_CONFIG_POLL_INTERVAL_SECONDS))
    this._setBoolean(env, 'iast.enabled', DD_IAST_ENABLED)
    const iastRequestSampling = maybeInt(DD_IAST_REQUEST_SAMPLING)
    if (iastRequestSampling > 0 && iastRequestSampling < 100) {
      this._setValue(env, 'iast.requestSampling', iastRequestSampling)
    }
    this._setValue(env, 'iast.maxConcurrentRequests', maybeInt(DD_IAST_MAX_CONCURRENT_REQUESTS))
    this._setValue(env, 'iast.maxContextOperations', maybeInt(DD_IAST_MAX_CONTEXT_OPERATIONS))
    this._setBoolean(env, 'iast.deduplicationEnabled',
      DD_IAST_DEDUPLICATION_ENABLED && isTrue(DD_IAST_DEDUPLICATION_ENABLED))
    this._setBoolean(env, 'iast.redactionEnabled', DD_IAST_REDACTION_ENABLED && !isFalse(DD_IAST_REDACTION_ENABLED))
    this._setValue(env, 'iast.telemetryVerbosity', DD_IAST_TELEMETRY_VERBOSITY)
    this._setBoolean(env, 'gitMetadataEnabled', DD_TRACE_GIT_METADATA_ENABLED)
    this._setValue(env, 'openaiSpanCharLimit', maybeInt(DD_OPENAI_SPAN_CHAR_LIMIT))
    this._setBoolean(env, 'traceId128BitGenerationEnabled', DD_TRACE_128_BIT_TRACEID_GENERATION_ENABLED)
    this._setBoolean(env, 'traceId128BitLoggingEnabled', DD_TRACE_128_BIT_TRACEID_LOGGING_ENABLED)
  }

  _applyOptions (options) {
    const opts = this._options = this._options || {}

    options = Object.assign({ ingestion: {} }, options, opts)

    this._setUnit(opts, 'sampleRate', coalesce(options.sampleRate, options.ingestion.sampleRate))
    this._setBoolean(opts, 'logInjection', options.logInjection)
    this._setArray(opts, 'headerTags', options.headerTags)
    this._setValue(opts, 'dbmPropagationMode', options.dbmPropagationMode)
    this._setBoolean(opts, 'dsmEnabled', options.dsmEnabled)
    this._setBoolean(opts, 'openAiLogsEnabled', options.openAiLogsEnabled)
    this._setValue(opts, 'env', coalesce(options.env, this.tags.env))
    if (options.url) this._setValue(opts, 'url', getAgentUrl(options.url))
    this._setValue(opts, 'site', options.site)
    this._setValue(opts, 'hostname', options.hostname)
    if (options.port) this._setValue(opts, 'port', String(options.port))
    if (options.flushInterval) this._setValue(opts, 'flushInterval', parseInt(options.flushInterval, 10))
    this._setValue(opts, 'flushMinSpans', maybeInt(options.flushMinSpans))
    this._setBoolean(opts, 'clientIpEnabled', options.clientIpEnabled)
    this._setValue(opts, 'clientIpHeader', options.clientIpHeader)
    this._setBoolean(opts, 'plugins', options.plugins)
    const tags = options.tags || {}
    this._setValue(opts, 'service', coalesce(options.service, tags.service))
    this._setValue(opts, 'version', options.version)
    if (options.dogstatsd) this._setValue(opts, 'dogstatsd.port', String(options.dogstatsd.port))
    this._setBoolean(opts, 'runtimeMetrics', options.runtimeMetrics)
    this._setBoolean(opts, 'experimental.runtimeId', options.experimental && options.experimental.runtimeId)
    this._setValue(opts, 'experimental.exporter', options.experimental && options.experimental.exporter)
    this._setBoolean(opts, 'experimental.enableGetRumData',
      options.experimental && options.experimental.enableGetRumData)
    const ingestion = options.ingestion || {}
    this._setValue(opts, 'sampler.rateLimit', coalesce(options.rateLimit, ingestion.rateLimit))
    this._setBoolean(opts, 'reportHostname', options.reportHostname)
    this._setBoolean(opts, 'profiling.enabled', options.profiling)
    if (options.spanAttributeSchema) {
      this._setValue(opts, 'spanAttributeSchema', validateNamingVersion(options.spanAttributeSchema))
    }
    this._setBoolean(opts, 'spanRemoveIntegrationFromService', options.spanRemoveIntegrationFromService)
    this._setValue(opts, 'peerServiceMapping', options.peerServiceMapping)
    this._setValue(opts, 'lookup', options.lookup)
    this._setBoolean(opts, 'startupLogs', options.startupLogs)
    this._setValue(opts, 'protocolVersion', options.protocolVersion)
    this._setBoolean(opts, 'appsec.enabled', this.appsecOpt.enabled)
    this._setValue(opts, 'appsec.rules', this.appsecOpt.rules)
    if (this.appsecOpt.rules) this._setBoolean(opts, 'appsec.customRulesProvided', !!this.appsecOpt.rules)
    this._setValue(opts, 'appsec.rateLimit', maybeInt(this.appsecOpt.rateLimit))
    this._setValue(opts, 'appsec.wafTimeout', maybeInt(this.appsecOpt.wafTimeout))
    this._setValue(opts, 'appsec.obfuscatorKeyRegex', this.appsecOpt.obfuscatorKeyRegex)
    this._setValue(opts, 'appsec.obfuscatorValueRegex', this.appsecOpt.obfuscatorValueRegex)
    this._setValue(opts, 'appsec.blockedTemplateHtml', maybeFile(this.appsecOpt.blockedTemplateHtml))
    this._setValue(opts, 'appsec.blockedTemplateJson', maybeFile(this.appsecOpt.blockedTemplateJson))
    if (options.remoteConfig) {
      this._setValue(opts, 'remoteConfig.pollInterval', maybeFloat(options.remoteConfig.pollInterval))
    }
    this._setBoolean(opts, 'iast.enabled',
      this.iastOptions && (this.iastOptions === true || this.iastOptions.enabled === true))
    const iastRequestSampling = maybeInt(this.iastOptions && this.iastOptions.requestSampling)
    if (iastRequestSampling > 0 && iastRequestSampling < 100) {
      this._setValue(opts, 'iast.requestSampling', iastRequestSampling)
    }
    this._setValue(opts, 'iast.maxConcurrentRequests',
      maybeInt(this.iastOptions && this.iastOptions.maxConcurrentRequests))
    this._setValue(opts, 'iast.maxContextOperations',
      maybeInt(this.iastOptions && this.iastOptions.maxContextOperations))
    this._setBoolean(opts, 'iast.deduplicationEnabled', this.iastOptions && this.iastOptions.deduplicationEnabled)
    this._setBoolean(opts, 'iast.redactionEnabled', this.iastOptions && this.iastOptions.redactionEnabled)
    this._setValue(opts, 'iast.telemetryVerbosity', this.iastOptions && this.iastOptions.telemetryVerbosity)
    this._setBoolean(opts, 'isCiVisibility', options.isCiVisibility)
    this._setBoolean(opts, 'traceId128BitGenerationEnabled', options.traceId128BitGenerationEnabled)
    this._setBoolean(opts, 'traceId128BitLoggingEnabled', options.traceId128BitLoggingEnabled)

    // this._options = Object.assign({ ingestion: {} }, options, opts)
  }

  _applyRemote (options) {
    const opts = this._remote = this._remote || {}
    const headerTags = options.tracing_header_tags
      ? options.tracing_header_tags.map(tag => {
        return tag.tag_name ? `${tag.header}:${tag.tag_name}` : tag.header
      })
      : undefined

    this._setUnit(opts, 'sampleRate', options.tracing_sampling_rate)
    this._setBoolean(opts, 'logInjection', options.log_injection_enabled)
    this._setArray(opts, 'headerTags', headerTags)
  }

  _setBoolean (obj, name, value) {
    if (value === undefined || value === null) {
      this._setValue(obj, name, value)
    } else if (isTrue(value)) {
      this._setValue(obj, name, true)
    } else if (isFalse(value)) {
      this._setValue(obj, name, false)
    }
  }

  _setUnit (obj, name, value) {
    if (value === null || value === undefined) {
      return this._setValue(obj, name, value)
    }

    value = parseFloat(value)

    if (!isNaN(value)) {
      // TODO: Ignore out of range values instead of normalizing them.
      this._setValue(obj, name, Math.min(Math.max(value, 0), 1))
    }
  }

  _setArray (obj, name, value) {
    if (value === null || value === undefined) {
      return this._setValue(obj, name, null)
    }

    if (typeof value === 'string') {
      value = value && value.split(',')
    }

    if (Array.isArray(value)) {
      this._setValue(obj, name, value)
    }
  }

  _setValue (obj, name, value) {
    obj[name] = value
  }

  // TODO: Report origin changes and errors to telemetry.
  // TODO: Deeply merge configurations.
  // TODO: Move change tracking to telemetry.
  _merge () {
    const containers = [this._remote, this._options, this._env, this._defaults]
    const origins = ['remote_config', 'code', 'env_var', 'default']
    const changes = []

    for (const name in this._defaults) {
      for (let i = 0; i < containers.length; i++) {
        const container = containers[i]
        const origin = origins[i]

        if ((container[name] !== null && container[name] !== undefined) || container === this._defaults) {
          if (this._getConfigValue(name) === container[name] && this._existsPropertyName(name)) break

          let value = container[name]
          this._setConfigValue(name, value)

          if (name === 'appsec.rules') value = JSON.stringify(value)
          if (name === 'peerServiceMapping') value = formatPeerServiceMapping(value)
          if (value && name === 'url') value = value.href
          changes.push({ name, value, origin })

          break
        }
      }
    }

    this.sampler.sampleRate = this.sampleRate

    if (this.configWithOrigin.length === 0) {
      const calculated = [
        'telemetry.enabled',
        'telemetry.logCollection',
        'dogstatsd.hostname',
        'spanComputePeerService',
        'tracePropagationStyle.extract',
        'remoteConfig.enabled',
        'isIntelligentTestRunnerEnabled',
        'isGitUploadEnabled',
        'isManualApiEnabled',
        'stats.enabled',
        'isGCPFunction',
        'commitSHA',
        'repositoryUrl'
      ]
      this.configWithOrigin += changes
      for (const name in calculated) {
        if (this._existsPropertyName(name)) {
          this.configWithOrigin.push({
            name: name,
            value: this._getConfigValue(name),
            origin: 'calculated'
          })
        }
      }
    } else {
      updateConfig(changes, this)
    }

    return changes
  }

  _getConfigValue (name) {
    const nameArr = name.split('.')
    let val = this
    for (const n in nameArr) {
      if (val === undefined) return val
      val = val[nameArr[n]]
    }
    return val
  }

  _setConfigValue (name, value) {
    const nameArr = name.split('.')
    let property = this
    let i
    for (i = 0; i < nameArr.length - 1; i++) {
      const n = nameArr[i]
      if (property.hasOwnProperty(n)) {
        property = property[n]
      } else {
        property[n] = {}
        property = property[n]
      }
    }
    property[nameArr[i]] = value
  }

  _existsPropertyName (name) {
    const nameArr = name.split('.')
    let property = this
    let i
    for (i = 0; i < nameArr.length - 1; i++) {
      const n = nameArr[i]
      if (property.hasOwnProperty(n)) {
        property = property[n]
      } else {
        return false
      }
    }
    if (property.hasOwnProperty(nameArr[i])) return true
    return false
  }
}

function maybeInt (number) {
  if (!isNaN(parseInt(number))) {
    return parseInt(number)
  }
  return undefined
}

function maybeFloat (number) {
  if (!isNaN(parseFloat(number))) {
    return parseFloat(number)
  }
  return undefined
}

function getAgentUrl (url, options) {
  if (url) return new URL(url)

  if (os.type() === 'Windows_NT') return

  if (
    !options.hostname &&
    !options.port &&
    !process.env.DD_AGENT_HOST &&
    !process.env.DD_TRACE_AGENT_HOSTNAME &&
    !process.env.DD_TRACE_AGENT_PORT &&
    fs.existsSync('/var/run/datadog/apm.socket')
  ) {
    return new URL('unix:///var/run/datadog/apm.socket')
  }
}

function formatPeerServiceMapping (peerServiceMapping) {
// format serviceMapping from an object to a string map in order for
// telemetry intake to accept the configuration
  return peerServiceMapping
    ? Object.entries(peerServiceMapping).map(([key, value]) => `${key}:${value}`).join(',')
    : ''
}

module.exports = Config<|MERGE_RESOLUTION|>--- conflicted
+++ resolved
@@ -303,49 +303,6 @@
       this.appsecOpt = {}
     }
 
-<<<<<<< HEAD
-=======
-    const DD_APPSEC_ENABLED = coalesce(
-      appsec.enabled,
-      process.env.DD_APPSEC_ENABLED && isTrue(process.env.DD_APPSEC_ENABLED)
-    )
-    const DD_APPSEC_RULES = coalesce(
-      appsec.rules,
-      process.env.DD_APPSEC_RULES
-    )
-    const DD_APPSEC_TRACE_RATE_LIMIT = coalesce(
-      parseInt(appsec.rateLimit),
-      parseInt(process.env.DD_APPSEC_TRACE_RATE_LIMIT),
-      100
-    )
-    const DD_APPSEC_WAF_TIMEOUT = coalesce(
-      parseInt(appsec.wafTimeout),
-      parseInt(process.env.DD_APPSEC_WAF_TIMEOUT),
-      5e3 // µs
-    )
-    const DD_APPSEC_OBFUSCATION_PARAMETER_KEY_REGEXP = coalesce(
-      appsec.obfuscatorKeyRegex,
-      process.env.DD_APPSEC_OBFUSCATION_PARAMETER_KEY_REGEXP,
-      `(?i)(?:p(?:ass)?w(?:or)?d|pass(?:_?phrase)?|secret|(?:api_?|private_?|public_?)key)|token|consumer_?(?:id|key|se\
-cret)|sign(?:ed|ature)|bearer|authorization`
-    )
-    const DD_APPSEC_OBFUSCATION_PARAMETER_VALUE_REGEXP = coalesce(
-      appsec.obfuscatorValueRegex,
-      process.env.DD_APPSEC_OBFUSCATION_PARAMETER_VALUE_REGEXP,
-      `(?i)(?:p(?:ass)?w(?:or)?d|pass(?:_?phrase)?|secret|(?:api_?|private_?|public_?|access_?|secret_?)key(?:_?id)?|to\
-ken|consumer_?(?:id|key|secret)|sign(?:ed|ature)?|auth(?:entication|orization)?)(?:\\s*=[^;]|"\\s*:\\s*"[^"]+")|bearer\
-\\s+[a-z0-9\\._\\-]+|token:[a-z0-9]{13}|gh[opsu]_[0-9a-zA-Z]{36}|ey[I-L][\\w=-]+\\.ey[I-L][\\w=-]+(?:\\.[\\w.+\\/=-]+)?\
-|[\\-]{5}BEGIN[a-z\\s]+PRIVATE\\sKEY[\\-]{5}[^\\-]+[\\-]{5}END[a-z\\s]+PRIVATE\\sKEY|ssh-rsa\\s*[a-z0-9\\/\\.+]{100,}`
-    )
-    const DD_APPSEC_HTTP_BLOCKED_TEMPLATE_HTML = coalesce(
-      maybeFile(appsec.blockedTemplateHtml),
-      maybeFile(process.env.DD_APPSEC_HTTP_BLOCKED_TEMPLATE_HTML)
-    )
-    const DD_APPSEC_HTTP_BLOCKED_TEMPLATE_JSON = coalesce(
-      maybeFile(appsec.blockedTemplateJson),
-      maybeFile(process.env.DD_APPSEC_HTTP_BLOCKED_TEMPLATE_JSON)
-    )
->>>>>>> 9f4acb0f
     const DD_APPSEC_AUTOMATED_USER_EVENTS_TRACKING = coalesce(
       this.appsecOpt.eventTracking && this.appsecOpt.eventTracking.mode,
       process.env.DD_APPSEC_AUTOMATED_USER_EVENTS_TRACKING,
