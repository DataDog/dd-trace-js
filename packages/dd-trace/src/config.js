'use strict'

const fs = require('fs')
const os = require('os')
const uuid = require('crypto-randomuuid') // we need to keep the old uuid dep because of cypress
const URL = require('url').URL
const log = require('./log')
const pkg = require('./pkg')
const coalesce = require('koalas')
const tagger = require('./tagger')
const get = require('../../datadog-core/src/utils/src/get')
const has = require('../../datadog-core/src/utils/src/has')
const set = require('../../datadog-core/src/utils/src/set')
const { isTrue, isFalse } = require('./util')
const { GIT_REPOSITORY_URL, GIT_COMMIT_SHA } = require('./plugins/util/tags')
const { getGitMetadataFromGitProperties, removeUserSensitiveInfo } = require('./git_properties')
const { updateConfig } = require('./telemetry')
const telemetryMetrics = require('./telemetry/metrics')
const { getIsGCPFunction, getIsAzureFunction } = require('./serverless')
const { ORIGIN_KEY } = require('./constants')
const { appendRules } = require('./payload-tagging/config')

const tracerMetrics = telemetryMetrics.manager.namespace('tracers')

const telemetryCounters = {
  'otel.env.hiding': {},
  'otel.env.invalid': {}
}

function getCounter (event, ddVar, otelVar) {
  const counters = telemetryCounters[event]
  const tags = []
  const ddVarPrefix = 'config_datadog:'
  const otelVarPrefix = 'config_opentelemetry:'
  if (ddVar) {
    ddVar = ddVarPrefix + ddVar.toLowerCase()
    tags.push(ddVar)
  }
  if (otelVar) {
    otelVar = otelVarPrefix + otelVar.toLowerCase()
    tags.push(otelVar)
  }

  if (!(otelVar in counters)) counters[otelVar] = {}

  const counter = tracerMetrics.count(event, tags)
  counters[otelVar][ddVar] = counter
  return counter
}

const otelDdEnvMapping = {
  OTEL_LOG_LEVEL: 'DD_TRACE_LOG_LEVEL',
  OTEL_PROPAGATORS: 'DD_TRACE_PROPAGATION_STYLE',
  OTEL_SERVICE_NAME: 'DD_SERVICE',
  OTEL_TRACES_SAMPLER: 'DD_TRACE_SAMPLE_RATE',
  OTEL_TRACES_SAMPLER_ARG: 'DD_TRACE_SAMPLE_RATE',
  OTEL_TRACES_EXPORTER: 'DD_TRACE_ENABLED',
  OTEL_METRICS_EXPORTER: 'DD_RUNTIME_METRICS_ENABLED',
  OTEL_RESOURCE_ATTRIBUTES: 'DD_TAGS',
  OTEL_SDK_DISABLED: 'DD_TRACE_OTEL_ENABLED',
  OTEL_LOGS_EXPORTER: undefined
}

const VALID_PROPAGATION_STYLES = new Set(['datadog', 'tracecontext', 'b3', 'b3 single header', 'none'])

<<<<<<< HEAD
function checkIfBothOtelAndDdEnvVarSet () {
  for (const [ddVar, otelVar] of Object.entries(otelDdEnvMapping)) {
    if (process.env[ddVar] && process.env[otelVar]) {
      log.warn(`both ${ddVar} and ${otelVar} environment variables are set`)
      getCounter('otel.env.hiding', ddVar, otelVar,
        otelVar === 'OTEL_TRACES_SAMPLER' &&
          process.env.OTEL_TRACES_SAMPLER_ARG
          ? 'OTEL_TRACES_SAMPLER_ARG'
          : undefined).inc()
=======
const VALID_LOG_LEVELS = new Set(['debug', 'info', 'warn', 'error'])

function getFromOtelSamplerMap (otelTracesSampler, otelTracesSamplerArg) {
  const OTEL_TRACES_SAMPLER_MAPPING = {
    always_on: '1.0',
    always_off: '0.0',
    traceidratio: otelTracesSamplerArg,
    parentbased_always_on: '1.0',
    parentbased_always_off: '0.0',
    parentbased_traceidratio: otelTracesSamplerArg
  }
  return OTEL_TRACES_SAMPLER_MAPPING[otelTracesSampler]
}

function validateOtelPropagators (propagators) {
  if (!process.env.PROPAGATION_STYLE_EXTRACT &&
    !process.env.PROPAGATION_STYLE_INJECT &&
    !process.env.DD_TRACE_PROPAGATION_STYLE &&
    process.env.OTEL_PROPAGATORS) {
    for (const style in propagators) {
      if (!VALID_PROPAGATION_STYLES.has(style)) {
        log.warn('unexpected value for OTEL_PROPAGATORS environment variable')
        getCounter('otel.env.invalid', 'DD_TRACE_PROPAGATION_STYLE', 'OTEL_PROPAGATORS').inc()
      }
>>>>>>> bd855728
    }
  }
}

function validateEnvVarType (envVar) {
  const value = process.env[envVar]
  switch (envVar) {
    case 'OTEL_LOG_LEVEL':
      return VALID_LOG_LEVELS.has(value)
    case 'OTEL_PROPAGATORS':
    case 'OTEL_RESOURCE_ATTRIBUTES':
    case 'OTEL_SERVICE_NAME':
      return typeof value === 'string'
    case 'OTEL_TRACES_SAMPLER':
      return getFromOtelSamplerMap(value, process.env.OTEL_TRACES_SAMPLER_ARG) !== undefined
    case 'OTEL_TRACES_SAMPLER_ARG':
      return !isNaN(parseFloat(value))
    case 'OTEL_SDK_DISABLED':
      return value.toLowerCase() === 'true' || value.toLowerCase() === 'false'
    case 'OTEL_TRACES_EXPORTER':
    case 'OTEL_METRICS_EXPORTER':
    case 'OTEL_LOGS_EXPORTER':
      return value.toLowerCase() === 'none'
    default:
      return false
  }
}

function checkIfBothOtelAndDdEnvVarSet () {
  for (const [otelEnvVar, ddEnvVar] of Object.entries(otelDdEnvMapping)) {
    if (ddEnvVar && process.env[ddEnvVar] && process.env[otelEnvVar]) {
      log.warn(`both ${ddEnvVar} and ${otelEnvVar} environment variables are set`)
      getCounter('otel.env.hiding', ddEnvVar, otelEnvVar).inc()
    }

    if (process.env[otelEnvVar] && !validateEnvVarType(otelEnvVar)) {
      log.warn(`unexpected value for ${otelEnvVar} environment variable`)
      getCounter('otel.env.invalid', ddEnvVar, otelEnvVar).inc()
    }
  }
}

const fromEntries = Object.fromEntries || (entries =>
  entries.reduce((obj, [k, v]) => Object.assign(obj, { [k]: v }), {}))

// eslint-disable-next-line max-len
const qsRegex = '(?:p(?:ass)?w(?:or)?d|pass(?:_?phrase)?|secret|(?:api_?|private_?|public_?|access_?|secret_?)key(?:_?id)?|token|consumer_?(?:id|key|secret)|sign(?:ed|ature)?|auth(?:entication|orization)?)(?:(?:\\s|%20)*(?:=|%3D)[^&]+|(?:"|%22)(?:\\s|%20)*(?::|%3A)(?:\\s|%20)*(?:"|%22)(?:%2[^2]|%[^2]|[^"%])+(?:"|%22))|bearer(?:\\s|%20)+[a-z0-9\\._\\-]+|token(?::|%3A)[a-z0-9]{13}|gh[opsu]_[0-9a-zA-Z]{36}|ey[I-L](?:[\\w=-]|%3D)+\\.ey[I-L](?:[\\w=-]|%3D)+(?:\\.(?:[\\w.+\\/=-]|%3D|%2F|%2B)+)?|[\\-]{5}BEGIN(?:[a-z\\s]|%20)+PRIVATE(?:\\s|%20)KEY[\\-]{5}[^\\-]+[\\-]{5}END(?:[a-z\\s]|%20)+PRIVATE(?:\\s|%20)KEY|ssh-rsa(?:\\s|%20)*(?:[a-z0-9\\/\\.+]|%2F|%5C|%2B){100,}'
// eslint-disable-next-line max-len
const defaultWafObfuscatorKeyRegex = '(?i)pass|pw(?:or)?d|secret|(?:api|private|public|access)[_-]?key|token|consumer[_-]?(?:id|key|secret)|sign(?:ed|ature)|bearer|authorization|jsessionid|phpsessid|asp\\.net[_-]sessionid|sid|jwt'
// eslint-disable-next-line max-len
const defaultWafObfuscatorValueRegex = '(?i)(?:p(?:ass)?w(?:or)?d|pass(?:[_-]?phrase)?|secret(?:[_-]?key)?|(?:(?:api|private|public|access)[_-]?)key(?:[_-]?id)?|(?:(?:auth|access|id|refresh)[_-]?)?token|consumer[_-]?(?:id|key|secret)|sign(?:ed|ature)?|auth(?:entication|orization)?|jsessionid|phpsessid|asp\\.net(?:[_-]|-)sessionid|sid|jwt)(?:\\s*=[^;]|"\\s*:\\s*"[^"]+")|bearer\\s+[a-z0-9\\._\\-]+|token:[a-z0-9]{13}|gh[opsu]_[0-9a-zA-Z]{36}|ey[I-L][\\w=-]+\\.ey[I-L][\\w=-]+(?:\\.[\\w.+\\/=-]+)?|[\\-]{5}BEGIN[a-z\\s]+PRIVATE\\sKEY[\\-]{5}[^\\-]+[\\-]{5}END[a-z\\s]+PRIVATE\\sKEY|ssh-rsa\\s*[a-z0-9\\/\\.+]{100,}'
const runtimeId = uuid()

function maybeFile (filepath) {
  if (!filepath) return
  try {
    return fs.readFileSync(filepath, 'utf8')
  } catch (e) {
    log.error(e)
    return undefined
  }
}

function safeJsonParse (input) {
  try {
    return JSON.parse(input)
  } catch (err) {
    return undefined
  }
}

const namingVersions = ['v0', 'v1']
const defaultNamingVersion = 'v0'

function validateNamingVersion (versionString) {
  if (!versionString) {
    return defaultNamingVersion
  }
  if (!namingVersions.includes(versionString)) {
    log.warn(
      `Unexpected input for config.spanAttributeSchema, picked default ${defaultNamingVersion}`
    )
    return defaultNamingVersion
  }
  return versionString
}

/**
 * Given a string of comma-separated paths, return the array of paths.
 * If a blank path is provided a null is returned to signal that the feature is disabled.
 * An empty array means the feature is enabled but that no rules need to be applied.
 *
 * @param {string} input
 * @returns {[string]|null}
 */
function splitJSONPathRules (input) {
  if (!input) return null
  if (Array.isArray(input)) return input
  if (input === 'all') return []
  return input.split(',')
}

// Shallow clone with property name remapping
function remapify (input, mappings) {
  if (!input) return
  const output = {}
  for (const [key, value] of Object.entries(input)) {
    output[key in mappings ? mappings[key] : key] = value
  }
  return output
}

function propagationStyle (key, option) {
  // Extract by key if in object-form value
  if (option !== null && typeof option === 'object' && !Array.isArray(option)) {
    option = option[key]
  }

  // Should be an array at this point
  if (Array.isArray(option)) return option.map(v => v.toLowerCase())

  // If it's not an array but not undefined there's something wrong with the input
  if (option !== undefined) {
    log.warn('Unexpected input for config.tracePropagationStyle')
  }

  // Otherwise, fallback to env var parsing
  const envKey = `DD_TRACE_PROPAGATION_STYLE_${key.toUpperCase()}`

  const envVar = coalesce(process.env[envKey], process.env.DD_TRACE_PROPAGATION_STYLE, process.env.OTEL_PROPAGATORS)
  if (envVar !== undefined) {
    return envVar.split(',')
      .filter(v => v !== '')
      .map(v => v.trim().toLowerCase())
  }
}

function reformatSpanSamplingRules (rules) {
  if (!rules) return rules
  return rules.map(rule => {
    return remapify(rule, {
      sample_rate: 'sampleRate',
      max_per_second: 'maxPerSecond'
    })
  })
}

class Config {
  constructor (options = {}) {
    options = {
      ...options,
      appsec: options.appsec != null ? options.appsec : options.experimental?.appsec,
      iast: options.iast != null ? options.iast : options.experimental?.iast
    }

    // Configure the logger first so it can be used to warn about other configs
    const logConfig = log.getConfig()
    this.debug = logConfig.enabled
    this.logger = coalesce(options.logger, logConfig.logger)
    this.logLevel = coalesce(options.logLevel, logConfig.logLevel)

    log.use(this.logger)
    log.toggle(this.debug, this.logLevel)

    checkIfBothOtelAndDdEnvVarSet()

    const DD_API_KEY = coalesce(
      process.env.DATADOG_API_KEY,
      process.env.DD_API_KEY
    )

    if (process.env.DD_TRACE_PROPAGATION_STYLE && (
      process.env.DD_TRACE_PROPAGATION_STYLE_INJECT ||
      process.env.DD_TRACE_PROPAGATION_STYLE_EXTRACT
    )) {
      log.warn(
        'Use either the DD_TRACE_PROPAGATION_STYLE environment variable or separate ' +
        'DD_TRACE_PROPAGATION_STYLE_INJECT and DD_TRACE_PROPAGATION_STYLE_EXTRACT ' +
        'environment variables'
      )
    }
    const PROPAGATION_STYLE_INJECT = propagationStyle(
      'inject',
      options.tracePropagationStyle,
      this._getDefaultPropagationStyle(options)
    )

    validateOtelPropagators(PROPAGATION_STYLE_INJECT)

    if (typeof options.appsec === 'boolean') {
      options.appsec = {
        enabled: options.appsec
      }
    } else if (options.appsec == null) {
      options.appsec = {}
    }

<<<<<<< HEAD
    const DD_APPSEC_GRAPHQL_BLOCKED_TEMPLATE_JSON = coalesce(
      maybeFile(options.appsec.blockedTemplateGraphql),
      maybeFile(process.env.DD_APPSEC_GRAPHQL_BLOCKED_TEMPLATE_JSON)
    )

    const DD_APPSEC_AUTOMATED_USER_EVENTS_TRACKING_ENABLED = coalesce(
      options.appsec.eventTracking?.enabled,
      process.env.DD_APPSEC_AUTOMATED_USER_EVENTS_TRACKING_ENABLED &&
      isTrue(process.env.DD_APPSEC_AUTOMATED_USER_EVENTS_TRACKING_ENABLED),
      true
    )

    // little util for retrocompatibility, delete in next major
    function convertEventTrackingMode (mode) {
      if (typeof mode !== 'string') return mode

      mode = mode.toLowerCase()

      if (mode === 'extended') return 'ident'
      if (mode === 'safe') return 'anon'

      return mode
    }

    const DD_APPSEC_AUTO_USER_INSTRUMENTATION_MODE = coalesce(
      convertEventTrackingMode(options.appsec.eventTracking?.mode),
      process.env.DD_APPSEC_AUTO_USER_INSTRUMENTATION_MODE,
      convertEventTrackingMode(process.env.DD_APPSEC_AUTOMATED_USER_EVENTS_TRACKING), // TODO: make it deprecated
      'ident'
    ).toLowerCase()

    const DD_API_SECURITY_ENABLED = coalesce(
      options.appsec?.apiSecurity?.enabled,
      process.env.DD_API_SECURITY_ENABLED && isTrue(process.env.DD_API_SECURITY_ENABLED),
      process.env.DD_EXPERIMENTAL_API_SECURITY_ENABLED && isTrue(process.env.DD_EXPERIMENTAL_API_SECURITY_ENABLED),
      true
    )
    const DD_API_SECURITY_REQUEST_SAMPLE_RATE = coalesce(
      options.appsec?.apiSecurity?.requestSampling,
      parseFloat(process.env.DD_API_SECURITY_REQUEST_SAMPLE_RATE),
      0.1
    )

    // 0: disabled, 1: logging, 2: garbage collection + logging
    const DD_TRACE_SPAN_LEAK_DEBUG = coalesce(
      process.env.DD_TRACE_SPAN_LEAK_DEBUG,
      0
    )

=======
>>>>>>> bd855728
    const DD_INSTRUMENTATION_INSTALL_ID = coalesce(
      process.env.DD_INSTRUMENTATION_INSTALL_ID,
      null
    )
    const DD_INSTRUMENTATION_INSTALL_TIME = coalesce(
      process.env.DD_INSTRUMENTATION_INSTALL_TIME,
      null
    )
    const DD_INSTRUMENTATION_INSTALL_TYPE = coalesce(
      process.env.DD_INSTRUMENTATION_INSTALL_TYPE,
      null
    )

    const DD_TRACE_CLOUD_REQUEST_PAYLOAD_TAGGING = splitJSONPathRules(
      coalesce(
        process.env.DD_TRACE_CLOUD_REQUEST_PAYLOAD_TAGGING,
        options.cloudPayloadTagging?.request,
        ''
      ))

    const DD_TRACE_CLOUD_RESPONSE_PAYLOAD_TAGGING = splitJSONPathRules(
      coalesce(
        process.env.DD_TRACE_CLOUD_RESPONSE_PAYLOAD_TAGGING,
        options.cloudPayloadTagging?.response,
        ''
      ))

    const DD_TRACE_CLOUD_PAYLOAD_TAGGING_MAX_DEPTH = coalesce(
      process.env.DD_TRACE_CLOUD_PAYLOAD_TAGGING_MAX_DEPTH,
      options.cloudPayloadTagging?.maxDepth,
      10
    )

    // TODO: refactor
    this.apiKey = DD_API_KEY
<<<<<<< HEAD
    this.serviceMapping = DD_SERVICE_MAPPING
    this.tracePropagationStyle = {
      inject: PROPAGATION_STYLE_INJECT,
      extract: PROPAGATION_STYLE_EXTRACT,
      otelPropagators: process.env.DD_TRACE_PROPAGATION_STYLE ||
        process.env.DD_TRACE_PROPAGATION_STYLE_INJECT ||
        process.env.DD_TRACE_PROPAGATION_STYLE_EXTRACT
        ? false
        : !!process.env.OTEL_PROPAGATORS
    }
    this.tracePropagationExtractFirst = isTrue(DD_TRACE_PROPAGATION_EXTRACT_FIRST)
    this.sampler = sampler
    this.appsec = {
      blockedTemplateGraphql: DD_APPSEC_GRAPHQL_BLOCKED_TEMPLATE_JSON,
      eventTracking: {
        enabled: DD_APPSEC_AUTOMATED_USER_EVENTS_TRACKING_ENABLED &&
          ['anon', 'ident'].includes(DD_APPSEC_AUTO_USER_INSTRUMENTATION_MODE),
        mode: DD_APPSEC_AUTO_USER_INSTRUMENTATION_MODE
      },
      apiSecurity: {
        enabled: DD_API_SECURITY_ENABLED,
        // Coerce value between 0 and 1
        requestSampling: Math.min(1, Math.max(0, DD_API_SECURITY_REQUEST_SAMPLE_RATE))
      }
    }
=======
>>>>>>> bd855728

    // sent in telemetry event app-started
    this.installSignature = {
      id: DD_INSTRUMENTATION_INSTALL_ID,
      time: DD_INSTRUMENTATION_INSTALL_TIME,
      type: DD_INSTRUMENTATION_INSTALL_TYPE
    }

    this.cloudPayloadTagging = {
      requestsEnabled: !!DD_TRACE_CLOUD_REQUEST_PAYLOAD_TAGGING,
      responsesEnabled: !!DD_TRACE_CLOUD_RESPONSE_PAYLOAD_TAGGING,
      maxDepth: DD_TRACE_CLOUD_PAYLOAD_TAGGING_MAX_DEPTH,
      rules: appendRules(
        DD_TRACE_CLOUD_REQUEST_PAYLOAD_TAGGING, DD_TRACE_CLOUD_RESPONSE_PAYLOAD_TAGGING
      )
    }

    this._applyDefaults()
    this._applyEnvironment()
    this._applyOptions(options)
    this._applyCalculated()
    this._applyRemote({})
    this._merge()

    tagger.add(this.tags, {
      service: this.service,
      env: this.env,
      version: this.version,
      'runtime-id': runtimeId
    })

    if (this.isCiVisibility) {
      tagger.add(this.tags, {
        [ORIGIN_KEY]: 'ciapp-test'
      })
    }

    if (this.gitMetadataEnabled) {
      this.repositoryUrl = removeUserSensitiveInfo(
        coalesce(
          process.env.DD_GIT_REPOSITORY_URL,
          this.tags[GIT_REPOSITORY_URL]
        )
      )
      this.commitSHA = coalesce(
        process.env.DD_GIT_COMMIT_SHA,
        this.tags[GIT_COMMIT_SHA]
      )
      if (!this.repositoryUrl || !this.commitSHA) {
        const DD_GIT_PROPERTIES_FILE = coalesce(
          process.env.DD_GIT_PROPERTIES_FILE,
          `${process.cwd()}/git.properties`
        )
        let gitPropertiesString
        try {
          gitPropertiesString = fs.readFileSync(DD_GIT_PROPERTIES_FILE, 'utf8')
        } catch (e) {
          // Only log error if the user has set a git.properties path
          if (process.env.DD_GIT_PROPERTIES_FILE) {
            log.error(e)
          }
        }
        if (gitPropertiesString) {
          const { commitSHA, repositoryUrl } = getGitMetadataFromGitProperties(gitPropertiesString)
          this.commitSHA = this.commitSHA || commitSHA
          this.repositoryUrl = this.repositoryUrl || repositoryUrl
        }
      }
    }
  }

  // Supports only a subset of options for now.
  configure (options, remote) {
    if (remote) {
      this._applyRemote(options)
    } else {
      this._applyOptions(options)
    }

    // TODO: test
    this._applyCalculated()
    this._merge()
  }

  _getDefaultPropagationStyle (options) {
    // TODO: Remove the experimental env vars as a major?
    const DD_TRACE_B3_ENABLED = coalesce(
      options.experimental && options.experimental.b3,
      process.env.DD_TRACE_EXPERIMENTAL_B3_ENABLED,
      false
    )
    const defaultPropagationStyle = ['datadog', 'tracecontext']
    if (isTrue(DD_TRACE_B3_ENABLED)) {
      defaultPropagationStyle.push('b3')
      defaultPropagationStyle.push('b3 single header')
    }
    return defaultPropagationStyle
  }

  _isInServerlessEnvironment () {
    const inAWSLambda = process.env.AWS_LAMBDA_FUNCTION_NAME !== undefined
    const isGCPFunction = getIsGCPFunction()
    const isAzureFunction = getIsAzureFunction()
    return inAWSLambda || isGCPFunction || isAzureFunction
  }

  // for _merge to work, every config value must have a default value
  _applyDefaults () {
    const {
      AWS_LAMBDA_FUNCTION_NAME,
      FUNCTION_NAME,
      K_SERVICE,
      WEBSITE_SITE_NAME
    } = process.env

    const service = AWS_LAMBDA_FUNCTION_NAME ||
      FUNCTION_NAME || // Google Cloud Function Name set by deprecated runtimes
      K_SERVICE || // Google Cloud Function Name set by newer runtimes
      WEBSITE_SITE_NAME || // set by Azure Functions
      pkg.name ||
      'node'

    const defaults = setHiddenProperty(this, '_defaults', {})

    this._setValue(defaults, 'appsec.apiSecurity.enabled', true)
    this._setValue(defaults, 'appsec.apiSecurity.requestSampling', 0.1)
    this._setValue(defaults, 'appsec.blockedTemplateGraphql', undefined)
    this._setValue(defaults, 'appsec.blockedTemplateHtml', undefined)
    this._setValue(defaults, 'appsec.blockedTemplateJson', undefined)
    this._setValue(defaults, 'appsec.enabled', undefined)
    this._setValue(defaults, 'appsec.eventTracking.enabled', true)
    this._setValue(defaults, 'appsec.eventTracking.mode', 'safe')
    this._setValue(defaults, 'appsec.obfuscatorKeyRegex', defaultWafObfuscatorKeyRegex)
    this._setValue(defaults, 'appsec.obfuscatorValueRegex', defaultWafObfuscatorValueRegex)
    this._setValue(defaults, 'appsec.rasp.enabled', true)
    this._setValue(defaults, 'appsec.rateLimit', 100)
    this._setValue(defaults, 'appsec.rules', undefined)
    this._setValue(defaults, 'appsec.sca.enabled', null)
    this._setValue(defaults, 'appsec.standalone.enabled', undefined)
    this._setValue(defaults, 'appsec.stackTrace.enabled', true)
    this._setValue(defaults, 'appsec.stackTrace.maxDepth', 32)
    this._setValue(defaults, 'appsec.stackTrace.maxStackTraces', 2)
    this._setValue(defaults, 'appsec.wafTimeout', 5e3) // µs
    this._setValue(defaults, 'clientIpEnabled', false)
    this._setValue(defaults, 'clientIpHeader', null)
    this._setValue(defaults, 'dbmPropagationMode', 'disabled')
    this._setValue(defaults, 'dogstatsd.hostname', '127.0.0.1')
    this._setValue(defaults, 'dogstatsd.port', '8125')
    this._setValue(defaults, 'dsmEnabled', false)
    this._setValue(defaults, 'env', undefined)
    this._setValue(defaults, 'experimental.enableGetRumData', false)
    this._setValue(defaults, 'experimental.exporter', undefined)
    this._setValue(defaults, 'experimental.runtimeId', false)
    this._setValue(defaults, 'flushInterval', 2000)
    this._setValue(defaults, 'flushMinSpans', 1000)
    this._setValue(defaults, 'gitMetadataEnabled', true)
    this._setValue(defaults, 'headerTags', [])
    this._setValue(defaults, 'hostname', '127.0.0.1')
    this._setValue(defaults, 'iast.deduplicationEnabled', true)
    this._setValue(defaults, 'iast.enabled', false)
    this._setValue(defaults, 'iast.maxConcurrentRequests', 2)
    this._setValue(defaults, 'iast.maxContextOperations', 2)
    this._setValue(defaults, 'iast.redactionEnabled', true)
    this._setValue(defaults, 'iast.redactionNamePattern', null)
    this._setValue(defaults, 'iast.redactionValuePattern', null)
    this._setValue(defaults, 'iast.requestSampling', 30)
    this._setValue(defaults, 'iast.telemetryVerbosity', 'INFORMATION')
    this._setValue(defaults, 'injectionEnabled', [])
    this._setValue(defaults, 'isAzureFunction', false)
    this._setValue(defaults, 'isCiVisibility', false)
    this._setValue(defaults, 'isEarlyFlakeDetectionEnabled', false)
    this._setValue(defaults, 'isFlakyTestRetriesEnabled', false)
    this._setValue(defaults, 'flakyTestRetriesCount', 5)
    this._setValue(defaults, 'isGCPFunction', false)
    this._setValue(defaults, 'isGitUploadEnabled', false)
    this._setValue(defaults, 'isIntelligentTestRunnerEnabled', false)
    this._setValue(defaults, 'isManualApiEnabled', false)
    this._setValue(defaults, 'ciVisibilitySessionName', '')
    this._setValue(defaults, 'logInjection', false)
    this._setValue(defaults, 'lookup', undefined)
    this._setValue(defaults, 'memcachedCommandEnabled', false)
    this._setValue(defaults, 'openAiLogsEnabled', false)
    this._setValue(defaults, 'openaiSpanCharLimit', 128)
    this._setValue(defaults, 'peerServiceMapping', {})
    this._setValue(defaults, 'plugins', true)
    this._setValue(defaults, 'port', '8126')
    this._setValue(defaults, 'profiling.enabled', undefined)
    this._setValue(defaults, 'profiling.exporters', 'agent')
    this._setValue(defaults, 'profiling.sourceMap', true)
    this._setValue(defaults, 'profiling.longLivedThreshold', undefined)
    this._setValue(defaults, 'protocolVersion', '0.4')
    this._setValue(defaults, 'queryStringObfuscation', qsRegex)
    this._setValue(defaults, 'remoteConfig.enabled', true)
    this._setValue(defaults, 'remoteConfig.pollInterval', 5) // seconds
    this._setValue(defaults, 'reportHostname', false)
    this._setValue(defaults, 'runtimeMetrics', false)
    this._setValue(defaults, 'sampleRate', undefined)
    this._setValue(defaults, 'sampler.rateLimit', undefined)
    this._setValue(defaults, 'sampler.rules', [])
    this._setValue(defaults, 'sampler.spanSamplingRules', [])
    this._setValue(defaults, 'scope', undefined)
    this._setValue(defaults, 'service', service)
    this._setValue(defaults, 'serviceMapping', {})
    this._setValue(defaults, 'site', 'datadoghq.com')
    this._setValue(defaults, 'spanAttributeSchema', 'v0')
    this._setValue(defaults, 'spanComputePeerService', false)
    this._setValue(defaults, 'spanLeakDebug', 0)
    this._setValue(defaults, 'spanRemoveIntegrationFromService', false)
    this._setValue(defaults, 'startupLogs', false)
    this._setValue(defaults, 'stats.enabled', false)
    this._setValue(defaults, 'tags', {})
    this._setValue(defaults, 'tagsHeaderMaxLength', 512)
    this._setValue(defaults, 'telemetry.debug', false)
    this._setValue(defaults, 'telemetry.dependencyCollection', true)
    this._setValue(defaults, 'telemetry.enabled', true)
    this._setValue(defaults, 'telemetry.heartbeatInterval', 60000)
    this._setValue(defaults, 'telemetry.logCollection', true)
    this._setValue(defaults, 'telemetry.metrics', true)
    this._setValue(defaults, 'traceId128BitGenerationEnabled', true)
    this._setValue(defaults, 'traceId128BitLoggingEnabled', false)
    this._setValue(defaults, 'tracePropagationExtractFirst', false)
    this._setValue(defaults, 'tracePropagationStyle.inject', ['datadog', 'tracecontext'])
    this._setValue(defaults, 'tracePropagationStyle.extract', ['datadog', 'tracecontext'])
    this._setValue(defaults, 'tracePropagationStyle.otelPropagators', false)
    this._setValue(defaults, 'tracing', true)
    this._setValue(defaults, 'url', undefined)
    this._setValue(defaults, 'version', pkg.version)
    this._setValue(defaults, 'instrumentation_config_id', undefined)
  }

  _applyEnvironment () {
    const {
      AWS_LAMBDA_FUNCTION_NAME,
      DD_AGENT_HOST,
      DD_API_SECURITY_ENABLED,
      DD_API_SECURITY_REQUEST_SAMPLE_RATE,
      DD_APPSEC_AUTOMATED_USER_EVENTS_TRACKING,
      DD_APPSEC_ENABLED,
      DD_APPSEC_GRAPHQL_BLOCKED_TEMPLATE_JSON,
      DD_APPSEC_HTTP_BLOCKED_TEMPLATE_HTML,
      DD_APPSEC_HTTP_BLOCKED_TEMPLATE_JSON,
      DD_APPSEC_MAX_STACK_TRACES,
      DD_APPSEC_MAX_STACK_TRACE_DEPTH,
      DD_APPSEC_OBFUSCATION_PARAMETER_KEY_REGEXP,
      DD_APPSEC_OBFUSCATION_PARAMETER_VALUE_REGEXP,
      DD_APPSEC_RULES,
      DD_APPSEC_SCA_ENABLED,
      DD_APPSEC_STACK_TRACE_ENABLED,
      DD_APPSEC_RASP_ENABLED,
      DD_APPSEC_TRACE_RATE_LIMIT,
      DD_APPSEC_WAF_TIMEOUT,
      DD_DATA_STREAMS_ENABLED,
      DD_DBM_PROPAGATION_MODE,
      DD_DOGSTATSD_HOSTNAME,
      DD_DOGSTATSD_PORT,
      DD_ENV,
      DD_EXPERIMENTAL_API_SECURITY_ENABLED,
      DD_EXPERIMENTAL_APPSEC_STANDALONE_ENABLED,
      DD_EXPERIMENTAL_PROFILING_ENABLED,
      JEST_WORKER_ID,
      DD_IAST_DEDUPLICATION_ENABLED,
      DD_IAST_ENABLED,
      DD_IAST_MAX_CONCURRENT_REQUESTS,
      DD_IAST_MAX_CONTEXT_OPERATIONS,
      DD_IAST_REDACTION_ENABLED,
      DD_IAST_REDACTION_NAME_PATTERN,
      DD_IAST_REDACTION_VALUE_PATTERN,
      DD_IAST_REQUEST_SAMPLING,
      DD_IAST_TELEMETRY_VERBOSITY,
      DD_INJECTION_ENABLED,
      DD_INSTRUMENTATION_TELEMETRY_ENABLED,
      DD_INSTRUMENTATION_CONFIG_ID,
      DD_LOGS_INJECTION,
      DD_OPENAI_LOGS_ENABLED,
      DD_OPENAI_SPAN_CHAR_LIMIT,
      DD_PROFILING_ENABLED,
      DD_PROFILING_EXPORTERS,
      DD_PROFILING_SOURCE_MAP,
      DD_INTERNAL_PROFILING_LONG_LIVED_THRESHOLD,
      DD_REMOTE_CONFIGURATION_ENABLED,
      DD_REMOTE_CONFIG_POLL_INTERVAL_SECONDS,
      DD_RUNTIME_METRICS_ENABLED,
      DD_SERVICE,
      DD_SERVICE_MAPPING,
      DD_SERVICE_NAME,
      DD_SITE,
      DD_SPAN_SAMPLING_RULES,
      DD_SPAN_SAMPLING_RULES_FILE,
      DD_TAGS,
      DD_TELEMETRY_DEBUG,
      DD_TELEMETRY_DEPENDENCY_COLLECTION_ENABLED,
      DD_TELEMETRY_HEARTBEAT_INTERVAL,
      DD_TELEMETRY_LOG_COLLECTION_ENABLED,
      DD_TELEMETRY_METRICS_ENABLED,
      DD_TRACE_128_BIT_TRACEID_GENERATION_ENABLED,
      DD_TRACE_128_BIT_TRACEID_LOGGING_ENABLED,
      DD_TRACE_AGENT_HOSTNAME,
      DD_TRACE_AGENT_PORT,
      DD_TRACE_AGENT_PROTOCOL_VERSION,
      DD_TRACE_CLIENT_IP_ENABLED,
      DD_TRACE_CLIENT_IP_HEADER,
      DD_TRACE_EXPERIMENTAL_EXPORTER,
      DD_TRACE_EXPERIMENTAL_GET_RUM_DATA_ENABLED,
      DD_TRACE_EXPERIMENTAL_RUNTIME_ID_ENABLED,
      DD_TRACE_GIT_METADATA_ENABLED,
      DD_TRACE_GLOBAL_TAGS,
      DD_TRACE_HEADER_TAGS,
      DD_TRACE_MEMCACHED_COMMAND_ENABLED,
      DD_TRACE_OBFUSCATION_QUERY_STRING_REGEXP,
      DD_TRACE_PARTIAL_FLUSH_MIN_SPANS,
      DD_TRACE_PEER_SERVICE_MAPPING,
      DD_TRACE_PROPAGATION_EXTRACT_FIRST,
      DD_TRACE_PROPAGATION_STYLE,
      DD_TRACE_PROPAGATION_STYLE_INJECT,
      DD_TRACE_PROPAGATION_STYLE_EXTRACT,
      DD_TRACE_RATE_LIMIT,
      DD_TRACE_REMOVE_INTEGRATION_SERVICE_NAMES_ENABLED,
      DD_TRACE_REPORT_HOSTNAME,
      DD_TRACE_SAMPLE_RATE,
      DD_TRACE_SAMPLING_RULES,
      DD_TRACE_SCOPE,
      DD_TRACE_SPAN_ATTRIBUTE_SCHEMA,
      DD_TRACE_SPAN_LEAK_DEBUG,
      DD_TRACE_STARTUP_LOGS,
      DD_TRACE_TAGS,
      DD_TRACE_TELEMETRY_ENABLED,
      DD_TRACE_X_DATADOG_TAGS_MAX_LENGTH,
      DD_TRACING_ENABLED,
      DD_VERSION,
      OTEL_METRICS_EXPORTER,
      OTEL_PROPAGATORS,
      OTEL_RESOURCE_ATTRIBUTES,
      OTEL_SERVICE_NAME,
      OTEL_TRACES_SAMPLER,
      OTEL_TRACES_SAMPLER_ARG
    } = process.env

    const tags = {}
    const env = setHiddenProperty(this, '_env', {})
    setHiddenProperty(this, '_envUnprocessed', {})

    tagger.add(tags, OTEL_RESOURCE_ATTRIBUTES, true)
    tagger.add(tags, DD_TAGS)
    tagger.add(tags, DD_TRACE_TAGS)
    tagger.add(tags, DD_TRACE_GLOBAL_TAGS)

    this._setBoolean(env, 'appsec.apiSecurity.enabled', coalesce(
      DD_API_SECURITY_ENABLED && isTrue(DD_API_SECURITY_ENABLED),
      DD_EXPERIMENTAL_API_SECURITY_ENABLED && isTrue(DD_EXPERIMENTAL_API_SECURITY_ENABLED)
    ))
    this._setUnit(env, 'appsec.apiSecurity.requestSampling', DD_API_SECURITY_REQUEST_SAMPLE_RATE)
    this._setValue(env, 'appsec.blockedTemplateGraphql', maybeFile(DD_APPSEC_GRAPHQL_BLOCKED_TEMPLATE_JSON))
    this._setValue(env, 'appsec.blockedTemplateHtml', maybeFile(DD_APPSEC_HTTP_BLOCKED_TEMPLATE_HTML))
    this._envUnprocessed['appsec.blockedTemplateHtml'] = DD_APPSEC_HTTP_BLOCKED_TEMPLATE_HTML
    this._setValue(env, 'appsec.blockedTemplateJson', maybeFile(DD_APPSEC_HTTP_BLOCKED_TEMPLATE_JSON))
    this._envUnprocessed['appsec.blockedTemplateJson'] = DD_APPSEC_HTTP_BLOCKED_TEMPLATE_JSON
    this._setBoolean(env, 'appsec.enabled', DD_APPSEC_ENABLED)
    if (DD_APPSEC_AUTOMATED_USER_EVENTS_TRACKING) {
      this._setValue(env, 'appsec.eventTracking.enabled',
        ['extended', 'safe'].includes(DD_APPSEC_AUTOMATED_USER_EVENTS_TRACKING.toLowerCase()))
      this._setValue(env, 'appsec.eventTracking.mode', DD_APPSEC_AUTOMATED_USER_EVENTS_TRACKING.toLowerCase())
    }
    this._setString(env, 'appsec.obfuscatorKeyRegex', DD_APPSEC_OBFUSCATION_PARAMETER_KEY_REGEXP)
    this._setString(env, 'appsec.obfuscatorValueRegex', DD_APPSEC_OBFUSCATION_PARAMETER_VALUE_REGEXP)
    this._setBoolean(env, 'appsec.rasp.enabled', DD_APPSEC_RASP_ENABLED)
    this._setValue(env, 'appsec.rateLimit', maybeInt(DD_APPSEC_TRACE_RATE_LIMIT))
    this._envUnprocessed['appsec.rateLimit'] = DD_APPSEC_TRACE_RATE_LIMIT
    this._setString(env, 'appsec.rules', DD_APPSEC_RULES)
    // DD_APPSEC_SCA_ENABLED is never used locally, but only sent to the backend
    this._setBoolean(env, 'appsec.sca.enabled', DD_APPSEC_SCA_ENABLED)
    this._setBoolean(env, 'appsec.standalone.enabled', DD_EXPERIMENTAL_APPSEC_STANDALONE_ENABLED)
    this._setBoolean(env, 'appsec.stackTrace.enabled', DD_APPSEC_STACK_TRACE_ENABLED)
    this._setValue(env, 'appsec.stackTrace.maxDepth', maybeInt(DD_APPSEC_MAX_STACK_TRACE_DEPTH))
    this._envUnprocessed['appsec.stackTrace.maxDepth'] = DD_APPSEC_MAX_STACK_TRACE_DEPTH
    this._setValue(env, 'appsec.stackTrace.maxStackTraces', maybeInt(DD_APPSEC_MAX_STACK_TRACES))
    this._envUnprocessed['appsec.stackTrace.maxStackTraces'] = DD_APPSEC_MAX_STACK_TRACES
    this._setValue(env, 'appsec.wafTimeout', maybeInt(DD_APPSEC_WAF_TIMEOUT))
    this._envUnprocessed['appsec.wafTimeout'] = DD_APPSEC_WAF_TIMEOUT
    this._setBoolean(env, 'clientIpEnabled', DD_TRACE_CLIENT_IP_ENABLED)
    this._setString(env, 'clientIpHeader', DD_TRACE_CLIENT_IP_HEADER)
    this._setString(env, 'dbmPropagationMode', DD_DBM_PROPAGATION_MODE)
    this._setString(env, 'dogstatsd.hostname', DD_DOGSTATSD_HOSTNAME)
    this._setString(env, 'dogstatsd.port', DD_DOGSTATSD_PORT)
    this._setBoolean(env, 'dsmEnabled', DD_DATA_STREAMS_ENABLED)
    this._setString(env, 'env', DD_ENV || tags.env)
    this._setBoolean(env, 'experimental.enableGetRumData', DD_TRACE_EXPERIMENTAL_GET_RUM_DATA_ENABLED)
    this._setString(env, 'experimental.exporter', DD_TRACE_EXPERIMENTAL_EXPORTER)
    this._setBoolean(env, 'experimental.runtimeId', DD_TRACE_EXPERIMENTAL_RUNTIME_ID_ENABLED)
    if (AWS_LAMBDA_FUNCTION_NAME) this._setValue(env, 'flushInterval', 0)
    this._setValue(env, 'flushMinSpans', maybeInt(DD_TRACE_PARTIAL_FLUSH_MIN_SPANS))
    this._envUnprocessed.flushMinSpans = DD_TRACE_PARTIAL_FLUSH_MIN_SPANS
    this._setBoolean(env, 'gitMetadataEnabled', DD_TRACE_GIT_METADATA_ENABLED)
    this._setArray(env, 'headerTags', DD_TRACE_HEADER_TAGS)
    this._setString(env, 'hostname', coalesce(DD_AGENT_HOST, DD_TRACE_AGENT_HOSTNAME))
    this._setBoolean(env, 'iast.deduplicationEnabled', DD_IAST_DEDUPLICATION_ENABLED)
    this._setBoolean(env, 'iast.enabled', DD_IAST_ENABLED)
    this._setValue(env, 'iast.maxConcurrentRequests', maybeInt(DD_IAST_MAX_CONCURRENT_REQUESTS))
    this._envUnprocessed['iast.maxConcurrentRequests'] = DD_IAST_MAX_CONCURRENT_REQUESTS
    this._setValue(env, 'iast.maxContextOperations', maybeInt(DD_IAST_MAX_CONTEXT_OPERATIONS))
    this._envUnprocessed['iast.maxContextOperations'] = DD_IAST_MAX_CONTEXT_OPERATIONS
    this._setBoolean(env, 'iast.redactionEnabled', DD_IAST_REDACTION_ENABLED && !isFalse(DD_IAST_REDACTION_ENABLED))
    this._setString(env, 'iast.redactionNamePattern', DD_IAST_REDACTION_NAME_PATTERN)
    this._setString(env, 'iast.redactionValuePattern', DD_IAST_REDACTION_VALUE_PATTERN)
    const iastRequestSampling = maybeInt(DD_IAST_REQUEST_SAMPLING)
    if (iastRequestSampling > -1 && iastRequestSampling < 101) {
      this._setValue(env, 'iast.requestSampling', iastRequestSampling)
    }
    this._envUnprocessed['iast.requestSampling'] = DD_IAST_REQUEST_SAMPLING
    this._setString(env, 'iast.telemetryVerbosity', DD_IAST_TELEMETRY_VERBOSITY)
    this._setArray(env, 'injectionEnabled', DD_INJECTION_ENABLED)
    this._setBoolean(env, 'isAzureFunction', getIsAzureFunction())
    this._setBoolean(env, 'isGCPFunction', getIsGCPFunction())
    this._setBoolean(env, 'logInjection', DD_LOGS_INJECTION)
    // Requires an accompanying DD_APM_OBFUSCATION_MEMCACHED_KEEP_COMMAND=true in the agent
    this._setBoolean(env, 'memcachedCommandEnabled', DD_TRACE_MEMCACHED_COMMAND_ENABLED)
    this._setBoolean(env, 'openAiLogsEnabled', DD_OPENAI_LOGS_ENABLED)
    this._setValue(env, 'openaiSpanCharLimit', maybeInt(DD_OPENAI_SPAN_CHAR_LIMIT))
    this._envUnprocessed.openaiSpanCharLimit = DD_OPENAI_SPAN_CHAR_LIMIT
    if (DD_TRACE_PEER_SERVICE_MAPPING) {
      this._setValue(env, 'peerServiceMapping', fromEntries(
        DD_TRACE_PEER_SERVICE_MAPPING.split(',').map(x => x.trim().split(':'))
      ))
      this._envUnprocessed.peerServiceMapping = DD_TRACE_PEER_SERVICE_MAPPING
    }
    this._setString(env, 'port', DD_TRACE_AGENT_PORT)
    const profilingEnabledEnv = coalesce(DD_EXPERIMENTAL_PROFILING_ENABLED, DD_PROFILING_ENABLED)
    const profilingEnabled = isTrue(profilingEnabledEnv)
      ? 'true'
      : isFalse(profilingEnabledEnv)
        ? 'false'
        : profilingEnabledEnv === 'auto' ? 'auto' : undefined
    this._setString(env, 'profiling.enabled', profilingEnabled)
    this._setString(env, 'profiling.exporters', DD_PROFILING_EXPORTERS)
    this._setBoolean(env, 'profiling.sourceMap', DD_PROFILING_SOURCE_MAP && !isFalse(DD_PROFILING_SOURCE_MAP))
    if (DD_INTERNAL_PROFILING_LONG_LIVED_THRESHOLD) {
      // This is only used in testing to not have to wait 30s
      this._setValue(env, 'profiling.longLivedThreshold', Number(DD_INTERNAL_PROFILING_LONG_LIVED_THRESHOLD))
    }

    this._setString(env, 'protocolVersion', DD_TRACE_AGENT_PROTOCOL_VERSION)
    this._setString(env, 'queryStringObfuscation', DD_TRACE_OBFUSCATION_QUERY_STRING_REGEXP)
    this._setBoolean(env, 'remoteConfig.enabled', coalesce(
      DD_REMOTE_CONFIGURATION_ENABLED,
      !this._isInServerlessEnvironment()
    ))
    this._setValue(env, 'remoteConfig.pollInterval', maybeFloat(DD_REMOTE_CONFIG_POLL_INTERVAL_SECONDS))
    this._envUnprocessed['remoteConfig.pollInterval'] = DD_REMOTE_CONFIG_POLL_INTERVAL_SECONDS
    this._setBoolean(env, 'reportHostname', DD_TRACE_REPORT_HOSTNAME)
    // only used to explicitly set runtimeMetrics to false
    const otelSetRuntimeMetrics = String(OTEL_METRICS_EXPORTER).toLowerCase() === 'none'
      ? false
      : undefined
    this._setBoolean(env, 'runtimeMetrics', DD_RUNTIME_METRICS_ENABLED ||
<<<<<<< HEAD
      otelSetRuntimeMetrics)
    const OTEL_TRACES_SAMPLER_MAPPING = {
      always_on: '1.0',
      always_off: '0.0',
      traceidratio: OTEL_TRACES_SAMPLER_ARG,
      parentbased_always_on: '1.0',
      parentbased_always_off: '0.0',
      parentbased_traceidratio: OTEL_TRACES_SAMPLER_ARG
    }
    this._setUnit(env, 'sampleRate', DD_TRACE_SAMPLE_RATE || OTEL_TRACES_SAMPLER_MAPPING[OTEL_TRACES_SAMPLER])
=======
    otelSetRuntimeMetrics)
    this._setArray(env, 'sampler.spanSamplingRules', reformatSpanSamplingRules(coalesce(
      safeJsonParse(maybeFile(DD_SPAN_SAMPLING_RULES_FILE)),
      safeJsonParse(DD_SPAN_SAMPLING_RULES)
    )))
    this._setUnit(env, 'sampleRate', DD_TRACE_SAMPLE_RATE ||
    getFromOtelSamplerMap(OTEL_TRACES_SAMPLER, OTEL_TRACES_SAMPLER_ARG))
>>>>>>> bd855728
    this._setValue(env, 'sampler.rateLimit', DD_TRACE_RATE_LIMIT)
    this._setSamplingRule(env, 'sampler.rules', safeJsonParse(DD_TRACE_SAMPLING_RULES))
    this._envUnprocessed['sampler.rules'] = DD_TRACE_SAMPLING_RULES
    this._setString(env, 'scope', DD_TRACE_SCOPE)
    this._setString(env, 'service', DD_SERVICE || DD_SERVICE_NAME || tags.service || OTEL_SERVICE_NAME)
    if (DD_SERVICE_MAPPING) {
      this._setValue(env, 'serviceMapping', fromEntries(
        process.env.DD_SERVICE_MAPPING.split(',').map(x => x.trim().split(':'))
      ))
    }
    this._setString(env, 'site', DD_SITE)
    if (DD_TRACE_SPAN_ATTRIBUTE_SCHEMA) {
      this._setString(env, 'spanAttributeSchema', validateNamingVersion(DD_TRACE_SPAN_ATTRIBUTE_SCHEMA))
      this._envUnprocessed.spanAttributeSchema = DD_TRACE_SPAN_ATTRIBUTE_SCHEMA
    }
    // 0: disabled, 1: logging, 2: garbage collection + logging
    this._setValue(env, 'spanLeakDebug', maybeInt(DD_TRACE_SPAN_LEAK_DEBUG))
    this._setBoolean(env, 'spanRemoveIntegrationFromService', DD_TRACE_REMOVE_INTEGRATION_SERVICE_NAMES_ENABLED)
    this._setBoolean(env, 'startupLogs', DD_TRACE_STARTUP_LOGS)
    this._setTags(env, 'tags', tags)
    this._setValue(env, 'tagsHeaderMaxLength', DD_TRACE_X_DATADOG_TAGS_MAX_LENGTH)
    this._setBoolean(env, 'telemetry.enabled', coalesce(
      DD_TRACE_TELEMETRY_ENABLED, // for backward compatibility
      DD_INSTRUMENTATION_TELEMETRY_ENABLED, // to comply with instrumentation telemetry specs
      !(this._isInServerlessEnvironment() || JEST_WORKER_ID)
    ))
    this._setString(env, 'instrumentation_config_id', DD_INSTRUMENTATION_CONFIG_ID)
    this._setBoolean(env, 'telemetry.debug', DD_TELEMETRY_DEBUG)
    this._setBoolean(env, 'telemetry.dependencyCollection', DD_TELEMETRY_DEPENDENCY_COLLECTION_ENABLED)
    this._setValue(env, 'telemetry.heartbeatInterval', maybeInt(Math.floor(DD_TELEMETRY_HEARTBEAT_INTERVAL * 1000)))
    this._envUnprocessed['telemetry.heartbeatInterval'] = DD_TELEMETRY_HEARTBEAT_INTERVAL * 1000
    this._setBoolean(env, 'telemetry.logCollection', DD_TELEMETRY_LOG_COLLECTION_ENABLED)
    this._setBoolean(env, 'telemetry.metrics', DD_TELEMETRY_METRICS_ENABLED)
    this._setBoolean(env, 'traceId128BitGenerationEnabled', DD_TRACE_128_BIT_TRACEID_GENERATION_ENABLED)
    this._setBoolean(env, 'traceId128BitLoggingEnabled', DD_TRACE_128_BIT_TRACEID_LOGGING_ENABLED)
    this._setBoolean(env, 'tracePropagationExtractFirst', DD_TRACE_PROPAGATION_EXTRACT_FIRST)
    this._setBoolean(env, 'tracePropagationStyle.otelPropagators',
      DD_TRACE_PROPAGATION_STYLE ||
      DD_TRACE_PROPAGATION_STYLE_INJECT ||
      DD_TRACE_PROPAGATION_STYLE_EXTRACT
        ? false
        : !!OTEL_PROPAGATORS)
    this._setBoolean(env, 'tracing', DD_TRACING_ENABLED)
    this._setString(env, 'version', DD_VERSION || tags.version)
  }

  _applyOptions (options) {
    const opts = setHiddenProperty(this, '_options', this._options || {})
    const tags = {}
    setHiddenProperty(this, '_optsUnprocessed', {})

    options = setHiddenProperty(this, '_optionsArg', Object.assign({ ingestion: {} }, options, opts))

    tagger.add(tags, options.tags)

    this._setBoolean(opts, 'appsec.apiSecurity.enabled', options.appsec.apiSecurity?.enabled)
    this._setUnit(opts, 'appsec.apiSecurity.requestSampling', options.appsec.apiSecurity?.requestSampling)
    this._setValue(opts, 'appsec.blockedTemplateGraphql', maybeFile(options.appsec.blockedTemplateGraphql))
    this._setValue(opts, 'appsec.blockedTemplateHtml', maybeFile(options.appsec.blockedTemplateHtml))
    this._optsUnprocessed['appsec.blockedTemplateHtml'] = options.appsec.blockedTemplateHtml
    this._setValue(opts, 'appsec.blockedTemplateJson', maybeFile(options.appsec.blockedTemplateJson))
    this._optsUnprocessed['appsec.blockedTemplateJson'] = options.appsec.blockedTemplateJson
    this._setBoolean(opts, 'appsec.enabled', options.appsec.enabled)
    let eventTracking = options.appsec.eventTracking?.mode
    if (eventTracking) {
      eventTracking = eventTracking.toLowerCase()
      this._setValue(opts, 'appsec.eventTracking.enabled', ['extended', 'safe'].includes(eventTracking))
      this._setValue(opts, 'appsec.eventTracking.mode', eventTracking)
    }
    this._setString(opts, 'appsec.obfuscatorKeyRegex', options.appsec.obfuscatorKeyRegex)
    this._setString(opts, 'appsec.obfuscatorValueRegex', options.appsec.obfuscatorValueRegex)
    this._setBoolean(opts, 'appsec.rasp.enabled', options.appsec.rasp?.enabled)
    this._setValue(opts, 'appsec.rateLimit', maybeInt(options.appsec.rateLimit))
    this._optsUnprocessed['appsec.rateLimit'] = options.appsec.rateLimit
    this._setString(opts, 'appsec.rules', options.appsec.rules)
    this._setBoolean(opts, 'appsec.standalone.enabled', options.experimental?.appsec?.standalone?.enabled)
    this._setBoolean(opts, 'appsec.stackTrace.enabled', options.appsec.stackTrace?.enabled)
    this._setValue(opts, 'appsec.stackTrace.maxDepth', maybeInt(options.appsec.stackTrace?.maxDepth))
    this._optsUnprocessed['appsec.stackTrace.maxDepth'] = options.appsec.stackTrace?.maxDepth
    this._setValue(opts, 'appsec.stackTrace.maxStackTraces', maybeInt(options.appsec.stackTrace?.maxStackTraces))
    this._optsUnprocessed['appsec.stackTrace.maxStackTraces'] = options.appsec.stackTrace?.maxStackTraces
    this._setValue(opts, 'appsec.wafTimeout', maybeInt(options.appsec.wafTimeout))
    this._optsUnprocessed['appsec.wafTimeout'] = options.appsec.wafTimeout
    this._setBoolean(opts, 'clientIpEnabled', options.clientIpEnabled)
    this._setString(opts, 'clientIpHeader', options.clientIpHeader)
    this._setString(opts, 'dbmPropagationMode', options.dbmPropagationMode)
    if (options.dogstatsd) {
      this._setString(opts, 'dogstatsd.hostname', options.dogstatsd.hostname)
      this._setString(opts, 'dogstatsd.port', options.dogstatsd.port)
    }
    this._setBoolean(opts, 'dsmEnabled', options.dsmEnabled)
    this._setString(opts, 'env', options.env || tags.env)
    this._setBoolean(opts, 'experimental.enableGetRumData',
      options.experimental && options.experimental.enableGetRumData)
    this._setString(opts, 'experimental.exporter', options.experimental && options.experimental.exporter)
    this._setBoolean(opts, 'experimental.runtimeId', options.experimental && options.experimental.runtimeId)
    this._setValue(opts, 'flushInterval', maybeInt(options.flushInterval))
    this._optsUnprocessed.flushInterval = options.flushInterval
    this._setValue(opts, 'flushMinSpans', maybeInt(options.flushMinSpans))
    this._optsUnprocessed.flushMinSpans = options.flushMinSpans
    this._setArray(opts, 'headerTags', options.headerTags)
    this._setString(opts, 'hostname', options.hostname)
    this._setBoolean(opts, 'iast.deduplicationEnabled', options.iast && options.iast.deduplicationEnabled)
    this._setBoolean(opts, 'iast.enabled',
      options.iast && (options.iast === true || options.iast.enabled === true))
    this._setValue(opts, 'iast.maxConcurrentRequests',
      maybeInt(options.iast?.maxConcurrentRequests))
    this._optsUnprocessed['iast.maxConcurrentRequests'] = options.iast?.maxConcurrentRequests
    this._setValue(opts, 'iast.maxContextOperations', maybeInt(options.iast?.maxContextOperations))
    this._optsUnprocessed['iast.maxContextOperations'] = options.iast?.maxContextOperations
    this._setBoolean(opts, 'iast.redactionEnabled', options.iast?.redactionEnabled)
    this._setString(opts, 'iast.redactionNamePattern', options.iast?.redactionNamePattern)
    this._setString(opts, 'iast.redactionValuePattern', options.iast?.redactionValuePattern)
    const iastRequestSampling = maybeInt(options.iast?.requestSampling)
    if (iastRequestSampling > -1 && iastRequestSampling < 101) {
      this._setValue(opts, 'iast.requestSampling', iastRequestSampling)
      this._optsUnprocessed['iast.requestSampling'] = options.iast?.requestSampling
    }
    this._setString(opts, 'iast.telemetryVerbosity', options.iast && options.iast.telemetryVerbosity)
    this._setBoolean(opts, 'isCiVisibility', options.isCiVisibility)
    this._setBoolean(opts, 'logInjection', options.logInjection)
    this._setString(opts, 'lookup', options.lookup)
    this._setBoolean(opts, 'openAiLogsEnabled', options.openAiLogsEnabled)
    this._setValue(opts, 'peerServiceMapping', options.peerServiceMapping)
    this._setBoolean(opts, 'plugins', options.plugins)
    this._setString(opts, 'port', options.port)
    const strProfiling = String(options.profiling)
    if (['true', 'false', 'auto'].includes(strProfiling)) {
      this._setString(opts, 'profiling.enabled', strProfiling)
    }
    this._setString(opts, 'protocolVersion', options.protocolVersion)
    if (options.remoteConfig) {
      this._setValue(opts, 'remoteConfig.pollInterval', maybeFloat(options.remoteConfig.pollInterval))
      this._optsUnprocessed['remoteConfig.pollInterval'] = options.remoteConfig.pollInterval
    }
    this._setBoolean(opts, 'reportHostname', options.reportHostname)
    this._setBoolean(opts, 'runtimeMetrics', options.runtimeMetrics)
    this._setArray(opts, 'sampler.spanSamplingRules', reformatSpanSamplingRules(options.spanSamplingRules))
    this._setUnit(opts, 'sampleRate', coalesce(options.sampleRate, options.ingestion.sampleRate))
    const ingestion = options.ingestion || {}
    this._setValue(opts, 'sampler.rateLimit', coalesce(options.rateLimit, ingestion.rateLimit))
    this._setSamplingRule(opts, 'sampler.rules', options.samplingRules)
    this._setString(opts, 'service', options.service || tags.service)
    this._setValue(opts, 'serviceMapping', options.serviceMapping)
    this._setString(opts, 'site', options.site)
    if (options.spanAttributeSchema) {
      this._setString(opts, 'spanAttributeSchema', validateNamingVersion(options.spanAttributeSchema))
      this._optsUnprocessed.spanAttributeSchema = options.spanAttributeSchema
    }
    this._setBoolean(opts, 'spanRemoveIntegrationFromService', options.spanRemoveIntegrationFromService)
    this._setBoolean(opts, 'startupLogs', options.startupLogs)
    this._setTags(opts, 'tags', tags)
    this._setBoolean(opts, 'traceId128BitGenerationEnabled', options.traceId128BitGenerationEnabled)
    this._setBoolean(opts, 'traceId128BitLoggingEnabled', options.traceId128BitLoggingEnabled)
    this._setString(opts, 'version', options.version || tags.version)
  }

  _isCiVisibility () {
    return coalesce(
      this._optionsArg.isCiVisibility,
      this._defaults.isCiVisibility
    )
  }

  _isCiVisibilityItrEnabled () {
    return coalesce(
      process.env.DD_CIVISIBILITY_ITR_ENABLED,
      true
    )
  }

  _getHostname () {
    const DD_CIVISIBILITY_AGENTLESS_URL = process.env.DD_CIVISIBILITY_AGENTLESS_URL
    const url = DD_CIVISIBILITY_AGENTLESS_URL
      ? new URL(DD_CIVISIBILITY_AGENTLESS_URL)
      : getAgentUrl(this._getTraceAgentUrl(), this._optionsArg)
    const DD_AGENT_HOST = coalesce(
      this._optionsArg.hostname,
      process.env.DD_AGENT_HOST,
      process.env.DD_TRACE_AGENT_HOSTNAME,
      '127.0.0.1'
    )
    return DD_AGENT_HOST || (url && url.hostname)
  }

  _getSpanComputePeerService () {
    const DD_TRACE_SPAN_ATTRIBUTE_SCHEMA = validateNamingVersion(
      coalesce(
        this._optionsArg.spanAttributeSchema,
        process.env.DD_TRACE_SPAN_ATTRIBUTE_SCHEMA
      )
    )

    const peerServiceSet = (
      this._optionsArg.hasOwnProperty('spanComputePeerService') ||
      process.env.hasOwnProperty('DD_TRACE_PEER_SERVICE_DEFAULTS_ENABLED')
    )
    const peerServiceValue = coalesce(
      this._optionsArg.spanComputePeerService,
      process.env.DD_TRACE_PEER_SERVICE_DEFAULTS_ENABLED
    )

    const spanComputePeerService = (
      DD_TRACE_SPAN_ATTRIBUTE_SCHEMA === 'v0'
        // In v0, peer service is computed only if it is explicitly set to true
        ? peerServiceSet && isTrue(peerServiceValue)
        // In >v0, peer service is false only if it is explicitly set to false
        : (peerServiceSet ? !isFalse(peerServiceValue) : true)
    )

    return spanComputePeerService
  }

  _isCiVisibilityGitUploadEnabled () {
    return coalesce(
      process.env.DD_CIVISIBILITY_GIT_UPLOAD_ENABLED,
      true
    )
  }

  _isCiVisibilityManualApiEnabled () {
    return isTrue(coalesce(
      process.env.DD_CIVISIBILITY_MANUAL_API_ENABLED,
      false
    ))
  }

  _isTraceStatsComputationEnabled () {
    return coalesce(
      this._optionsArg.stats,
      process.env.DD_TRACE_STATS_COMPUTATION_ENABLED,
      getIsGCPFunction() || getIsAzureFunction()
    )
  }

  _getTraceAgentUrl () {
    return coalesce(
      this._optionsArg.url,
      process.env.DD_TRACE_AGENT_URL,
      process.env.DD_TRACE_URL,
      null
    )
  }

  // handles values calculated from a mixture of options and env vars
  _applyCalculated () {
    const calc = setHiddenProperty(this, '_calculated', {})

    const {
      DD_CIVISIBILITY_AGENTLESS_URL,
      DD_CIVISIBILITY_EARLY_FLAKE_DETECTION_ENABLED,
      DD_CIVISIBILITY_FLAKY_RETRY_ENABLED,
      DD_CIVISIBILITY_FLAKY_RETRY_COUNT,
      DD_SESSION_NAME
    } = process.env

    if (DD_CIVISIBILITY_AGENTLESS_URL) {
      this._setValue(calc, 'url', new URL(DD_CIVISIBILITY_AGENTLESS_URL))
    } else {
      this._setValue(calc, 'url', getAgentUrl(this._getTraceAgentUrl(), this._optionsArg))
    }
    if (this._isCiVisibility()) {
      this._setBoolean(calc, 'isEarlyFlakeDetectionEnabled',
        coalesce(DD_CIVISIBILITY_EARLY_FLAKE_DETECTION_ENABLED, true))
      this._setBoolean(calc, 'isFlakyTestRetriesEnabled',
        coalesce(DD_CIVISIBILITY_FLAKY_RETRY_ENABLED, true))
      this._setValue(calc, 'flakyTestRetriesCount', coalesce(maybeInt(DD_CIVISIBILITY_FLAKY_RETRY_COUNT), 5))
      this._setBoolean(calc, 'isIntelligentTestRunnerEnabled', isTrue(this._isCiVisibilityItrEnabled()))
      this._setBoolean(calc, 'isManualApiEnabled', this._isCiVisibilityManualApiEnabled())
      this._setString(calc, 'ciVisibilitySessionName', DD_SESSION_NAME)
    }
    this._setString(calc, 'dogstatsd.hostname', this._getHostname())
    this._setBoolean(calc, 'isGitUploadEnabled',
      calc.isIntelligentTestRunnerEnabled && !isFalse(this._isCiVisibilityGitUploadEnabled()))
    this._setBoolean(calc, 'spanComputePeerService', this._getSpanComputePeerService())
    this._setBoolean(calc, 'stats.enabled', this._isTraceStatsComputationEnabled())
    const defaultPropagationStyle = this._getDefaultPropagationStyle(this._optionsArg)
    this._setValue(calc, 'tracePropagationStyle.inject', propagationStyle(
      'inject',
      this._optionsArg.tracePropagationStyle
    ))
    this._setValue(calc, 'tracePropagationStyle.extract', propagationStyle(
      'extract',
      this._optionsArg.tracePropagationStyle
    ))
    if (defaultPropagationStyle.length > 2) {
      calc['tracePropagationStyle.inject'] = calc['tracePropagationStyle.inject'] || defaultPropagationStyle
      calc['tracePropagationStyle.extract'] = calc['tracePropagationStyle.extract'] || defaultPropagationStyle
    }
  }

  _applyRemote (options) {
    const opts = setHiddenProperty(this, '_remote', this._remote || {})
    setHiddenProperty(this, '_remoteUnprocessed', {})
    const tags = {}
    const headerTags = options.tracing_header_tags
      ? options.tracing_header_tags.map(tag => {
        return tag.tag_name ? `${tag.header}:${tag.tag_name}` : tag.header
      })
      : undefined

    tagger.add(tags, options.tracing_tags)
    if (Object.keys(tags).length) tags['runtime-id'] = runtimeId

    this._setUnit(opts, 'sampleRate', options.tracing_sampling_rate)
    this._setBoolean(opts, 'logInjection', options.log_injection_enabled)
    this._setArray(opts, 'headerTags', headerTags)
    this._setTags(opts, 'tags', tags)
    this._setBoolean(opts, 'tracing', options.tracing_enabled)
    this._remoteUnprocessed['sampler.rules'] = options.tracing_sampling_rules
    this._setSamplingRule(opts, 'sampler.rules', this._reformatTags(options.tracing_sampling_rules))
  }

  _reformatTags (samplingRules) {
    for (const rule of (samplingRules || [])) {
      const reformattedTags = {}
      if (rule.tags) {
        for (const tag of (rule.tags || {})) {
          reformattedTags[tag.key] = tag.value_glob
        }
        rule.tags = reformattedTags
      }
    }
    return samplingRules
  }

  _setBoolean (obj, name, value) {
    if (value === undefined || value === null) {
      this._setValue(obj, name, value)
    } else if (isTrue(value)) {
      this._setValue(obj, name, true)
    } else if (isFalse(value)) {
      this._setValue(obj, name, false)
    }
  }

  _setUnit (obj, name, value) {
    if (value === null || value === undefined) {
      return this._setValue(obj, name, value)
    }

    value = parseFloat(value)

    if (!isNaN(value)) {
      // TODO: Ignore out of range values instead of normalizing them.
      this._setValue(obj, name, Math.min(Math.max(value, 0), 1))
    }
  }

  _setArray (obj, name, value) {
    if (value == null) {
      return this._setValue(obj, name, null)
    }

    if (typeof value === 'string') {
      value = value.split(',')
    }

    if (Array.isArray(value)) {
      this._setValue(obj, name, value)
    }
  }

  _setSamplingRule (obj, name, value) {
    if (value == null) {
      return this._setValue(obj, name, null)
    }

    if (typeof value === 'string') {
      value = value.split(',')
    }

    if (Array.isArray(value)) {
      value = value.map(rule => {
        return remapify(rule, {
          sample_rate: 'sampleRate'
        })
      })
      this._setValue(obj, name, value)
    }
  }

  _setString (obj, name, value) {
    obj[name] = value ? String(value) : undefined // unset for empty strings
  }

  _setTags (obj, name, value) {
    if (!value || Object.keys(value).length === 0) {
      return this._setValue(obj, name, null)
    }

    this._setValue(obj, name, value)
  }

  _setValue (obj, name, value) {
    obj[name] = value
  }

  // TODO: Report origin changes and errors to telemetry.
  // TODO: Deeply merge configurations.
  // TODO: Move change tracking to telemetry.
  // for telemetry reporting, `name`s in `containers` need to be keys from:
  // eslint-disable-next-line max-len
  // https://github.com/DataDog/dd-go/blob/prod/trace/apps/tracer-telemetry-intake/telemetry-payload/static/config_norm_rules.json
  _merge () {
    const containers = [this._remote, this._options, this._env, this._calculated, this._defaults]
    const origins = ['remote_config', 'code', 'env_var', 'calculated', 'default']
    const unprocessedValues = [this._remoteUnprocessed, this._optsUnprocessed, this._envUnprocessed, {}, {}]
    const changes = []

    for (const name in this._defaults) {
      for (let i = 0; i < containers.length; i++) {
        const container = containers[i]
        const value = container[name]

        if ((value !== null && value !== undefined) || container === this._defaults) {
          if (get(this, name) === value && has(this, name)) break

          set(this, name, value)

          changes.push({
            name,
            value: unprocessedValues[i][name] || value,
            origin: origins[i]
          })

          break
        }
      }
    }

    this.sampler.sampleRate = this.sampleRate
    updateConfig(changes, this)
  }
}

function maybeInt (number) {
  const parsed = parseInt(number)
  return isNaN(parsed) ? undefined : parsed
}

function maybeFloat (number) {
  const parsed = parseFloat(number)
  return isNaN(parsed) ? undefined : parsed
}

function getAgentUrl (url, options) {
  if (url) return new URL(url)

  if (os.type() === 'Windows_NT') return

  if (
    !options.hostname &&
    !options.port &&
    !process.env.DD_AGENT_HOST &&
    !process.env.DD_TRACE_AGENT_HOSTNAME &&
    !process.env.DD_TRACE_AGENT_PORT &&
    fs.existsSync('/var/run/datadog/apm.socket')
  ) {
    return new URL('unix:///var/run/datadog/apm.socket')
  }
}

function setHiddenProperty (obj, name, value) {
  Object.defineProperty(obj, name, {
    value,
    enumerable: false,
    writable: true
  })
  return obj[name]
}

module.exports = Config<|MERGE_RESOLUTION|>--- conflicted
+++ resolved
@@ -63,17 +63,6 @@
 
 const VALID_PROPAGATION_STYLES = new Set(['datadog', 'tracecontext', 'b3', 'b3 single header', 'none'])
 
-<<<<<<< HEAD
-function checkIfBothOtelAndDdEnvVarSet () {
-  for (const [ddVar, otelVar] of Object.entries(otelDdEnvMapping)) {
-    if (process.env[ddVar] && process.env[otelVar]) {
-      log.warn(`both ${ddVar} and ${otelVar} environment variables are set`)
-      getCounter('otel.env.hiding', ddVar, otelVar,
-        otelVar === 'OTEL_TRACES_SAMPLER' &&
-          process.env.OTEL_TRACES_SAMPLER_ARG
-          ? 'OTEL_TRACES_SAMPLER_ARG'
-          : undefined).inc()
-=======
 const VALID_LOG_LEVELS = new Set(['debug', 'info', 'warn', 'error'])
 
 function getFromOtelSamplerMap (otelTracesSampler, otelTracesSamplerArg) {
@@ -98,7 +87,6 @@
         log.warn('unexpected value for OTEL_PROPAGATORS environment variable')
         getCounter('otel.env.invalid', 'DD_TRACE_PROPAGATION_STYLE', 'OTEL_PROPAGATORS').inc()
       }
->>>>>>> bd855728
     }
   }
 }
@@ -296,12 +284,6 @@
       options.appsec = {}
     }
 
-<<<<<<< HEAD
-    const DD_APPSEC_GRAPHQL_BLOCKED_TEMPLATE_JSON = coalesce(
-      maybeFile(options.appsec.blockedTemplateGraphql),
-      maybeFile(process.env.DD_APPSEC_GRAPHQL_BLOCKED_TEMPLATE_JSON)
-    )
-
     const DD_APPSEC_AUTOMATED_USER_EVENTS_TRACKING_ENABLED = coalesce(
       options.appsec.eventTracking?.enabled,
       process.env.DD_APPSEC_AUTOMATED_USER_EVENTS_TRACKING_ENABLED &&
@@ -328,26 +310,6 @@
       'ident'
     ).toLowerCase()
 
-    const DD_API_SECURITY_ENABLED = coalesce(
-      options.appsec?.apiSecurity?.enabled,
-      process.env.DD_API_SECURITY_ENABLED && isTrue(process.env.DD_API_SECURITY_ENABLED),
-      process.env.DD_EXPERIMENTAL_API_SECURITY_ENABLED && isTrue(process.env.DD_EXPERIMENTAL_API_SECURITY_ENABLED),
-      true
-    )
-    const DD_API_SECURITY_REQUEST_SAMPLE_RATE = coalesce(
-      options.appsec?.apiSecurity?.requestSampling,
-      parseFloat(process.env.DD_API_SECURITY_REQUEST_SAMPLE_RATE),
-      0.1
-    )
-
-    // 0: disabled, 1: logging, 2: garbage collection + logging
-    const DD_TRACE_SPAN_LEAK_DEBUG = coalesce(
-      process.env.DD_TRACE_SPAN_LEAK_DEBUG,
-      0
-    )
-
-=======
->>>>>>> bd855728
     const DD_INSTRUMENTATION_INSTALL_ID = coalesce(
       process.env.DD_INSTRUMENTATION_INSTALL_ID,
       null
@@ -383,34 +345,13 @@
 
     // TODO: refactor
     this.apiKey = DD_API_KEY
-<<<<<<< HEAD
-    this.serviceMapping = DD_SERVICE_MAPPING
-    this.tracePropagationStyle = {
-      inject: PROPAGATION_STYLE_INJECT,
-      extract: PROPAGATION_STYLE_EXTRACT,
-      otelPropagators: process.env.DD_TRACE_PROPAGATION_STYLE ||
-        process.env.DD_TRACE_PROPAGATION_STYLE_INJECT ||
-        process.env.DD_TRACE_PROPAGATION_STYLE_EXTRACT
-        ? false
-        : !!process.env.OTEL_PROPAGATORS
-    }
-    this.tracePropagationExtractFirst = isTrue(DD_TRACE_PROPAGATION_EXTRACT_FIRST)
-    this.sampler = sampler
     this.appsec = {
-      blockedTemplateGraphql: DD_APPSEC_GRAPHQL_BLOCKED_TEMPLATE_JSON,
       eventTracking: {
         enabled: DD_APPSEC_AUTOMATED_USER_EVENTS_TRACKING_ENABLED &&
           ['anon', 'ident'].includes(DD_APPSEC_AUTO_USER_INSTRUMENTATION_MODE),
         mode: DD_APPSEC_AUTO_USER_INSTRUMENTATION_MODE
-      },
-      apiSecurity: {
-        enabled: DD_API_SECURITY_ENABLED,
-        // Coerce value between 0 and 1
-        requestSampling: Math.min(1, Math.max(0, DD_API_SECURITY_REQUEST_SAMPLE_RATE))
       }
     }
-=======
->>>>>>> bd855728
 
     // sent in telemetry event app-started
     this.installSignature = {
@@ -864,18 +805,6 @@
       ? false
       : undefined
     this._setBoolean(env, 'runtimeMetrics', DD_RUNTIME_METRICS_ENABLED ||
-<<<<<<< HEAD
-      otelSetRuntimeMetrics)
-    const OTEL_TRACES_SAMPLER_MAPPING = {
-      always_on: '1.0',
-      always_off: '0.0',
-      traceidratio: OTEL_TRACES_SAMPLER_ARG,
-      parentbased_always_on: '1.0',
-      parentbased_always_off: '0.0',
-      parentbased_traceidratio: OTEL_TRACES_SAMPLER_ARG
-    }
-    this._setUnit(env, 'sampleRate', DD_TRACE_SAMPLE_RATE || OTEL_TRACES_SAMPLER_MAPPING[OTEL_TRACES_SAMPLER])
-=======
     otelSetRuntimeMetrics)
     this._setArray(env, 'sampler.spanSamplingRules', reformatSpanSamplingRules(coalesce(
       safeJsonParse(maybeFile(DD_SPAN_SAMPLING_RULES_FILE)),
@@ -883,7 +812,6 @@
     )))
     this._setUnit(env, 'sampleRate', DD_TRACE_SAMPLE_RATE ||
     getFromOtelSamplerMap(OTEL_TRACES_SAMPLER, OTEL_TRACES_SAMPLER_ARG))
->>>>>>> bd855728
     this._setValue(env, 'sampler.rateLimit', DD_TRACE_RATE_LIMIT)
     this._setSamplingRule(env, 'sampler.rules', safeJsonParse(DD_TRACE_SAMPLING_RULES))
     this._envUnprocessed['sampler.rules'] = DD_TRACE_SAMPLING_RULES
