--- conflicted
+++ resolved
@@ -122,77 +122,11 @@
     log.use(this.logger)
     log.toggle(this.debug, this.logLevel, this)
 
-<<<<<<< HEAD
-=======
-    const DD_TRACING_ENABLED = coalesce(
-      process.env.DD_TRACING_ENABLED,
-      true
-    )
-    const DD_PROFILING_ENABLED = coalesce(
-      options.profiling, // TODO: remove when enabled by default
-      process.env.DD_EXPERIMENTAL_PROFILING_ENABLED,
-      process.env.DD_PROFILING_ENABLED,
-      false
-    )
-    const DD_PROFILING_EXPORTERS = coalesce(
-      process.env.DD_PROFILING_EXPORTERS,
-      'agent'
-    )
-    const DD_PROFILING_SOURCE_MAP = process.env.DD_PROFILING_SOURCE_MAP
-    const DD_RUNTIME_METRICS_ENABLED = coalesce(
-      options.runtimeMetrics, // TODO: remove when enabled by default
-      process.env.DD_RUNTIME_METRICS_ENABLED,
-      false
-    )
-    const DD_DBM_PROPAGATION_MODE = coalesce(
-      options.dbmPropagationMode,
-      process.env.DD_DBM_PROPAGATION_MODE,
-      'disabled'
-    )
-    const DD_DATA_STREAMS_ENABLED = coalesce(
-      options.dsmEnabled,
-      process.env.DD_DATA_STREAMS_ENABLED,
-      false
-    )
-    const DD_AGENT_HOST = coalesce(
-      options.hostname,
-      process.env.DD_AGENT_HOST,
-      process.env.DD_TRACE_AGENT_HOSTNAME,
-      '127.0.0.1'
-    )
-    const DD_TRACE_AGENT_PORT = coalesce(
-      options.port,
-      process.env.DD_TRACE_AGENT_PORT,
-      '8126'
-    )
-    const DD_TRACE_AGENT_URL = coalesce(
-      options.url,
-      process.env.DD_TRACE_AGENT_URL,
-      process.env.DD_TRACE_URL,
-      null
-    )
-    const DD_IS_CIVISIBILITY = coalesce(
-      options.isCiVisibility,
-      false
-    )
-    const DD_CIVISIBILITY_AGENTLESS_URL = process.env.DD_CIVISIBILITY_AGENTLESS_URL
-
-    const DD_CIVISIBILITY_ITR_ENABLED = coalesce(
-      process.env.DD_CIVISIBILITY_ITR_ENABLED,
-      true
-    )
-
-    const DD_CIVISIBILITY_MANUAL_API_ENABLED = coalesce(
-      process.env.DD_CIVISIBILITY_MANUAL_API_ENABLED,
-      false
-    )
-
     const DD_CIVISIBILITY_EARLY_FLAKE_DETECTION_ENABLED = coalesce(
       process.env.DD_CIVISIBILITY_EARLY_FLAKE_DETECTION_ENABLED,
       true
     )
 
->>>>>>> 447d3b6e
     const DD_TRACE_MEMCACHED_COMMAND_ENABLED = coalesce(
       process.env.DD_TRACE_MEMCACHED_COMMAND_ENABLED,
       false
@@ -271,18 +205,11 @@
       process.env.DD_APPSEC_AUTOMATED_USER_EVENTS_TRACKING,
       'safe'
     ).toLowerCase()
-<<<<<<< HEAD
-    const DD_EXPERIMENTAL_API_SECURITY_ENABLED = coalesce(
+    const DD_API_SECURITY_ENABLED = coalesce(
       options.appsec?.apiSecurity?.enabled,
-      isTrue(process.env.DD_EXPERIMENTAL_API_SECURITY_ENABLED),
-      false
-=======
-    const DD_API_SECURITY_ENABLED = coalesce(
-      appsec?.apiSecurity?.enabled,
       process.env.DD_API_SECURITY_ENABLED && isTrue(process.env.DD_API_SECURITY_ENABLED),
       process.env.DD_EXPERIMENTAL_API_SECURITY_ENABLED && isTrue(process.env.DD_EXPERIMENTAL_API_SECURITY_ENABLED),
       true
->>>>>>> 447d3b6e
     )
     const DD_API_SECURITY_REQUEST_SAMPLE_RATE = coalesce(
       options.appsec?.apiSecurity?.requestSampling,
@@ -361,38 +288,8 @@
         requestSampling: Math.min(1, Math.max(0, DD_API_SECURITY_REQUEST_SAMPLE_RATE))
       }
     }
-<<<<<<< HEAD
-=======
-
-    this.remoteConfig = {
-      enabled: DD_REMOTE_CONFIGURATION_ENABLED,
-      pollInterval: DD_REMOTE_CONFIG_POLL_INTERVAL_SECONDS
-    }
-    this.iast = {
-      enabled: isTrue(DD_IAST_ENABLED),
-      requestSampling: DD_IAST_REQUEST_SAMPLING,
-      maxConcurrentRequests: DD_IAST_MAX_CONCURRENT_REQUESTS,
-      maxContextOperations: DD_IAST_MAX_CONTEXT_OPERATIONS,
-      deduplicationEnabled: DD_IAST_DEDUPLICATION_ENABLED,
-      redactionEnabled: DD_IAST_REDACTION_ENABLED,
-      redactionNamePattern: DD_IAST_REDACTION_NAME_PATTERN,
-      redactionValuePattern: DD_IAST_REDACTION_VALUE_PATTERN,
-      telemetryVerbosity: DD_IAST_TELEMETRY_VERBOSITY
-    }
-
-    this.isCiVisibility = isTrue(DD_IS_CIVISIBILITY)
-
-    this.isIntelligentTestRunnerEnabled = this.isCiVisibility && isTrue(DD_CIVISIBILITY_ITR_ENABLED)
-    this.isGitUploadEnabled = this.isCiVisibility &&
-      (this.isIntelligentTestRunnerEnabled && !isFalse(DD_CIVISIBILITY_GIT_UPLOAD_ENABLED))
-
-    this.gitMetadataEnabled = isTrue(DD_TRACE_GIT_METADATA_ENABLED)
-    this.isManualApiEnabled = this.isCiVisibility && isTrue(DD_CIVISIBILITY_MANUAL_API_ENABLED)
+    
     this.isEarlyFlakeDetectionEnabled = this.isCiVisibility && isTrue(DD_CIVISIBILITY_EARLY_FLAKE_DETECTION_ENABLED)
-
-    this.openaiSpanCharLimit = DD_OPENAI_SPAN_CHAR_LIMIT
-
->>>>>>> 447d3b6e
     // Requires an accompanying DD_APM_OBFUSCATION_MEMCACHED_KEEP_COMMAND=true in the agent
     this.memcachedCommandEnabled = isTrue(DD_TRACE_MEMCACHED_COMMAND_ENABLED)
     this.isAzureFunctionConsumptionPlan = isAzureFunctionConsumptionPlan
