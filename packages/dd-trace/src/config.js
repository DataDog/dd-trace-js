--- conflicted
+++ resolved
@@ -464,6 +464,7 @@
     this._setValue(defaults, 'appsec.wafTimeout', 5e3) // µs
     this._setValue(defaults, 'baggageMaxBytes', 8192)
     this._setValue(defaults, 'baggageMaxItems', 64)
+    this._setValue(defaults, 'ciVisibilitySessionName', '')
     this._setValue(defaults, 'clientIpEnabled', false)
     this._setValue(defaults, 'clientIpHeader', null)
     this._setValue(defaults, 'dbmPropagationMode', 'disabled')
@@ -499,11 +500,7 @@
     this._setValue(defaults, 'isGitUploadEnabled', false)
     this._setValue(defaults, 'isIntelligentTestRunnerEnabled', false)
     this._setValue(defaults, 'isManualApiEnabled', false)
-<<<<<<< HEAD
     this._setValue(defaults, 'legacyBaggageEnabled', true)
-=======
-    this._setValue(defaults, 'ciVisibilitySessionName', '')
->>>>>>> d8713350
     this._setValue(defaults, 'logInjection', false)
     this._setValue(defaults, 'lookup', undefined)
     this._setValue(defaults, 'memcachedCommandEnabled', false)
