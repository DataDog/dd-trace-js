'use strict'

const fs = require('fs')
const os = require('os')
const URL = require('url').URL
const path = require('path')
const pkg = require('./pkg')
const coalesce = require('koalas')
const tagger = require('./tagger')
const { isTrue, isFalse } = require('./util')
const uuid = require('crypto-randomuuid')

const fromEntries = Object.fromEntries || (entries =>
  entries.reduce((obj, [k, v]) => Object.assign(obj, { [k]: v }), {}))

// eslint-disable-next-line max-len
const qsRegex = '(?:p(?:ass)?w(?:or)?d|pass(?:_?phrase)?|secret|(?:api_?|private_?|public_?|access_?|secret_?)key(?:_?id)?|token|consumer_?(?:id|key|secret)|sign(?:ed|ature)?|auth(?:entication|orization)?)(?:(?:\\s|%20)*(?:=|%3D)[^&]+|(?:"|%22)(?:\\s|%20)*(?::|%3A)(?:\\s|%20)*(?:"|%22)(?:%2[^2]|%[^2]|[^"%])+(?:"|%22))|bearer(?:\\s|%20)+[a-z0-9\\._\\-]|token(?::|%3A)[a-z0-9]{13}|gh[opsu]_[0-9a-zA-Z]{36}|ey[I-L](?:[\\w=-]|%3D)+\\.ey[I-L](?:[\\w=-]|%3D)+(?:\\.(?:[\\w.+\\/=-]|%3D|%2F|%2B)+)?|[\\-]{5}BEGIN(?:[a-z\\s]|%20)+PRIVATE(?:\\s|%20)KEY[\\-]{5}[^\\-]+[\\-]{5}END(?:[a-z\\s]|%20)+PRIVATE(?:\\s|%20)KEY|ssh-rsa(?:\\s|%20)*(?:[a-z0-9\\/\\.+]|%2F|%5C|%2B){100,}'

class Config {
  constructor (options) {
    options = options || {}

    this.tags = {}

    tagger.add(this.tags, process.env.DD_TAGS)
    tagger.add(this.tags, process.env.DD_TRACE_TAGS)
    tagger.add(this.tags, process.env.DD_TRACE_GLOBAL_TAGS)
    tagger.add(this.tags, options.tags)

    const DD_TRACING_ENABLED = coalesce(
      process.env.DD_TRACING_ENABLED,
      true
    )
    const DD_PROFILING_ENABLED = coalesce(
      options.profiling, // TODO: remove when enabled by default
      process.env.DD_EXPERIMENTAL_PROFILING_ENABLED,
      process.env.DD_PROFILING_ENABLED,
      false
    )
    const DD_PROFILING_EXPORTERS = coalesce(
      process.env.DD_PROFILING_EXPORTERS,
      'agent'
    )
    const DD_PROFILING_SOURCE_MAP = process.env.DD_PROFILING_SOURCE_MAP
    const DD_LOGS_INJECTION = coalesce(
      options.logInjection,
      process.env.DD_LOGS_INJECTION,
      false
    )
    const DD_RUNTIME_METRICS_ENABLED = coalesce(
      options.runtimeMetrics, // TODO: remove when enabled by default
      process.env.DD_RUNTIME_METRICS_ENABLED,
      false
    )
    const DD_AGENT_HOST = coalesce(
      options.hostname,
      process.env.DD_AGENT_HOST,
      process.env.DD_TRACE_AGENT_HOSTNAME,
      '127.0.0.1'
    )
    const DD_TRACE_AGENT_PORT = coalesce(
      options.port,
      process.env.DD_TRACE_AGENT_PORT,
      '8126'
    )
    const DD_TRACE_AGENT_URL = coalesce(
      options.url,
      process.env.DD_TRACE_AGENT_URL,
      process.env.DD_TRACE_URL,
      null
    )
    const DD_CIVISIBILITY_AGENTLESS_URL = process.env.DD_CIVISIBILITY_AGENTLESS_URL
    const DD_SERVICE = options.service ||
      process.env.DD_SERVICE ||
      process.env.DD_SERVICE_NAME ||
      this.tags.service ||
      process.env.AWS_LAMBDA_FUNCTION_NAME ||
      pkg.name ||
      'node'
    const DD_SERVICE_MAPPING = process.env.DD_SERVICE_MAPPING || ''
    const DD_ENV = coalesce(
      options.env,
      process.env.DD_ENV,
      this.tags.env
    )
    const DD_VERSION = coalesce(
      options.version,
      process.env.DD_VERSION,
      this.tags.version,
      pkg.version
    )
    const DD_TRACE_STARTUP_LOGS = coalesce(
      options.startupLogs,
      process.env.DD_TRACE_STARTUP_LOGS,
      false
    )
    const DD_TRACE_TELEMETRY_ENABLED = coalesce(
      process.env.DD_TRACE_TELEMETRY_ENABLED,
      !process.env.AWS_LAMBDA_FUNCTION_NAME
    )
    const DD_TRACE_DEBUG = coalesce(
      process.env.DD_TRACE_DEBUG,
      false
    )
    const DD_TRACE_AGENT_PROTOCOL_VERSION = coalesce(
      options.protocolVersion,
      process.env.DD_TRACE_AGENT_PROTOCOL_VERSION,
      '0.4'
    )
    const DD_TRACE_PARTIAL_FLUSH_MIN_SPANS = coalesce(
      parseInt(options.flushMinSpans),
      parseInt(process.env.DD_TRACE_PARTIAL_FLUSH_MIN_SPANS),
      1000
    )
    const DD_TRACE_OBFUSCATION_QUERY_STRING_REGEXP = coalesce(
      process.env.DD_TRACE_OBFUSCATION_QUERY_STRING_REGEXP,
      qsRegex
    )
    const DD_TRACE_B3_ENABLED = coalesce(
      options.experimental && options.experimental.b3,
      process.env.DD_TRACE_EXPERIMENTAL_B3_ENABLED,
      false
    )
    const DD_TRACE_TRACEPARENT_ENABLED = coalesce(
      options.experimental && options.experimental.traceparent,
      process.env.DD_TRACE_EXPERIMENTAL_TRACEPARENT_ENABLED,
      false
    )
    const DD_TRACE_RUNTIME_ID_ENABLED = coalesce(
      options.experimental && options.experimental.runtimeId,
      process.env.DD_TRACE_EXPERIMENTAL_RUNTIME_ID_ENABLED,
      false
    )
    const DD_TRACE_EXPORTER = coalesce(
      options.experimental && options.experimental.exporter,
      process.env.DD_TRACE_EXPERIMENTAL_EXPORTER
    )
    const DD_TRACE_GET_RUM_DATA_ENABLED = coalesce(
      options.experimental && options.experimental.enableGetRumData,
      process.env.DD_TRACE_EXPERIMENTAL_GET_RUM_DATA_ENABLED,
      false
    )

    let appsec = options.appsec || (options.experimental && options.experimental.appsec)

    const DD_APPSEC_ENABLED = coalesce(
      appsec && (appsec === true || appsec.enabled === true), // TODO: remove when enabled by default
      process.env.DD_APPSEC_ENABLED,
      false
    )

    appsec = appsec || {}

    const DD_APPSEC_RULES = coalesce(
      appsec.rules,
      process.env.DD_APPSEC_RULES,
      path.join(__dirname, 'appsec', 'recommended.json')
    )
    const DD_APPSEC_TRACE_RATE_LIMIT = coalesce(
      parseInt(appsec.rateLimit),
      parseInt(process.env.DD_APPSEC_TRACE_RATE_LIMIT),
      100
    )
    const DD_APPSEC_WAF_TIMEOUT = coalesce(
      parseInt(appsec.wafTimeout),
      parseInt(process.env.DD_APPSEC_WAF_TIMEOUT),
      5e3 // µs
    )
    const DD_APPSEC_OBFUSCATION_PARAMETER_KEY_REGEXP = coalesce(
      appsec.obfuscatorKeyRegex,
      process.env.DD_APPSEC_OBFUSCATION_PARAMETER_KEY_REGEXP,
      `(?i)(?:p(?:ass)?w(?:or)?d|pass(?:_?phrase)?|secret|(?:api_?|private_?|public_?)key)|token|consumer_?(?:id|key|se\
cret)|sign(?:ed|ature)|bearer|authorization`
    )
    const DD_APPSEC_OBFUSCATION_PARAMETER_VALUE_REGEXP = coalesce(
      appsec.obfuscatorValueRegex,
      process.env.DD_APPSEC_OBFUSCATION_PARAMETER_VALUE_REGEXP,
      `(?i)(?:p(?:ass)?w(?:or)?d|pass(?:_?phrase)?|secret|(?:api_?|private_?|public_?|access_?|secret_?)key(?:_?id)?|to\
ken|consumer_?(?:id|key|secret)|sign(?:ed|ature)?|auth(?:entication|orization)?)(?:\\s*=[^;]|"\\s*:\\s*"[^"]+")|bearer\
\\s+[a-z0-9\\._\\-]+|token:[a-z0-9]{13}|gh[opsu]_[0-9a-zA-Z]{36}|ey[I-L][\\w=-]+\\.ey[I-L][\\w=-]+(?:\\.[\\w.+\\/=-]+)?\
|[\\-]{5}BEGIN[a-z\\s]+PRIVATE\\sKEY[\\-]{5}[^\\-]+[\\-]{5}END[a-z\\s]+PRIVATE\\sKEY|ssh-rsa\\s*[a-z0-9\\/\\.+]{100,}`
    )

<<<<<<< HEAD
    const DD_IAST_ENABLED = coalesce(
      options.experimental && options.experimental.iast &&
      (options.experimental.iast === true || options.experimental.iast.enabled === true),
      process.env.DD_IAST_ENABLED,
      false
    )
    const defaultSampling = 30
    const requestSamplingPercentage = coalesce(
      parseInt(options.experimental && options.experimental.iast && options.experimental.iast.oce &&
      options.experimental.iast.oce && options.experimental.iast.oce.requestSampling),
      parseInt(process.env.DD_IAST_OCE_REQUEST_SAMPLING_PERCENTAGE),
      defaultSampling
    )
    const DD_IAST_OCE_REQUEST_SAMPLING_PERCENTAGE = requestSamplingPercentage < 0 ||
      requestSamplingPercentage > 100 ? defaultSampling : requestSamplingPercentage

    const DD_IAST_OCE_MAX_CONCURRENT_REQUEST = coalesce(
      parseInt(options.experimental && options.experimental.iast && options.experimental.iast.oce &&
      options.experimental.iast.oce && options.experimental.iast.oce.maxConcurrentRequest),
      parseInt(process.env.DD_IAST_OCE_MAX_CONCURRENT_REQUEST),
      2
    )

    const DD_IAST_OCE_MAX_CONTEXT_OPERATIONS = coalesce(
      parseInt(options.experimental && options.experimental.iast && options.experimental.iast.oce &&
      options.experimental.iast.oce && options.experimental.iast.oce.maxContextOperations),
      parseInt(process.env.DD_IAST_OCE_MAX_CONTEXT_OPERATIONS),
      2
    )
=======
    const DD_CIVISIBILITY_GIT_UPLOAD_ENABLED = coalesce(
      process.env.DD_CIVISIBILITY_GIT_UPLOAD_ENABLED,
      false
    )
>>>>>>> 31314432

    const sampler = (options.experimental && options.experimental.sampler) || {}
    const ingestion = options.ingestion || {}
    const dogstatsd = coalesce(options.dogstatsd, {})

    Object.assign(sampler, {
      sampleRate: coalesce(
        options.sampleRate,
        ingestion.sampleRate,
        sampler.sampleRate,
        process.env.DD_TRACE_SAMPLE_RATE
      ),
      rateLimit: coalesce(ingestion.rateLimit, sampler.rateLimit, process.env.DD_TRACE_RATE_LIMIT)
    })

    const inAWSLambda = process.env.AWS_LAMBDA_FUNCTION_NAME !== undefined
    const defaultFlushInterval = inAWSLambda ? 0 : 2000

    this.tracing = !isFalse(DD_TRACING_ENABLED)
    this.debug = isTrue(DD_TRACE_DEBUG)
    this.logInjection = isTrue(DD_LOGS_INJECTION)
    this.env = DD_ENV
    this.url = DD_CIVISIBILITY_AGENTLESS_URL ? new URL(DD_CIVISIBILITY_AGENTLESS_URL)
      : getAgentUrl(DD_TRACE_AGENT_URL, options)
    this.site = coalesce(options.site, process.env.DD_SITE, 'datadoghq.com')
    this.hostname = DD_AGENT_HOST || (this.url && this.url.hostname)
    this.port = String(DD_TRACE_AGENT_PORT || (this.url && this.url.port))
    this.flushInterval = coalesce(parseInt(options.flushInterval, 10), defaultFlushInterval)
    this.flushMinSpans = DD_TRACE_PARTIAL_FLUSH_MIN_SPANS
    this.sampleRate = coalesce(Math.min(Math.max(sampler.sampleRate, 0), 1), 1)
    this.queryStringObfuscation = DD_TRACE_OBFUSCATION_QUERY_STRING_REGEXP
    this.logger = options.logger
    this.plugins = !!coalesce(options.plugins, true)
    this.service = DD_SERVICE
    this.serviceMapping = DD_SERVICE_MAPPING.length ? fromEntries(
      DD_SERVICE_MAPPING.split(',').map(x => x.trim().split(':'))
    ) : {}
    this.version = DD_VERSION
    this.dogstatsd = {
      hostname: coalesce(dogstatsd.hostname, process.env.DD_DOGSTATSD_HOSTNAME, this.hostname),
      port: String(coalesce(dogstatsd.port, process.env.DD_DOGSTATSD_PORT, 8125))
    }
    this.runtimeMetrics = isTrue(DD_RUNTIME_METRICS_ENABLED)
    this.experimental = {
      b3: isTrue(DD_TRACE_B3_ENABLED),
      traceparent: isTrue(DD_TRACE_TRACEPARENT_ENABLED),
      runtimeId: isTrue(DD_TRACE_RUNTIME_ID_ENABLED),
      exporter: DD_TRACE_EXPORTER,
      enableGetRumData: isTrue(DD_TRACE_GET_RUM_DATA_ENABLED),
      sampler
    }
    this.reportHostname = isTrue(coalesce(options.reportHostname, process.env.DD_TRACE_REPORT_HOSTNAME, false))
    this.scope = process.env.DD_TRACE_SCOPE
    this.logLevel = coalesce(
      options.logLevel,
      process.env.DD_TRACE_LOG_LEVEL,
      'debug'
    )
    this.profiling = {
      enabled: isTrue(DD_PROFILING_ENABLED),
      sourceMap: !isFalse(DD_PROFILING_SOURCE_MAP),
      exporters: DD_PROFILING_EXPORTERS
    }
    this.lookup = options.lookup
    this.startupLogs = isTrue(DD_TRACE_STARTUP_LOGS)
    // Disabled for CI Visibility's agentless
    this.telemetryEnabled = DD_TRACE_EXPORTER !== 'datadog' && isTrue(DD_TRACE_TELEMETRY_ENABLED)
    this.protocolVersion = DD_TRACE_AGENT_PROTOCOL_VERSION
    this.appsec = {
      enabled: isTrue(DD_APPSEC_ENABLED),
      rules: DD_APPSEC_RULES,
      rateLimit: DD_APPSEC_TRACE_RATE_LIMIT,
      wafTimeout: DD_APPSEC_WAF_TIMEOUT,
      obfuscatorKeyRegex: DD_APPSEC_OBFUSCATION_PARAMETER_KEY_REGEXP,
      obfuscatorValueRegex: DD_APPSEC_OBFUSCATION_PARAMETER_VALUE_REGEXP
    }
<<<<<<< HEAD
    this.iast = {
      enabled: isTrue(DD_IAST_ENABLED),
      oce: {
        requestSampling: DD_IAST_OCE_REQUEST_SAMPLING_PERCENTAGE,
        maxConcurrentRequest: DD_IAST_OCE_MAX_CONCURRENT_REQUEST,
        maxContextOperations: DD_IAST_OCE_MAX_CONTEXT_OPERATIONS
      }
    }
=======
    this.isGitUploadEnabled = isTrue(DD_CIVISIBILITY_GIT_UPLOAD_ENABLED)
>>>>>>> 31314432

    tagger.add(this.tags, {
      service: this.service,
      env: this.env,
      version: this.version,
      'runtime-id': uuid()
    })
  }
}

function getAgentUrl (url, options) {
  if (url) return new URL(url)

  if (os.type() === 'Windows_NT') return

  if (
    !options.hostname &&
    !options.port &&
    !process.env.DD_AGENT_HOST &&
    !process.env.DD_TRACE_AGENT_HOSTNAME &&
    !process.env.DD_TRACE_AGENT_PORT &&
    fs.existsSync('/var/run/datadog/apm.socket')
  ) {
    return new URL('unix:///var/run/datadog/apm.socket')
  }
}

module.exports = Config<|MERGE_RESOLUTION|>--- conflicted
+++ resolved
@@ -181,7 +181,6 @@
 |[\\-]{5}BEGIN[a-z\\s]+PRIVATE\\sKEY[\\-]{5}[^\\-]+[\\-]{5}END[a-z\\s]+PRIVATE\\sKEY|ssh-rsa\\s*[a-z0-9\\/\\.+]{100,}`
     )
 
-<<<<<<< HEAD
     const DD_IAST_ENABLED = coalesce(
       options.experimental && options.experimental.iast &&
       (options.experimental.iast === true || options.experimental.iast.enabled === true),
@@ -211,12 +210,11 @@
       parseInt(process.env.DD_IAST_OCE_MAX_CONTEXT_OPERATIONS),
       2
     )
-=======
+
     const DD_CIVISIBILITY_GIT_UPLOAD_ENABLED = coalesce(
       process.env.DD_CIVISIBILITY_GIT_UPLOAD_ENABLED,
       false
     )
->>>>>>> 31314432
 
     const sampler = (options.experimental && options.experimental.sampler) || {}
     const ingestion = options.ingestion || {}
@@ -293,7 +291,6 @@
       obfuscatorKeyRegex: DD_APPSEC_OBFUSCATION_PARAMETER_KEY_REGEXP,
       obfuscatorValueRegex: DD_APPSEC_OBFUSCATION_PARAMETER_VALUE_REGEXP
     }
-<<<<<<< HEAD
     this.iast = {
       enabled: isTrue(DD_IAST_ENABLED),
       oce: {
@@ -302,9 +299,7 @@
         maxContextOperations: DD_IAST_OCE_MAX_CONTEXT_OPERATIONS
       }
     }
-=======
     this.isGitUploadEnabled = isTrue(DD_CIVISIBILITY_GIT_UPLOAD_ENABLED)
->>>>>>> 31314432
 
     tagger.add(this.tags, {
       service: this.service,
