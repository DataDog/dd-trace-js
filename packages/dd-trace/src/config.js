'use strict'

const fs = require('fs')
const os = require('os')
const uuid = require('crypto-randomuuid')
const URL = require('url').URL
const log = require('./log')
const pkg = require('./pkg')
const coalesce = require('koalas')
const tagger = require('./tagger')
const get = require('../../datadog-core/src/utils/src/get')
const has = require('../../datadog-core/src/utils/src/has')
const set = require('../../datadog-core/src/utils/src/set')
const { isTrue, isFalse } = require('./util')
const { GIT_REPOSITORY_URL, GIT_COMMIT_SHA } = require('./plugins/util/tags')
const { getGitMetadataFromGitProperties, removeUserSensitiveInfo } = require('./git_properties')
const { updateConfig } = require('./telemetry')
const { getIsGCPFunction, getIsAzureFunctionConsumptionPlan } = require('./serverless')
const { ORIGIN_KEY } = require('./constants')

const fromEntries = Object.fromEntries || (entries =>
  entries.reduce((obj, [k, v]) => Object.assign(obj, { [k]: v }), {}))

// eslint-disable-next-line max-len
const qsRegex = '(?:p(?:ass)?w(?:or)?d|pass(?:_?phrase)?|secret|(?:api_?|private_?|public_?|access_?|secret_?)key(?:_?id)?|token|consumer_?(?:id|key|secret)|sign(?:ed|ature)?|auth(?:entication|orization)?)(?:(?:\\s|%20)*(?:=|%3D)[^&]+|(?:"|%22)(?:\\s|%20)*(?::|%3A)(?:\\s|%20)*(?:"|%22)(?:%2[^2]|%[^2]|[^"%])+(?:"|%22))|bearer(?:\\s|%20)+[a-z0-9\\._\\-]+|token(?::|%3A)[a-z0-9]{13}|gh[opsu]_[0-9a-zA-Z]{36}|ey[I-L](?:[\\w=-]|%3D)+\\.ey[I-L](?:[\\w=-]|%3D)+(?:\\.(?:[\\w.+\\/=-]|%3D|%2F|%2B)+)?|[\\-]{5}BEGIN(?:[a-z\\s]|%20)+PRIVATE(?:\\s|%20)KEY[\\-]{5}[^\\-]+[\\-]{5}END(?:[a-z\\s]|%20)+PRIVATE(?:\\s|%20)KEY|ssh-rsa(?:\\s|%20)*(?:[a-z0-9\\/\\.+]|%2F|%5C|%2B){100,}'
const defaultWafObfuscatorKeyRegex = `(?i)(?:p(?:ass)?w(?:or)?d|pass(?:_?phrase)?|secret|(?:api_?|private_?\
|public_?)key)|token|consumer_?(?:id|key|secret)|sign(?:ed|ature)|bearer|authorization`
const defaultWafObfuscatorValueRegex =
`(?i)(?:p(?:ass)?w(?:or)?d|pass(?:_?phrase)?|secret|(?:api_?|private_?|public_?|access_?|secret_?)key(?:_?id)?|to\
ken|consumer_?(?:id|key|secret)|sign(?:ed|ature)?|auth(?:entication|orization)?)(?:\\s*=[^;]|"\\s*:\\s*"[^"]+")|bearer\
\\s+[a-z0-9\\._\\-]+|token:[a-z0-9]{13}|gh[opsu]_[0-9a-zA-Z]{36}|ey[I-L][\\w=-]+\\.ey[I-L][\\w=-]+(?:\\.[\\w.+\\/=-]+)?\
|[\\-]{5}BEGIN[a-z\\s]+PRIVATE\\sKEY[\\-]{5}[^\\-]+[\\-]{5}END[a-z\\s]+PRIVATE\\sKEY|ssh-rsa\\s*[a-z0-9\\/\\.+]{100,}`

function maybeFile (filepath) {
  if (!filepath) return
  try {
    return fs.readFileSync(filepath, 'utf8')
  } catch (e) {
    log.error(e)
    return undefined
  }
}

function safeJsonParse (input) {
  try {
    return JSON.parse(input)
  } catch (err) {
    return undefined
  }
}

const namingVersions = ['v0', 'v1']
const defaultNamingVersion = 'v0'

function validateNamingVersion (versionString) {
  if (!versionString) {
    return defaultNamingVersion
  }
  if (!namingVersions.includes(versionString)) {
    log.warn(
      `Unexpected input for config.spanAttributeSchema, picked default ${defaultNamingVersion}`
    )
    return defaultNamingVersion
  }
  return versionString
}

// Shallow clone with property name remapping
function remapify (input, mappings) {
  if (!input) return
  const output = {}
  for (const [key, value] of Object.entries(input)) {
    output[key in mappings ? mappings[key] : key] = value
  }
  return output
}

function propagationStyle (key, option, defaultValue) {
  // Extract by key if in object-form value
  if (typeof option === 'object' && !Array.isArray(option)) {
    option = option[key]
  }

  // Should be an array at this point
  if (Array.isArray(option)) return option.map(v => v.toLowerCase())

  // If it's not an array but not undefined there's something wrong with the input
  if (typeof option !== 'undefined') {
    log.warn('Unexpected input for config.tracePropagationStyle')
  }

  // Otherwise, fallback to env var parsing
  const envKey = `DD_TRACE_PROPAGATION_STYLE_${key.toUpperCase()}`
  const envVar = coalesce(process.env[envKey], process.env.DD_TRACE_PROPAGATION_STYLE)
  if (typeof envVar !== 'undefined') {
    return envVar.split(',')
      .filter(v => v !== '')
      .map(v => v.trim().toLowerCase())
  }

  return defaultValue
}

class Config {
  constructor (options) {
    options = options || {}
    options = this.options = {
      ...options,
      appsec: options.appsec != null ? options.appsec : options.experimental?.appsec,
      iastOptions: options.experimental?.iast
    }

    // Configure the logger first so it can be used to warn about other configs
    this.debug = isTrue(coalesce(
      process.env.DD_TRACE_DEBUG,
      false
    ))
    this.logger = options.logger
    this.logLevel = coalesce(
      options.logLevel,
      process.env.DD_TRACE_LOG_LEVEL,
      'debug'
    )

    log.use(this.logger)
    log.toggle(this.debug, this.logLevel, this)

    const DD_TRACE_MEMCACHED_COMMAND_ENABLED = coalesce(
      process.env.DD_TRACE_MEMCACHED_COMMAND_ENABLED,
      false
    )

    const DD_SERVICE_MAPPING = coalesce(
      options.serviceMapping,
      process.env.DD_SERVICE_MAPPING ? fromEntries(
        process.env.DD_SERVICE_MAPPING.split(',').map(x => x.trim().split(':'))
      ) : {}
    )

    const DD_API_KEY = coalesce(
      process.env.DATADOG_API_KEY,
      process.env.DD_API_KEY
    )

<<<<<<< HEAD
=======
    const inAWSLambda = process.env.AWS_LAMBDA_FUNCTION_NAME !== undefined

    const isGCPFunction = getIsGCPFunction()
    const isAzureFunctionConsumptionPlan = getIsAzureFunctionConsumptionPlan()

    const inServerlessEnvironment = inAWSLambda || isGCPFunction || isAzureFunctionConsumptionPlan

    const isJestWorker = !!process.env.JEST_WORKER_ID

    const DD_INSTRUMENTATION_TELEMETRY_ENABLED = coalesce(
      process.env.DD_TRACE_TELEMETRY_ENABLED, // for backward compatibility
      process.env.DD_INSTRUMENTATION_TELEMETRY_ENABLED, // to comply with instrumentation telemetry specs
      !(inServerlessEnvironment || isJestWorker)
    )
    const DD_TELEMETRY_HEARTBEAT_INTERVAL = process.env.DD_TELEMETRY_HEARTBEAT_INTERVAL
      ? Math.floor(parseFloat(process.env.DD_TELEMETRY_HEARTBEAT_INTERVAL) * 1000)
      : 60000
    const DD_OPENAI_SPAN_CHAR_LIMIT = process.env.DD_OPENAI_SPAN_CHAR_LIMIT
      ? parseInt(process.env.DD_OPENAI_SPAN_CHAR_LIMIT)
      : 128
    const DD_TELEMETRY_DEBUG = coalesce(
      process.env.DD_TELEMETRY_DEBUG,
      false
    )
    const DD_TELEMETRY_METRICS_ENABLED = coalesce(
      process.env.DD_TELEMETRY_METRICS_ENABLED,
      true
    )
    const DD_TRACE_AGENT_PROTOCOL_VERSION = coalesce(
      options.protocolVersion,
      process.env.DD_TRACE_AGENT_PROTOCOL_VERSION,
      '0.4'
    )
    const DD_TRACE_PARTIAL_FLUSH_MIN_SPANS = coalesce(
      parseInt(options.flushMinSpans),
      parseInt(process.env.DD_TRACE_PARTIAL_FLUSH_MIN_SPANS),
      1000
    )
    const DD_TRACE_OBFUSCATION_QUERY_STRING_REGEXP = coalesce(
      process.env.DD_TRACE_OBFUSCATION_QUERY_STRING_REGEXP,
      qsRegex
    )
    const DD_TRACE_CLIENT_IP_ENABLED = coalesce(
      options.clientIpEnabled,
      process.env.DD_TRACE_CLIENT_IP_ENABLED && isTrue(process.env.DD_TRACE_CLIENT_IP_ENABLED),
      false
    )
    const DD_TRACE_CLIENT_IP_HEADER = coalesce(
      options.clientIpHeader,
      process.env.DD_TRACE_CLIENT_IP_HEADER,
      null
    )
>>>>>>> f91457fa
    // TODO: Remove the experimental env vars as a major?
    const DD_TRACE_B3_ENABLED = coalesce(
      options.experimental && options.experimental.b3,
      process.env.DD_TRACE_EXPERIMENTAL_B3_ENABLED,
      false
    )
    const defaultPropagationStyle = ['datadog', 'tracecontext']
    if (isTrue(DD_TRACE_B3_ENABLED)) {
      defaultPropagationStyle.push('b3')
      defaultPropagationStyle.push('b3 single header')
    }
    if (process.env.DD_TRACE_PROPAGATION_STYLE && (
      process.env.DD_TRACE_PROPAGATION_STYLE_INJECT ||
      process.env.DD_TRACE_PROPAGATION_STYLE_EXTRACT
    )) {
      log.warn(
        'Use either the DD_TRACE_PROPAGATION_STYLE environment variable or separate ' +
        'DD_TRACE_PROPAGATION_STYLE_INJECT and DD_TRACE_PROPAGATION_STYLE_EXTRACT ' +
        'environment variables'
      )
    }
    const DD_TRACE_PROPAGATION_STYLE_INJECT = propagationStyle(
      'inject',
      options.tracePropagationStyle,
      defaultPropagationStyle
    )
    const DD_TRACE_PROPAGATION_STYLE_EXTRACT = propagationStyle(
      'extract',
      options.tracePropagationStyle,
      defaultPropagationStyle
    )
    const DD_TRACE_PROPAGATION_EXTRACT_FIRST = coalesce(
      process.env.DD_TRACE_PROPAGATION_EXTRACT_FIRST,
      false
    )

    if (typeof options.appsec === 'boolean') {
      options.appsec = {
        enabled: options.appsec
      }
    } else if (options.appsec == null) {
      options.appsec = {}
    }

    const DD_APPSEC_GRAPHQL_BLOCKED_TEMPLATE_JSON = coalesce(
      maybeFile(options.appsec.blockedTemplateGraphql),
      maybeFile(process.env.DD_APPSEC_GRAPHQL_BLOCKED_TEMPLATE_JSON)
    )
    const DD_APPSEC_AUTOMATED_USER_EVENTS_TRACKING = coalesce(
      options.appsec.eventTracking && options.appsec.eventTracking.mode,
      process.env.DD_APPSEC_AUTOMATED_USER_EVENTS_TRACKING,
      'safe'
    ).toLowerCase()
    const DD_API_SECURITY_ENABLED = coalesce(
      options.appsec?.apiSecurity?.enabled,
      process.env.DD_API_SECURITY_ENABLED && isTrue(process.env.DD_API_SECURITY_ENABLED),
      process.env.DD_EXPERIMENTAL_API_SECURITY_ENABLED && isTrue(process.env.DD_EXPERIMENTAL_API_SECURITY_ENABLED),
      true
    )
    const DD_API_SECURITY_REQUEST_SAMPLE_RATE = coalesce(
      options.appsec?.apiSecurity?.requestSampling,
      parseFloat(process.env.DD_API_SECURITY_REQUEST_SAMPLE_RATE),
      0.1
    )

    // 0: disabled, 1: logging, 2: garbage collection + logging
    const DD_TRACE_SPAN_LEAK_DEBUG = coalesce(
      process.env.DD_TRACE_SPAN_LEAK_DEBUG,
      0
    )

    const DD_INSTRUMENTATION_INSTALL_ID = coalesce(
      process.env.DD_INSTRUMENTATION_INSTALL_ID,
      null
    )
    const DD_INSTRUMENTATION_INSTALL_TIME = coalesce(
      process.env.DD_INSTRUMENTATION_INSTALL_TIME,
      null
    )
    const DD_INSTRUMENTATION_INSTALL_TYPE = coalesce(
      process.env.DD_INSTRUMENTATION_INSTALL_TYPE,
      null
    )

    const sampler = {
      rules: coalesce(
        options.samplingRules,
        safeJsonParse(process.env.DD_TRACE_SAMPLING_RULES),
        []
      ).map(rule => {
        return remapify(rule, {
          sample_rate: 'sampleRate'
        })
      }),
      spanSamplingRules: coalesce(
        options.spanSamplingRules,
        safeJsonParse(maybeFile(process.env.DD_SPAN_SAMPLING_RULES_FILE)),
        safeJsonParse(process.env.DD_SPAN_SAMPLING_RULES),
        []
      ).map(rule => {
        return remapify(rule, {
          sample_rate: 'sampleRate',
          max_per_second: 'maxPerSecond'
        })
      })
    }

    // TODO: refactor
    this.apiKey = DD_API_KEY
    this.serviceMapping = DD_SERVICE_MAPPING
    this.tracePropagationStyle = {
      inject: DD_TRACE_PROPAGATION_STYLE_INJECT,
      extract: DD_TRACE_PROPAGATION_STYLE_EXTRACT
    }
    this.tracePropagationExtractFirst = isTrue(DD_TRACE_PROPAGATION_EXTRACT_FIRST)
    this.sampler = sampler
<<<<<<< HEAD
=======
    this.reportHostname = isTrue(coalesce(options.reportHostname, process.env.DD_TRACE_REPORT_HOSTNAME, false))
    this.scope = process.env.DD_TRACE_SCOPE
    this.profiling = {
      enabled: isTrue(DD_PROFILING_ENABLED),
      sourceMap: !isFalse(DD_PROFILING_SOURCE_MAP),
      exporters: DD_PROFILING_EXPORTERS
    }
    this.spanAttributeSchema = DD_TRACE_SPAN_ATTRIBUTE_SCHEMA
    this.spanComputePeerService = DD_TRACE_PEER_SERVICE_DEFAULTS_ENABLED
    this.spanRemoveIntegrationFromService = DD_TRACE_REMOVE_INTEGRATION_SERVICE_NAMES_ENABLED
    this.peerServiceMapping = DD_TRACE_PEER_SERVICE_MAPPING
    this.lookup = options.lookup
    this.startupLogs = isTrue(DD_TRACE_STARTUP_LOGS)
    this.telemetry = {
      enabled: isTrue(DD_INSTRUMENTATION_TELEMETRY_ENABLED),
      heartbeatInterval: DD_TELEMETRY_HEARTBEAT_INTERVAL,
      debug: isTrue(DD_TELEMETRY_DEBUG),
      logCollection: isTrue(DD_TELEMETRY_LOG_COLLECTION_ENABLED),
      metrics: isTrue(DD_TELEMETRY_METRICS_ENABLED),
      dependencyCollection: DD_TELEMETRY_DEPENDENCY_COLLECTION_ENABLED
    }
    this.protocolVersion = DD_TRACE_AGENT_PROTOCOL_VERSION
    this.tagsHeaderMaxLength = parseInt(DD_TRACE_X_DATADOG_TAGS_MAX_LENGTH)
>>>>>>> f91457fa
    this.appsec = {
      blockedTemplateGraphql: DD_APPSEC_GRAPHQL_BLOCKED_TEMPLATE_JSON,
      eventTracking: {
        enabled: ['extended', 'safe'].includes(DD_APPSEC_AUTOMATED_USER_EVENTS_TRACKING),
        mode: DD_APPSEC_AUTOMATED_USER_EVENTS_TRACKING
      },
      apiSecurity: {
        enabled: DD_API_SECURITY_ENABLED,
        // Coerce value between 0 and 1
        requestSampling: Math.min(1, Math.max(0, DD_API_SECURITY_REQUEST_SAMPLE_RATE))
      }
    }

    // Requires an accompanying DD_APM_OBFUSCATION_MEMCACHED_KEEP_COMMAND=true in the agent
    this.memcachedCommandEnabled = isTrue(DD_TRACE_MEMCACHED_COMMAND_ENABLED)
    this.isAzureFunctionConsumptionPlan = getIsAzureFunctionConsumptionPlan()
    this.spanLeakDebug = Number(DD_TRACE_SPAN_LEAK_DEBUG)
    this.installSignature = {
      id: DD_INSTRUMENTATION_INSTALL_ID,
      time: DD_INSTRUMENTATION_INSTALL_TIME,
      type: DD_INSTRUMENTATION_INSTALL_TYPE
    }

    this._applyDefaults()
    this._applyEnvironment()
    this._applyOptions(options)
    this._applyCalculated()
    this._applyRemote({})
    this._merge()

    tagger.add(this.tags, {
      service: this.service,
      env: this.env,
      version: this.version,
      'runtime-id': uuid()
    })

    if (this.isCiVisibility) {
      tagger.add(this.tags, {
        [ORIGIN_KEY]: 'ciapp-test'
      })
    }

    if (this.gitMetadataEnabled) {
      this.repositoryUrl = removeUserSensitiveInfo(
        coalesce(
          process.env.DD_GIT_REPOSITORY_URL,
          this.tags[GIT_REPOSITORY_URL]
        )
      )
      this.commitSHA = coalesce(
        process.env.DD_GIT_COMMIT_SHA,
        this.tags[GIT_COMMIT_SHA]
      )
      if (!this.repositoryUrl || !this.commitSHA) {
        const DD_GIT_PROPERTIES_FILE = coalesce(
          process.env.DD_GIT_PROPERTIES_FILE,
          `${process.cwd()}/git.properties`
        )
        let gitPropertiesString
        try {
          gitPropertiesString = fs.readFileSync(DD_GIT_PROPERTIES_FILE, 'utf8')
        } catch (e) {
          // Only log error if the user has set a git.properties path
          if (process.env.DD_GIT_PROPERTIES_FILE) {
            log.error(e)
          }
        }
        if (gitPropertiesString) {
          const { commitSHA, repositoryUrl } = getGitMetadataFromGitProperties(gitPropertiesString)
          this.commitSHA = this.commitSHA || commitSHA
          this.repositoryUrl = this.repositoryUrl || repositoryUrl
        }
      }
    }
  }

  // Supports only a subset of options for now.
  configure (options, remote) {
    if (remote) {
      this._applyRemote(options)
    } else {
      this._applyOptions(options)
    }

    // TODO: test
    this._applyCalculated()
    this._merge()
  }

  _isInServerlessEnvironment () {
    const inAWSLambda = process.env.AWS_LAMBDA_FUNCTION_NAME !== undefined
    const isGCPFunction = getIsGCPFunction()
    const isAzureFunctionConsumptionPlan = getIsAzureFunctionConsumptionPlan()
    return inAWSLambda || isGCPFunction || isAzureFunctionConsumptionPlan
  }

  // for _merge to work, every config value must have a default value
  _applyDefaults () {
    const {
      AWS_LAMBDA_FUNCTION_NAME,
      FUNCTION_NAME,
      K_SERVICE,
      WEBSITE_SITE_NAME
    } = process.env

    const service = AWS_LAMBDA_FUNCTION_NAME ||
      FUNCTION_NAME || // Google Cloud Function Name set by deprecated runtimes
      K_SERVICE || // Google Cloud Function Name set by newer runtimes
      WEBSITE_SITE_NAME || // set by Azure Functions
      pkg.name ||
      'node'

    const defaults = this._defaults = {}

    this._setValue(defaults, 'appsec.blockedTemplateHtml', undefined)
    this._setValue(defaults, 'appsec.blockedTemplateJson', undefined)
    this._setValue(defaults, 'appsec.customRulesProvided', false)
    this._setBoolean(defaults, 'appsec.enabled', undefined)
    this._setValue(defaults, 'appsec.obfuscatorKeyRegex', defaultWafObfuscatorKeyRegex)
    this._setValue(defaults, 'appsec.obfuscatorValueRegex', defaultWafObfuscatorValueRegex)
    this._setValue(defaults, 'appsec.rateLimit', 100)
    this._setValue(defaults, 'appsec.rules', undefined)
    this._setValue(defaults, 'appsec.wafTimeout', 5e3) // µs
    this._setBoolean(defaults, 'clientIpEnabled', false)
    this._setValue(defaults, 'clientIpHeader', null)
    this._setValue(defaults, 'dbmPropagationMode', 'disabled')
    this._setValue(defaults, 'dogstatsd.hostname', '127.0.0.1')
    this._setValue(defaults, 'dogstatsd.port', '8125')
    this._setBoolean(defaults, 'dsmEnabled', false)
    this._setValue(defaults, 'env', undefined)
    this._setBoolean(defaults, 'experimental.enableGetRumData', false)
    this._setValue(defaults, 'experimental.exporter', undefined)
    this._setBoolean(defaults, 'experimental.runtimeId', false)
    this._setValue(defaults, 'flushInterval', 2000)
    this._setValue(defaults, 'flushMinSpans', 1000)
    this._setBoolean(defaults, 'gitMetadataEnabled', true)
    this._setArray(defaults, 'headerTags', [])
    this._setValue(defaults, 'hostname', '127.0.0.1')
    this._setBoolean(defaults, 'iast.deduplicationEnabled', true)
    this._setBoolean(defaults, 'iast.enabled', false)
    this._setValue(defaults, 'iast.maxConcurrentRequests', 2)
    this._setValue(defaults, 'iast.maxContextOperations', 2)
    this._setBoolean(defaults, 'iast.redactionEnabled', true)
    this._setValue(defaults, 'iast.redactionNamePattern', null)
    this._setValue(defaults, 'iast.redactionValuePattern', null)
    this._setValue(defaults, 'iast.requestSampling', 30)
    this._setValue(defaults, 'iast.telemetryVerbosity', 'INFORMATION')
    this._setBoolean(defaults, 'isCiVisibility', false)
    this._setBoolean(defaults, 'isEarlyFlakeDetectionEnabled', false)
    this._setBoolean(defaults, 'isGCPFunction', false)
    this._setBoolean(defaults, 'isGitUploadEnabled', false)
    this._setBoolean(defaults, 'isIntelligentTestRunnerEnabled', false)
    this._setBoolean(defaults, 'isManualApiEnabled', false)
    this._setBoolean(defaults, 'logInjection', false)
    this._setValue(defaults, 'lookup', undefined)
    this._setBoolean(defaults, 'openAiLogsEnabled', false)
    this._setValue(defaults, 'openaiSpanCharLimit', 128)
    this._setValue(defaults, 'peerServiceMapping', {})
    this._setBoolean(defaults, 'plugins', true)
    this._setValue(defaults, 'port', '8126')
    this._setBoolean(defaults, 'profiling.enabled', false)
    this._setValue(defaults, 'profiling.exporters', 'agent')
    this._setBoolean(defaults, 'profiling.sourceMap', true)
    this._setValue(defaults, 'protocolVersion', '0.4')
    this._setValue(defaults, 'queryStringObfuscation', qsRegex)
    this._setBoolean(defaults, 'remoteConfig.enabled', true)
    this._setValue(defaults, 'remoteConfig.pollInterval', 5) // seconds
    this._setBoolean(defaults, 'reportHostname', false)
    this._setBoolean(defaults, 'runtimeMetrics', false)
    this._setUnit(defaults, 'sampleRate', undefined)
    this._setValue(defaults, 'sampler.rateLimit', undefined)
    this._setValue(defaults, 'scope', undefined)
    this._setValue(defaults, 'service', service)
    this._setValue(defaults, 'site', 'datadoghq.com')
    this._setValue(defaults, 'spanAttributeSchema', 'v0')
    this._setValue(defaults, 'spanComputePeerService', false)
    this._setValue(defaults, 'spanRemoveIntegrationFromService', false)
    this._setBoolean(defaults, 'startupLogs', false)
    this._setBoolean(defaults, 'stats.enabled', false)
    this._setValue(defaults, 'tags', {})
    this._setValue(defaults, 'tagsHeaderMaxLength', 512)
    this._setBoolean(defaults, 'telemetry.debug', false)
    this._setBoolean(defaults, 'telemetry.dependencyCollection', true)
    this._setBoolean(defaults, 'telemetry.enabled', true)
    this._setValue(defaults, 'telemetry.heartbeatInterval', 60000)
    this._setBoolean(defaults, 'telemetry.logCollection', false)
    this._setBoolean(defaults, 'telemetry.metrics', true)
    this._setBoolean(defaults, 'traceId128BitGenerationEnabled', true)
    this._setBoolean(defaults, 'traceId128BitLoggingEnabled', false)
    this._setBoolean(defaults, 'tracing', true)
    this._setValue(defaults, 'url', undefined)
    this._setValue(defaults, 'version', pkg.version)
  }

  _isInstrumentationTelemetryEnabled () {
    return coalesce(
      process.env.DD_TRACE_TELEMETRY_ENABLED, // for backward compatibility
      process.env.DD_INSTRUMENTATION_TELEMETRY_ENABLED, // to comply with instrumentation telemetry specs
      !this._isInServerlessEnvironment()
    )
  }

  _applyEnvironment () {
    const {
      AWS_LAMBDA_FUNCTION_NAME,
      DD_AGENT_HOST,
      DD_APPSEC_ENABLED,
      DD_APPSEC_HTTP_BLOCKED_TEMPLATE_HTML,
      DD_APPSEC_HTTP_BLOCKED_TEMPLATE_JSON,
      DD_APPSEC_OBFUSCATION_PARAMETER_KEY_REGEXP,
      DD_APPSEC_OBFUSCATION_PARAMETER_VALUE_REGEXP,
      DD_APPSEC_RULES,
      DD_APPSEC_TRACE_RATE_LIMIT,
      DD_APPSEC_WAF_TIMEOUT,
      DD_DATA_STREAMS_ENABLED,
      DD_DBM_PROPAGATION_MODE,
      DD_DOGSTATSD_HOSTNAME,
      DD_DOGSTATSD_PORT,
      DD_ENV,
      DD_EXPERIMENTAL_PROFILING_ENABLED,
      DD_IAST_DEDUPLICATION_ENABLED,
      DD_IAST_ENABLED,
      DD_IAST_MAX_CONCURRENT_REQUESTS,
      DD_IAST_MAX_CONTEXT_OPERATIONS,
      DD_IAST_REDACTION_ENABLED,
      DD_IAST_REDACTION_NAME_PATTERN,
      DD_IAST_REDACTION_VALUE_PATTERN,
      DD_IAST_REQUEST_SAMPLING,
      DD_IAST_TELEMETRY_VERBOSITY,
      DD_INSTRUMENTATION_TELEMETRY_ENABLED,
      DD_LOGS_INJECTION,
      DD_OPENAI_LOGS_ENABLED,
      DD_OPENAI_SPAN_CHAR_LIMIT,
      DD_PROFILING_ENABLED,
      DD_PROFILING_EXPORTERS,
      DD_PROFILING_SOURCE_MAP,
      DD_REMOTE_CONFIGURATION_ENABLED,
      DD_REMOTE_CONFIG_POLL_INTERVAL_SECONDS,
      DD_RUNTIME_METRICS_ENABLED,
      DD_SERVICE,
      DD_SERVICE_NAME,
      DD_SITE,
      DD_TAGS,
      DD_TELEMETRY_DEBUG,
      DD_TELEMETRY_DEPENDENCY_COLLECTION_ENABLED,
      DD_TELEMETRY_HEARTBEAT_INTERVAL,
      DD_TELEMETRY_LOG_COLLECTION_ENABLED,
      DD_TELEMETRY_METRICS_ENABLED,
      DD_TRACE_128_BIT_TRACEID_GENERATION_ENABLED,
      DD_TRACE_128_BIT_TRACEID_LOGGING_ENABLED,
      DD_TRACE_AGENT_HOSTNAME,
      DD_TRACE_AGENT_PORT,
      DD_TRACE_AGENT_PROTOCOL_VERSION,
      DD_TRACE_CLIENT_IP_ENABLED,
      DD_TRACE_CLIENT_IP_HEADER,
      DD_TRACE_EXPERIMENTAL_EXPORTER,
      DD_TRACE_EXPERIMENTAL_GET_RUM_DATA_ENABLED,
      DD_TRACE_EXPERIMENTAL_RUNTIME_ID_ENABLED,
      DD_TRACE_GIT_METADATA_ENABLED,
      DD_TRACE_GLOBAL_TAGS,
      DD_TRACE_HEADER_TAGS,
      DD_TRACE_OBFUSCATION_QUERY_STRING_REGEXP,
      DD_TRACE_PARTIAL_FLUSH_MIN_SPANS,
      DD_TRACE_PEER_SERVICE_MAPPING,
      DD_TRACE_RATE_LIMIT,
      DD_TRACE_REMOVE_INTEGRATION_SERVICE_NAMES_ENABLED,
      DD_TRACE_REPORT_HOSTNAME,
      DD_TRACE_SAMPLE_RATE,
      DD_TRACE_SCOPE,
      DD_TRACE_SPAN_ATTRIBUTE_SCHEMA,
      DD_TRACE_STARTUP_LOGS,
      DD_TRACE_TAGS,
      DD_TRACE_TELEMETRY_ENABLED,
      DD_TRACE_X_DATADOG_TAGS_MAX_LENGTH,
      DD_TRACING_ENABLED,
      DD_VERSION
    } = process.env

    const tags = {}
    const env = this._env = {}

    tagger.add(tags, DD_TAGS)
    tagger.add(tags, DD_TRACE_TAGS)
    tagger.add(tags, DD_TRACE_GLOBAL_TAGS)

    this._setValue(env, 'appsec.blockedTemplateHtml', maybeFile(DD_APPSEC_HTTP_BLOCKED_TEMPLATE_HTML))
    this._setValue(env, 'appsec.blockedTemplateJson', maybeFile(DD_APPSEC_HTTP_BLOCKED_TEMPLATE_JSON))
    if (DD_APPSEC_RULES) this._setBoolean(env, 'appsec.customRulesProvided', true)
    this._setBoolean(env, 'appsec.enabled', DD_APPSEC_ENABLED)
    this._setString(env, 'appsec.obfuscatorKeyRegex', DD_APPSEC_OBFUSCATION_PARAMETER_KEY_REGEXP)
    this._setString(env, 'appsec.obfuscatorValueRegex', DD_APPSEC_OBFUSCATION_PARAMETER_VALUE_REGEXP)
    this._setValue(env, 'appsec.rateLimit', maybeInt(DD_APPSEC_TRACE_RATE_LIMIT))
    this._setString(env, 'appsec.rules', DD_APPSEC_RULES)
    this._setValue(env, 'appsec.wafTimeout', maybeInt(DD_APPSEC_WAF_TIMEOUT))
    this._setBoolean(env, 'clientIpEnabled', DD_TRACE_CLIENT_IP_ENABLED)
    this._setString(env, 'clientIpHeader', DD_TRACE_CLIENT_IP_HEADER)
    this._setString(env, 'dbmPropagationMode', DD_DBM_PROPAGATION_MODE)
    this._setString(env, 'dogstatsd.hostname', DD_DOGSTATSD_HOSTNAME)
    this._setString(env, 'dogstatsd.port', DD_DOGSTATSD_PORT)
    this._setBoolean(env, 'dsmEnabled', DD_DATA_STREAMS_ENABLED)
    this._setString(env, 'env', DD_ENV || tags.env)
    this._setBoolean(env, 'experimental.enableGetRumData', DD_TRACE_EXPERIMENTAL_GET_RUM_DATA_ENABLED)
    this._setString(env, 'experimental.exporter', DD_TRACE_EXPERIMENTAL_EXPORTER)
    this._setBoolean(env, 'experimental.runtimeId', DD_TRACE_EXPERIMENTAL_RUNTIME_ID_ENABLED)
    if (AWS_LAMBDA_FUNCTION_NAME) this._setValue(env, 'flushInterval', 0)
    this._setValue(env, 'flushMinSpans', maybeInt(DD_TRACE_PARTIAL_FLUSH_MIN_SPANS))
    this._setBoolean(env, 'gitMetadataEnabled', DD_TRACE_GIT_METADATA_ENABLED)
    this._setArray(env, 'headerTags', DD_TRACE_HEADER_TAGS)
    this._setString(env, 'hostname', coalesce(DD_AGENT_HOST, DD_TRACE_AGENT_HOSTNAME))
    this._setBoolean(env, 'iast.deduplicationEnabled', DD_IAST_DEDUPLICATION_ENABLED)
    this._setBoolean(env, 'iast.enabled', DD_IAST_ENABLED)
    this._setValue(env, 'iast.maxConcurrentRequests', maybeInt(DD_IAST_MAX_CONCURRENT_REQUESTS))
    this._setValue(env, 'iast.maxContextOperations', maybeInt(DD_IAST_MAX_CONTEXT_OPERATIONS))
    this._setBoolean(env, 'iast.redactionEnabled', DD_IAST_REDACTION_ENABLED && !isFalse(DD_IAST_REDACTION_ENABLED))
    this._setString(env, 'iast.redactionNamePattern', DD_IAST_REDACTION_NAME_PATTERN)
    this._setString(env, 'iast.redactionValuePattern', DD_IAST_REDACTION_VALUE_PATTERN)
    const iastRequestSampling = maybeInt(DD_IAST_REQUEST_SAMPLING)
    if (iastRequestSampling > -1 && iastRequestSampling < 101) {
      this._setValue(env, 'iast.requestSampling', iastRequestSampling)
    }
    this._setString(env, 'iast.telemetryVerbosity', DD_IAST_TELEMETRY_VERBOSITY)
    this._setBoolean(env, 'isGCPFunction', getIsGCPFunction())
    this._setBoolean(env, 'logInjection', DD_LOGS_INJECTION)
    this._setBoolean(env, 'openAiLogsEnabled', DD_OPENAI_LOGS_ENABLED)
    this._setValue(env, 'openaiSpanCharLimit', maybeInt(DD_OPENAI_SPAN_CHAR_LIMIT))
    if (DD_TRACE_PEER_SERVICE_MAPPING) {
      this._setValue(env, 'peerServiceMapping', fromEntries(
        process.env.DD_TRACE_PEER_SERVICE_MAPPING.split(',').map(x => x.trim().split(':'))
      ))
    }
    this._setString(env, 'port', DD_TRACE_AGENT_PORT)
    this._setBoolean(env, 'profiling.enabled', coalesce(DD_EXPERIMENTAL_PROFILING_ENABLED, DD_PROFILING_ENABLED))
    this._setString(env, 'profiling.exporters', DD_PROFILING_EXPORTERS)
    this._setBoolean(env, 'profiling.sourceMap', DD_PROFILING_SOURCE_MAP && !isFalse(DD_PROFILING_SOURCE_MAP))
    this._setString(env, 'protocolVersion', DD_TRACE_AGENT_PROTOCOL_VERSION)
    this._setString(env, 'queryStringObfuscation', DD_TRACE_OBFUSCATION_QUERY_STRING_REGEXP)
    this._setBoolean(env, 'remoteConfig.enabled', coalesce(
      DD_REMOTE_CONFIGURATION_ENABLED,
      !this._isInServerlessEnvironment()
    ))
    this._setValue(env, 'remoteConfig.pollInterval', maybeFloat(DD_REMOTE_CONFIG_POLL_INTERVAL_SECONDS))
    this._setBoolean(env, 'reportHostname', DD_TRACE_REPORT_HOSTNAME)
    this._setBoolean(env, 'runtimeMetrics', DD_RUNTIME_METRICS_ENABLED)
    this._setUnit(env, 'sampleRate', DD_TRACE_SAMPLE_RATE)
    this._setValue(env, 'sampler.rateLimit', DD_TRACE_RATE_LIMIT)
    this._setString(env, 'scope', DD_TRACE_SCOPE)
    this._setString(env, 'service', DD_SERVICE || DD_SERVICE_NAME || tags.service)
    this._setString(env, 'site', DD_SITE)
    if (DD_TRACE_SPAN_ATTRIBUTE_SCHEMA) {
      this._setString(env, 'spanAttributeSchema', validateNamingVersion(DD_TRACE_SPAN_ATTRIBUTE_SCHEMA))
    }
    this._setBoolean(env, 'spanRemoveIntegrationFromService', DD_TRACE_REMOVE_INTEGRATION_SERVICE_NAMES_ENABLED)
    this._setBoolean(env, 'startupLogs', DD_TRACE_STARTUP_LOGS)
    this._setTags(env, 'tags', tags)
    this._setValue(env, 'tagsHeaderMaxLength', DD_TRACE_X_DATADOG_TAGS_MAX_LENGTH)
    this._setBoolean(env, 'telemetry.enabled', coalesce(
      DD_TRACE_TELEMETRY_ENABLED, // for backward compatibility
      DD_INSTRUMENTATION_TELEMETRY_ENABLED, // to comply with instrumentation telemetry specs
      !this._isInServerlessEnvironment()
    ))
    this._setBoolean(env, 'telemetry.debug', DD_TELEMETRY_DEBUG)
    this._setBoolean(env, 'telemetry.dependencyCollection', DD_TELEMETRY_DEPENDENCY_COLLECTION_ENABLED)
    this._setValue(env, 'telemetry.heartbeatInterval', maybeInt(Math.floor(DD_TELEMETRY_HEARTBEAT_INTERVAL * 1000)))
    this._setBoolean(env, 'telemetry.logCollection', coalesce(DD_TELEMETRY_LOG_COLLECTION_ENABLED, DD_IAST_ENABLED))
    this._setBoolean(env, 'telemetry.metrics', DD_TELEMETRY_METRICS_ENABLED)
    this._setBoolean(env, 'traceId128BitGenerationEnabled', DD_TRACE_128_BIT_TRACEID_GENERATION_ENABLED)
    this._setBoolean(env, 'traceId128BitLoggingEnabled', DD_TRACE_128_BIT_TRACEID_LOGGING_ENABLED)
    this._setBoolean(env, 'tracing', DD_TRACING_ENABLED)
    this._setString(env, 'version', DD_VERSION || tags.version)
  }

  _applyOptions (options) {
    const opts = this._options = this._options || {}
    const tags = {}

    options = this.options = Object.assign({ ingestion: {} }, options, opts)

    tagger.add(tags, options.tags)

    this._setValue(opts, 'appsec.blockedTemplateHtml', maybeFile(options.appsec.blockedTemplateHtml))
    this._setValue(opts, 'appsec.blockedTemplateJson', maybeFile(options.appsec.blockedTemplateJson))
    if (options.appsec.rules) this._setBoolean(opts, 'appsec.customRulesProvided', true)
    this._setBoolean(opts, 'appsec.enabled', options.appsec.enabled)
    this._setString(opts, 'appsec.obfuscatorKeyRegex', options.appsec.obfuscatorKeyRegex)
    this._setString(opts, 'appsec.obfuscatorValueRegex', options.appsec.obfuscatorValueRegex)
    this._setValue(opts, 'appsec.rateLimit', maybeInt(options.appsec.rateLimit))
    this._setString(opts, 'appsec.rules', options.appsec.rules)
    this._setValue(opts, 'appsec.wafTimeout', maybeInt(options.appsec.wafTimeout))
    this._setBoolean(opts, 'clientIpEnabled', options.clientIpEnabled)
    this._setString(opts, 'clientIpHeader', options.clientIpHeader)
    this._setString(opts, 'dbmPropagationMode', options.dbmPropagationMode)
    if (options.dogstatsd) {
      this._setString(opts, 'dogstatsd.hostname', options.dogstatsd.hostname)
      this._setString(opts, 'dogstatsd.port', options.dogstatsd.port)
    }
    this._setBoolean(opts, 'dsmEnabled', options.dsmEnabled)
    this._setString(opts, 'env', options.env || tags.env)
    this._setBoolean(opts, 'experimental.enableGetRumData',
      options.experimental && options.experimental.enableGetRumData)
    this._setString(opts, 'experimental.exporter', options.experimental && options.experimental.exporter)
    this._setBoolean(opts, 'experimental.runtimeId', options.experimental && options.experimental.runtimeId)
    this._setValue(opts, 'flushInterval', maybeInt(options.flushInterval))
    this._setValue(opts, 'flushMinSpans', maybeInt(options.flushMinSpans))
    this._setArray(opts, 'headerTags', options.headerTags)
    this._setString(opts, 'hostname', options.hostname)
    this._setBoolean(opts, 'iast.deduplicationEnabled', options.iastOptions && options.iastOptions.deduplicationEnabled)
    this._setBoolean(opts, 'iast.enabled',
      options.iastOptions && (options.iastOptions === true || options.iastOptions.enabled === true))
    const iastRequestSampling = maybeInt(options.iastOptions?.requestSampling)
    this._setValue(opts, 'iast.maxConcurrentRequests',
      maybeInt(options.iastOptions?.maxConcurrentRequests))
    this._setValue(opts, 'iast.maxContextOperations',
      maybeInt(options.iastOptions && options.iastOptions.maxContextOperations))
    this._setBoolean(opts, 'iast.redactionEnabled', options.iastOptions && options.iastOptions.redactionEnabled)
    this._setString(opts, 'iast.redactionNamePattern', options.iastOptions?.redactionNamePattern)
    this._setString(opts, 'iast.redactionValuePattern', options.iastOptions?.redactionValuePattern)
    if (iastRequestSampling > -1 && iastRequestSampling < 101) {
      this._setValue(opts, 'iast.requestSampling', iastRequestSampling)
    }
    this._setString(opts, 'iast.telemetryVerbosity', options.iastOptions && options.iastOptions.telemetryVerbosity)
    this._setBoolean(opts, 'isCiVisibility', options.isCiVisibility)
    this._setBoolean(opts, 'logInjection', options.logInjection)
    this._setString(opts, 'lookup', options.lookup)
    this._setBoolean(opts, 'openAiLogsEnabled', options.openAiLogsEnabled)
    this._setValue(opts, 'peerServiceMapping', options.peerServiceMapping)
    this._setBoolean(opts, 'plugins', options.plugins)
    this._setString(opts, 'port', options.port)
    this._setBoolean(opts, 'profiling.enabled', options.profiling)
    this._setString(opts, 'protocolVersion', options.protocolVersion)
    if (options.remoteConfig) {
      this._setValue(opts, 'remoteConfig.pollInterval', maybeFloat(options.remoteConfig.pollInterval))
    }
    this._setBoolean(opts, 'reportHostname', options.reportHostname)
    this._setBoolean(opts, 'runtimeMetrics', options.runtimeMetrics)
    this._setUnit(opts, 'sampleRate', coalesce(options.sampleRate, options.ingestion.sampleRate))
    const ingestion = options.ingestion || {}
    this._setValue(opts, 'sampler.rateLimit', coalesce(options.rateLimit, ingestion.rateLimit))
    this._setString(opts, 'service', options.service || tags.service)
    this._setString(opts, 'site', options.site)
    if (options.spanAttributeSchema) {
      this._setString(opts, 'spanAttributeSchema', validateNamingVersion(options.spanAttributeSchema))
    }
    this._setBoolean(opts, 'spanRemoveIntegrationFromService', options.spanRemoveIntegrationFromService)
    this._setBoolean(opts, 'startupLogs', options.startupLogs)
    this._setTags(opts, 'tags', tags)
    this._setBoolean(opts, 'telemetry.logCollection', options.iastOptions &&
    (options.iastOptions === true || options.iastOptions.enabled === true))
    this._setBoolean(opts, 'traceId128BitGenerationEnabled', options.traceId128BitGenerationEnabled)
    this._setBoolean(opts, 'traceId128BitLoggingEnabled', options.traceId128BitLoggingEnabled)
    this._setString(opts, 'version', options.version || tags.version)
  }

  _isCiVisibility () {
    return coalesce(
      this.options.isCiVisibility,
      this._defaults['isCiVisibility']
    )
  }

  _isCiVisibilityItrEnabled () {
    return coalesce(
      process.env.DD_CIVISIBILITY_ITR_ENABLED,
      true
    )
  }

  _getHostname () {
    const DD_CIVISIBILITY_AGENTLESS_URL = process.env.DD_CIVISIBILITY_AGENTLESS_URL
    const url = DD_CIVISIBILITY_AGENTLESS_URL ? new URL(DD_CIVISIBILITY_AGENTLESS_URL)
      : getAgentUrl(this._getTraceAgentUrl(), this.options)
    const DD_AGENT_HOST = coalesce(
      this.options.hostname,
      process.env.DD_AGENT_HOST,
      process.env.DD_TRACE_AGENT_HOSTNAME,
      '127.0.0.1'
    )
    return DD_AGENT_HOST || (url && url.hostname)
  }

  _getSpanComputePeerService () {
    const DD_TRACE_SPAN_ATTRIBUTE_SCHEMA = validateNamingVersion(
      coalesce(
        this.options.spanAttributeSchema,
        process.env.DD_TRACE_SPAN_ATTRIBUTE_SCHEMA
      )
    )

    const peerServiceSet = (
      this.options.hasOwnProperty('spanComputePeerService') ||
      process.env.hasOwnProperty('DD_TRACE_PEER_SERVICE_DEFAULTS_ENABLED')
    )
    const peerServiceValue = coalesce(
      this.options.spanComputePeerService,
      process.env.DD_TRACE_PEER_SERVICE_DEFAULTS_ENABLED
    )

    const spanComputePeerService = (
      DD_TRACE_SPAN_ATTRIBUTE_SCHEMA === 'v0'
        // In v0, peer service is computed only if it is explicitly set to true
        ? peerServiceSet && isTrue(peerServiceValue)
        // In >v0, peer service is false only if it is explicitly set to false
        : (peerServiceSet ? !isFalse(peerServiceValue) : true)
    )

    return spanComputePeerService
  }

  _isCiVisibilityGitUploadEnabled () {
    return coalesce(
      process.env.DD_CIVISIBILITY_GIT_UPLOAD_ENABLED,
      true
    )
  }

  _isCiVisibilityManualApiEnabled () {
    return coalesce(
      process.env.DD_CIVISIBILITY_MANUAL_API_ENABLED,
      false
    )
  }

  _isTraceStatsComputationEnabled () {
    return coalesce(
      this.options.stats,
      process.env.DD_TRACE_STATS_COMPUTATION_ENABLED,
      getIsGCPFunction() || getIsAzureFunctionConsumptionPlan()
    )
  }

  _getTraceAgentUrl () {
    return coalesce(
      this.options.url,
      process.env.DD_TRACE_AGENT_URL,
      process.env.DD_TRACE_URL,
      null
    )
  }

  // handles values calculated from a mixture of options and env vars
  _applyCalculated () {
    const calc = this._calculated = {}

    const {
      DD_CIVISIBILITY_AGENTLESS_URL
    } = process.env

    if (DD_CIVISIBILITY_AGENTLESS_URL) {
      this._setValue(calc, 'url', new URL(DD_CIVISIBILITY_AGENTLESS_URL))
    } else {
      this._setValue(calc, 'url', getAgentUrl(this._getTraceAgentUrl(), this.options))
    }
    if (this._isCiVisibility()) {
      this._setBoolean(calc, 'isEarlyFlakeDetectionEnabled',
        coalesce(process.env.DD_CIVISIBILITY_EARLY_FLAKE_DETECTION_ENABLED, true))
    }
    this._setString(calc, 'dogstatsd.hostname', this._getHostname())
    this._setBoolean(calc, 'spanComputePeerService', this._getSpanComputePeerService())
    this._setBoolean(calc, 'isIntelligentTestRunnerEnabled',
      isTrue(this._isCiVisibility()) && isTrue(this._isCiVisibilityItrEnabled()))
    this._setBoolean(calc, 'isGitUploadEnabled',
      calc['isIntelligentTestRunnerEnabled'] && !isFalse(this._isCiVisibilityGitUploadEnabled()))
    this._setBoolean(calc, 'isManualApiEnabled',
      isTrue(this._isCiVisibility()) && isTrue(this._isCiVisibilityManualApiEnabled()))
    this._setBoolean(calc, 'stats.enabled', this._isTraceStatsComputationEnabled())
  }

  _applyRemote (options) {
    const opts = this._remote = this._remote || {}
    const tags = {}
    const headerTags = options.tracing_header_tags
      ? options.tracing_header_tags.map(tag => {
        return tag.tag_name ? `${tag.header}:${tag.tag_name}` : tag.header
      })
      : undefined

    tagger.add(tags, options.tracing_tags)

    this._setUnit(opts, 'sampleRate', options.tracing_sampling_rate)
    this._setBoolean(opts, 'logInjection', options.log_injection_enabled)
    this._setArray(opts, 'headerTags', headerTags)
    this._setTags(opts, 'tags', tags)
    this._setBoolean(opts, 'tracing', options.tracing_enabled)
  }

  _setBoolean (obj, name, value) {
    if (value === undefined || value === null) {
      this._setValue(obj, name, value)
    } else if (isTrue(value)) {
      this._setValue(obj, name, true)
    } else if (isFalse(value)) {
      this._setValue(obj, name, false)
    }
  }

  _setUnit (obj, name, value) {
    if (value === null || value === undefined) {
      return this._setValue(obj, name, value)
    }

    value = parseFloat(value)

    if (!isNaN(value)) {
      // TODO: Ignore out of range values instead of normalizing them.
      this._setValue(obj, name, Math.min(Math.max(value, 0), 1))
    }
  }

  _setArray (obj, name, value) {
    if (value === null || value === undefined) {
      return this._setValue(obj, name, null)
    }

    if (typeof value === 'string') {
      value = value && value.split(',')
    }

    if (Array.isArray(value)) {
      this._setValue(obj, name, value)
    }
  }

  _setString (obj, name, value) {
    obj[name] = value ? String(value) : undefined // unset for empty strings
  }

  _setTags (obj, name, value) {
    if (!value || Object.keys(value).length === 0) {
      return this._setValue(obj, name, null)
    }

    this._setValue(obj, name, value)
  }

  _setValue (obj, name, value) {
    obj[name] = value
  }

  // TODO: Report origin changes and errors to telemetry.
  // TODO: Deeply merge configurations.
  // TODO: Move change tracking to telemetry.
  // for telemetry reporting, `name`s in `containers` need to be keys from:
  // eslint-disable-next-line max-len
  // https://github.com/DataDog/dd-go/blob/prod/trace/apps/tracer-telemetry-intake/telemetry-payload/static/config_norm_rules.json
  _merge () {
    const containers = [this._remote, this._options, this._env, this._calculated, this._defaults]
    const origins = ['remote_config', 'code', 'env_var', 'calculated', 'default']
    const changes = []

    for (const name in this._defaults) {
      for (let i = 0; i < containers.length; i++) {
        const container = containers[i]
        const origin = origins[i]

        if ((container[name] !== null && container[name] !== undefined) || container === this._defaults) {
          if (get(this, name) === container[name] && has(this, name)) break

          const value = container[name]
          set(this, name, value)

          changes.push({ name, value, origin })

          break
        }
      }
    }

    this.sampler.sampleRate = this.sampleRate
    updateConfig(changes, this)
  }
}

function maybeInt (number) {
  const parsed = parseInt(number)
  return isNaN(parsed) ? undefined : parsed
}
function maybeFloat (number) {
  const parsed = parseFloat(number)
  return isNaN(parsed) ? undefined : parsed
}

function getAgentUrl (url, options) {
  if (url) return new URL(url)

  if (os.type() === 'Windows_NT') return

  if (
    !options.hostname &&
    !options.port &&
    !process.env.DD_AGENT_HOST &&
    !process.env.DD_TRACE_AGENT_HOSTNAME &&
    !process.env.DD_TRACE_AGENT_PORT &&
    fs.existsSync('/var/run/datadog/apm.socket')
  ) {
    return new URL('unix:///var/run/datadog/apm.socket')
  }
}

module.exports = Config<|MERGE_RESOLUTION|>--- conflicted
+++ resolved
@@ -142,61 +142,8 @@
       process.env.DD_API_KEY
     )
 
-<<<<<<< HEAD
-=======
-    const inAWSLambda = process.env.AWS_LAMBDA_FUNCTION_NAME !== undefined
-
-    const isGCPFunction = getIsGCPFunction()
-    const isAzureFunctionConsumptionPlan = getIsAzureFunctionConsumptionPlan()
-
-    const inServerlessEnvironment = inAWSLambda || isGCPFunction || isAzureFunctionConsumptionPlan
-
     const isJestWorker = !!process.env.JEST_WORKER_ID
 
-    const DD_INSTRUMENTATION_TELEMETRY_ENABLED = coalesce(
-      process.env.DD_TRACE_TELEMETRY_ENABLED, // for backward compatibility
-      process.env.DD_INSTRUMENTATION_TELEMETRY_ENABLED, // to comply with instrumentation telemetry specs
-      !(inServerlessEnvironment || isJestWorker)
-    )
-    const DD_TELEMETRY_HEARTBEAT_INTERVAL = process.env.DD_TELEMETRY_HEARTBEAT_INTERVAL
-      ? Math.floor(parseFloat(process.env.DD_TELEMETRY_HEARTBEAT_INTERVAL) * 1000)
-      : 60000
-    const DD_OPENAI_SPAN_CHAR_LIMIT = process.env.DD_OPENAI_SPAN_CHAR_LIMIT
-      ? parseInt(process.env.DD_OPENAI_SPAN_CHAR_LIMIT)
-      : 128
-    const DD_TELEMETRY_DEBUG = coalesce(
-      process.env.DD_TELEMETRY_DEBUG,
-      false
-    )
-    const DD_TELEMETRY_METRICS_ENABLED = coalesce(
-      process.env.DD_TELEMETRY_METRICS_ENABLED,
-      true
-    )
-    const DD_TRACE_AGENT_PROTOCOL_VERSION = coalesce(
-      options.protocolVersion,
-      process.env.DD_TRACE_AGENT_PROTOCOL_VERSION,
-      '0.4'
-    )
-    const DD_TRACE_PARTIAL_FLUSH_MIN_SPANS = coalesce(
-      parseInt(options.flushMinSpans),
-      parseInt(process.env.DD_TRACE_PARTIAL_FLUSH_MIN_SPANS),
-      1000
-    )
-    const DD_TRACE_OBFUSCATION_QUERY_STRING_REGEXP = coalesce(
-      process.env.DD_TRACE_OBFUSCATION_QUERY_STRING_REGEXP,
-      qsRegex
-    )
-    const DD_TRACE_CLIENT_IP_ENABLED = coalesce(
-      options.clientIpEnabled,
-      process.env.DD_TRACE_CLIENT_IP_ENABLED && isTrue(process.env.DD_TRACE_CLIENT_IP_ENABLED),
-      false
-    )
-    const DD_TRACE_CLIENT_IP_HEADER = coalesce(
-      options.clientIpHeader,
-      process.env.DD_TRACE_CLIENT_IP_HEADER,
-      null
-    )
->>>>>>> f91457fa
     // TODO: Remove the experimental env vars as a major?
     const DD_TRACE_B3_ENABLED = coalesce(
       options.experimental && options.experimental.b3,
@@ -313,32 +260,6 @@
     }
     this.tracePropagationExtractFirst = isTrue(DD_TRACE_PROPAGATION_EXTRACT_FIRST)
     this.sampler = sampler
-<<<<<<< HEAD
-=======
-    this.reportHostname = isTrue(coalesce(options.reportHostname, process.env.DD_TRACE_REPORT_HOSTNAME, false))
-    this.scope = process.env.DD_TRACE_SCOPE
-    this.profiling = {
-      enabled: isTrue(DD_PROFILING_ENABLED),
-      sourceMap: !isFalse(DD_PROFILING_SOURCE_MAP),
-      exporters: DD_PROFILING_EXPORTERS
-    }
-    this.spanAttributeSchema = DD_TRACE_SPAN_ATTRIBUTE_SCHEMA
-    this.spanComputePeerService = DD_TRACE_PEER_SERVICE_DEFAULTS_ENABLED
-    this.spanRemoveIntegrationFromService = DD_TRACE_REMOVE_INTEGRATION_SERVICE_NAMES_ENABLED
-    this.peerServiceMapping = DD_TRACE_PEER_SERVICE_MAPPING
-    this.lookup = options.lookup
-    this.startupLogs = isTrue(DD_TRACE_STARTUP_LOGS)
-    this.telemetry = {
-      enabled: isTrue(DD_INSTRUMENTATION_TELEMETRY_ENABLED),
-      heartbeatInterval: DD_TELEMETRY_HEARTBEAT_INTERVAL,
-      debug: isTrue(DD_TELEMETRY_DEBUG),
-      logCollection: isTrue(DD_TELEMETRY_LOG_COLLECTION_ENABLED),
-      metrics: isTrue(DD_TELEMETRY_METRICS_ENABLED),
-      dependencyCollection: DD_TELEMETRY_DEPENDENCY_COLLECTION_ENABLED
-    }
-    this.protocolVersion = DD_TRACE_AGENT_PROTOCOL_VERSION
-    this.tagsHeaderMaxLength = parseInt(DD_TRACE_X_DATADOG_TAGS_MAX_LENGTH)
->>>>>>> f91457fa
     this.appsec = {
       blockedTemplateGraphql: DD_APPSEC_GRAPHQL_BLOCKED_TEMPLATE_JSON,
       eventTracking: {
