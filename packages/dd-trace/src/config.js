--- conflicted
+++ resolved
@@ -885,22 +885,13 @@
       this._envUnprocessed.peerServiceMapping = DD_TRACE_PEER_SERVICE_MAPPING
     }
     this._setString(env, 'port', DD_TRACE_AGENT_PORT)
-<<<<<<< HEAD
     const profilingEnabled = normalizeProfilingEnabledValue(
-      coalesce(DD_EXPERIMENTAL_PROFILING_ENABLED, DD_PROFILING_ENABLED)
-    )
-=======
-    const profilingEnabledEnv = coalesce(
-      DD_EXPERIMENTAL_PROFILING_ENABLED,
-      DD_PROFILING_ENABLED,
-      this._isInServerlessEnvironment() ? 'false' : undefined
-    )
-    const profilingEnabled = isTrue(profilingEnabledEnv)
-      ? 'true'
-      : isFalse(profilingEnabledEnv)
-        ? 'false'
-        : profilingEnabledEnv === 'auto' ? 'auto' : undefined
->>>>>>> 522aa56c
+      coalesce(
+        DD_EXPERIMENTAL_PROFILING_ENABLED,
+        DD_PROFILING_ENABLED,
+        this._isInServerlessEnvironment() ? 'false' : undefined
+      )
+    )
     this._setString(env, 'profiling.enabled', profilingEnabled)
     this._setString(env, 'profiling.exporters', DD_PROFILING_EXPORTERS)
     this._setBoolean(env, 'profiling.sourceMap', DD_PROFILING_SOURCE_MAP && !isFalse(DD_PROFILING_SOURCE_MAP))
