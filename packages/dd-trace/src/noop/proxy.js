--- conflicted
+++ resolved
@@ -4,21 +4,15 @@
 const NoopAppsecSdk = require('../appsec/sdk/noop')
 const NoopDogStatsDClient = require('./dogstatsd')
 const NoopLLMObsSDK = require('../llmobs/noop')
-<<<<<<< HEAD
 const NoopFlaggingProvider = require('../openfeature/noop')
-=======
 const NoopAIGuardSDK = require('../aiguard/noop')
->>>>>>> 33cf0e55
 
 const noop = new NoopTracer()
 const noopAppsec = new NoopAppsecSdk()
 const noopDogStatsDClient = new NoopDogStatsDClient()
 const noopLLMObs = new NoopLLMObsSDK(noop)
-<<<<<<< HEAD
 const noopOpenFeatureProvider = new NoopFlaggingProvider()
-=======
 const noopAIGuard = new NoopAIGuardSDK()
->>>>>>> 33cf0e55
 
 /** @type {import('../../src/index')} Proxy */
 class NoopProxy {
@@ -27,11 +21,8 @@
     this.appsec = noopAppsec
     this.dogstatsd = noopDogStatsDClient
     this.llmobs = noopLLMObs
-<<<<<<< HEAD
     this.openfeature = noopOpenFeatureProvider
-=======
     this.aiguard = noopAIGuard
->>>>>>> 33cf0e55
     this.setBaggageItem = () => {}
     this.getBaggageItem = () => {}
     this.getAllBaggageItems = () => {}
