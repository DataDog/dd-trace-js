--- conflicted
+++ resolved
@@ -221,13 +221,8 @@
 
   recordCheckpoint (checkpoint, span = null) {
     if (!this.enabled) return
-<<<<<<< HEAD
-    const bucketTime = Math.round(checkpoint.currentTimestamp - (checkpoint.currentTimestamp % this.bucketSizeNs))
     console.log("adding bucket")
-    this.buckets.forTime(bucketTime)
-=======
     this.bucketFromTimestamp(checkpoint.currentTimestamp)
->>>>>>> a9c10204
       .forCheckpoint(checkpoint)
       .addLatencies(checkpoint)
     console.log("bucket added")
