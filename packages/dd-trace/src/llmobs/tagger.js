--- conflicted
+++ resolved
@@ -55,12 +55,8 @@
     parent,
     kind,
     name,
-<<<<<<< HEAD
     integration,
     _decorator
-=======
-    integration
->>>>>>> f84216a1
   } = {}) {
     if (!this._config.llmobs.enabled) return
     if (!kind) return // do not register it in the map if it doesn't have an llmobs span kind
@@ -76,10 +72,7 @@
     sessionId = sessionId || registry.get(parent)?.[SESSION_ID]
     if (sessionId) this._setTag(span, SESSION_ID, sessionId)
     if (integration) this._setTag(span, INTEGRATION, integration)
-<<<<<<< HEAD
     if (_decorator) this._setTag(span, DECORATOR, _decorator)
-=======
->>>>>>> f84216a1
 
     if (!mlApp) mlApp = registry.get(parent)?.[ML_APP] || this._config.llmobs.mlApp
     this._setTag(span, ML_APP, mlApp)
