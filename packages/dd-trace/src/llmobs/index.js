--- conflicted
+++ resolved
@@ -93,11 +93,7 @@
 }
 
 // since LLMObs traces can extend between services and be the same trace,
-<<<<<<< HEAD
-// we need to propagate the parent id.
-=======
 // we need to propagate the parent id and mlApp.
->>>>>>> ccc1d328
 function handleLLMObsParentIdInjection ({ carrier }) {
   const parent = storage.getStore()?.span
   const mlObsSpanTags = LLMObsTagger.tagMap.get(parent)
