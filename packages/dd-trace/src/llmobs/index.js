'use strict'

const log = require('../log')
const { PROPAGATED_PARENT_ID_KEY } = require('./constants/tags')
const { storage } = require('./storage')

const LLMObsSpanProcessor = require('./span_processor')

const telemetry = require('./telemetry')
const { channel } = require('dc-polyfill')
const spanProcessCh = channel('dd-trace:span:process')
const evalMetricAppendCh = channel('llmobs:eval-metric:append')
const flushCh = channel('llmobs:writers:flush')
const injectCh = channel('dd-trace:span:inject')

const LLMObsEvalMetricsWriter = require('./writers/evaluations')
const LLMObsSpanWriter = require('./writers/spans')
const { setAgentStrategy } = require('./writers/util')

/**
 * Setting writers and processor globally when LLMObs is enabled
 * We're setting these in this module instead of on the SDK.
 * This is to isolate any subscribers and periodic tasks to this module,
 * and not conditionally instantiate in the SDK, since the SDK is always instantiated
 * if the tracer is `init`ed. But, in those cases, we don't want to start writers or subscribe
 * to channels.
 */

/** @type {LLMObsSpanProcessor | null} */
let spanProcessor

/** @type {LLMObsSpanWriter | null} */
let spanWriter

/** @type {LLMObsEvalMetricsWriter | null} */
let evalWriter

function enable (config) {
  const startTime = performance.now()
  // create writers and eval writer append and flush channels
  // span writer append is handled by the span processor
  evalWriter = new LLMObsEvalMetricsWriter(config)
  spanWriter = new LLMObsSpanWriter(config)

  evalMetricAppendCh.subscribe(handleEvalMetricAppend)
  flushCh.subscribe(handleFlush)

  // span processing
  spanProcessor = new LLMObsSpanProcessor(config)
  spanProcessor.setWriter(spanWriter)
  spanProcessCh.subscribe(handleSpanProcess)

  // distributed tracing for llmobs
  injectCh.subscribe(handleLLMObsParentIdInjection)
<<<<<<< HEAD

  setAgentStrategy(config, useAgentless => {
    if (useAgentless && !config.apiKey) {
      throw new Error(
        'Cannot send LLM Observability data without a running agent or without a Datadog API key.\n' +
        'Ensure this configuration is set before running your application.'
      )
    } else if (useAgentless && !config.site) {
      throw new Error(
        'Cannot send LLM Observability data without a running agent or without a Datadog site.\n' +
        'Ensure this configuration is set before running your application.'
      )
    }

    evalWriter?.setAgentless(useAgentless)
    spanWriter?.setAgentless(useAgentless)
  })
=======
  telemetry.recordLLMObsEnabled(startTime, config)
>>>>>>> 120b6b08
}

function disable () {
  if (evalMetricAppendCh.hasSubscribers) evalMetricAppendCh.unsubscribe(handleEvalMetricAppend)
  if (flushCh.hasSubscribers) flushCh.unsubscribe(handleFlush)
  if (spanProcessCh.hasSubscribers) spanProcessCh.unsubscribe(handleSpanProcess)
  if (injectCh.hasSubscribers) injectCh.unsubscribe(handleLLMObsParentIdInjection)

  spanWriter?.destroy()
  evalWriter?.destroy()
  spanProcessor?.setWriter(null)

  spanWriter = null
  evalWriter = null
}

// since LLMObs traces can extend between services and be the same trace,
// we need to propogate the parent id.
function handleLLMObsParentIdInjection ({ carrier }) {
  const parent = storage.getStore()?.span
  if (!parent) return

  const parentId = parent?.context().toSpanId()

  carrier['x-datadog-tags'] += `,${PROPAGATED_PARENT_ID_KEY}=${parentId}`
}

function handleFlush () {
  try {
    spanWriter.flush()
    evalWriter.flush()
  } catch (e) {
    log.warn(`Failed to flush LLMObs spans and evaluation metrics: ${e.message}`)
  }
}

function handleSpanProcess (data) {
  spanProcessor.process(data)
}

function handleEvalMetricAppend (payload) {
  try {
    evalWriter.append(payload)
  } catch (e) {
    log.warn(`
      Failed to append evaluation metric to LLM Observability writer, likely due to an unserializable property.
      Evaluation metrics won't be sent to LLM Observability: ${e.message}
    `)
  }
}

module.exports = { enable, disable }<|MERGE_RESOLUTION|>--- conflicted
+++ resolved
@@ -52,7 +52,6 @@
 
   // distributed tracing for llmobs
   injectCh.subscribe(handleLLMObsParentIdInjection)
-<<<<<<< HEAD
 
   setAgentStrategy(config, useAgentless => {
     if (useAgentless && !config.apiKey) {
@@ -69,10 +68,9 @@
 
     evalWriter?.setAgentless(useAgentless)
     spanWriter?.setAgentless(useAgentless)
+
+    telemetry.recordLLMObsEnabled(startTime, config)
   })
-=======
-  telemetry.recordLLMObsEnabled(startTime, config)
->>>>>>> 120b6b08
 }
 
 function disable () {
