'use strict'

const LLMObsPlugin = require('./base')

function isIterable (obj) {
  if (obj == null) {
    return false
  }
  return typeof obj[Symbol.iterator] === 'function'
}

class OpenAiLLMObsPlugin extends LLMObsPlugin {
  static id = 'openai'
  static integration = 'openai'
  static prefix = 'tracing:apm:openai:request'

  getLLMObsSpanRegisterOptions (ctx) {
    const resource = ctx.methodName
    const methodName = gateResource(normalizeOpenAIResourceName(resource))
    if (!methodName) return // we will not trace all openai methods for llmobs

    const inputs = ctx.args[0] // completion, chat completion, embeddings, and responses take one argument
    const operation = getOperation(methodName)
    const kind = operation === 'embedding' ? 'embedding' : 'llm'

    const { modelProvider, client } = this._getModelProviderAndClient(ctx.basePath)

    const name = `${client}.${methodName}`

    return {
      modelProvider,
      modelName: inputs.model,
      kind,
      name
    }
  }

  setLLMObsTags (ctx) {
    const span = ctx.currentStore?.span
    const resource = ctx.methodName
    const methodName = gateResource(normalizeOpenAIResourceName(resource))
    if (!methodName) return // we will not trace all openai methods for llmobs

    const inputs = ctx.args[0] // completion, chat completion, and embeddings take one argument
    const response = ctx.result?.data // no result if error
    const error = !!span.context()._tags.error

    const operation = getOperation(methodName)

    if (operation === 'completion') {
      this._tagCompletion(span, inputs, response, error)
    } else if (operation === 'chat') {
      this._tagChatCompletion(span, inputs, response, error)
    } else if (operation === 'embedding') {
      this._tagEmbedding(span, inputs, response, error)
    } else if (operation === 'response') {
      this._tagResponse(span, inputs, response, error)
    }

    if (!error) {
      const metrics = this._extractMetrics(response)
      this._tagger.tagMetrics(span, metrics)
    }
  }

  _getModelProviderAndClient (baseUrl = '') {
    if (baseUrl.includes('azure')) {
      return { modelProvider: 'azure_openai', client: 'AzureOpenAI' }
    } else if (baseUrl.includes('deepseek')) {
      return { modelProvider: 'deepseek', client: 'DeepSeek' }
    }
    return { modelProvider: 'openai', client: 'OpenAI' }
  }

  _extractMetrics (response) {
    const metrics = {}
    const tokenUsage = response.usage

    if (tokenUsage) {
      // Responses API uses input_tokens, Chat/Completions use prompt_tokens
      const inputTokens = tokenUsage.input_tokens ?? tokenUsage.prompt_tokens
      if (inputTokens !== undefined) metrics.inputTokens = inputTokens

      // Responses API uses output_tokens, Chat/Completions use completion_tokens
      const outputTokens = tokenUsage.output_tokens ?? tokenUsage.completion_tokens
      if (outputTokens !== undefined) metrics.outputTokens = outputTokens

      const totalTokens = tokenUsage.total_tokens || (inputTokens + outputTokens)
      if (totalTokens !== undefined) metrics.totalTokens = totalTokens

<<<<<<< HEAD
      // Cache read tokens for responses API
      const cachedTokens = tokenUsage.input_tokens_details?.cached_tokens
      if (cachedTokens !== undefined) metrics.cache_read_input_tokens = cachedTokens
=======
      const totalTokens = tokenUsage.total_tokens || (inputTokens + outputTokens)
      if (totalTokens) metrics.totalTokens = totalTokens

      const promptTokensDetails = tokenUsage.prompt_tokens_details
      if (promptTokensDetails) {
        const cacheReadTokens = promptTokensDetails.cached_tokens
        if (cacheReadTokens) metrics.cacheReadTokens = cacheReadTokens
      }
>>>>>>> f82ae452
    }

    return metrics
  }

  _tagEmbedding (span, inputs, response, error) {
    const { model, ...parameters } = inputs

    const metadata = {
      encoding_format: parameters.encoding_format || 'float'
    }
    if (inputs.dimensions) metadata.dimensions = inputs.dimensions
    this._tagger.tagMetadata(span, metadata)

    let embeddingInputs = inputs.input
    if (!Array.isArray(embeddingInputs)) embeddingInputs = [embeddingInputs]
    const embeddingInput = embeddingInputs.map(input => ({ text: input }))

    if (error) {
      this._tagger.tagEmbeddingIO(span, embeddingInput)
      return
    }

    const float = Array.isArray(response.data[0].embedding)
    let embeddingOutput
    if (float) {
      const embeddingDim = response.data[0].embedding.length
      embeddingOutput = `[${response.data.length} embedding(s) returned with size ${embeddingDim}]`
    } else {
      embeddingOutput = `[${response.data.length} embedding(s) returned]`
    }

    this._tagger.tagEmbeddingIO(span, embeddingInput, embeddingOutput)
  }

  _tagCompletion (span, inputs, response, error) {
    let { prompt, model, ...parameters } = inputs
    if (!Array.isArray(prompt)) prompt = [prompt]

    const completionInput = prompt.map(p => ({ content: p }))

    const completionOutput = error ? [{ content: '' }] : response.choices.map(choice => ({ content: choice.text }))

    this._tagger.tagLLMIO(span, completionInput, completionOutput)
    this._tagger.tagMetadata(span, parameters)
  }

  _tagChatCompletion (span, inputs, response, error) {
    const { messages, model, ...parameters } = inputs

    if (error) {
      this._tagger.tagLLMIO(span, messages, [{ content: '' }])
      return
    }

    const outputMessages = []
    const { choices } = response
    if (!isIterable(choices)) {
      this._tagger.tagLLMIO(span, messages, [{ content: '' }])
      return
    }

    for (const choice of choices) {
      const message = choice.message || choice.delta
      const content = message.content || ''
      const role = message.role

      if (message.function_call) {
        const functionCallInfo = {
          name: message.function_call.name,
          arguments: JSON.parse(message.function_call.arguments)
        }
        outputMessages.push({ content, role, toolCalls: [functionCallInfo] })
      } else if (message.tool_calls) {
        const toolCallsInfo = []
        for (const toolCall of message.tool_calls) {
          const toolCallInfo = {
            arguments: JSON.parse(toolCall.function.arguments),
            name: toolCall.function.name,
            toolId: toolCall.id,
            type: toolCall.type
          }
          toolCallsInfo.push(toolCallInfo)
        }
        outputMessages.push({ content, role, toolCalls: toolCallsInfo })
      } else {
        outputMessages.push({ content, role })
      }
    }

    this._tagger.tagLLMIO(span, messages, outputMessages)

    const metadata = Object.entries(parameters).reduce((obj, [key, value]) => {
      if (!['tools', 'functions'].includes(key)) {
        obj[key] = value
      }

      return obj
    }, {})

    this._tagger.tagMetadata(span, metadata)
  }

  _tagResponse (span, inputs, response, error) {
    const { input, model, reasoning, background, ...parameters } = inputs

    // Create input messages
    const inputMessages = []
    
    // Add system message if instructions exist
    if (inputs.instructions) {
      inputMessages.push({ role: 'system', content: inputs.instructions })
    }
    
    // Handle input - can be string or array of mixed messages
    if (Array.isArray(input)) {
      for (const item of input) {
        if (item.type === 'function_call') {
          // Function call: convert to message with tool_calls
          // Parse arguments if it's a JSON string
          let parsedArgs = item.arguments
          if (typeof parsedArgs === 'string') {
            try {
              parsedArgs = JSON.parse(parsedArgs)
            } catch (e) {
              parsedArgs = {}
            }
          }
          inputMessages.push({
            role: 'assistant',
            toolCalls: [{
              toolId: item.call_id,
              name: item.name,
              arguments: parsedArgs,
              type: 'function_call'
            }]
          })
        } else if (item.type === 'function_call_output') {
          // Function output: convert to user message with tool_results
          inputMessages.push({
            role: 'user',
            toolResults: [{
              toolId: item.call_id,
              result: item.output,
              name: item.name || '',
              type: 'function_call_output'
            }]
          })
        } else if (item.role && item.content) {
          // Regular message
          inputMessages.push({ role: item.role, content: item.content })
        }
      }
    } else {
      // Simple string input
      inputMessages.push({ role: 'user', content: input })
    }
    
    if (error) {
      this._tagger.tagLLMIO(span, inputMessages, [{ content: '' }])
      return
    }

    // Create output messages
    const outputMessages = []
    
    // Handle output - can be string (streaming) or array of message objects (non-streaming)
    if (typeof response.output === 'string') {
      // Simple text output (streaming)
      outputMessages.push({ role: 'assistant', content: response.output })
    } else if (Array.isArray(response.output)) {
      // Array output - process all items to extract reasoning, messages, and tool calls
      // Non-streaming: array of items (messages, function_calls, or reasoning)
      for (const item of response.output) {
        // Handle reasoning type (reasoning responses)
        if (item.type === 'reasoning') {
          // Extract reasoning text from summary
          let reasoningText = ''
          if (item.summary && Array.isArray(item.summary) && item.summary.length > 0) {
            const summaryItem = item.summary[0]
            if (summaryItem.type === 'summary_text' && summaryItem.text) {
              reasoningText = summaryItem.text
            }
          }
          outputMessages.push({
            role: 'reasoning',
            content: reasoningText
          })
        } else if (item.type === 'function_call') {
          // Handle function_call type (responses API tool calls)
          let args = item.arguments
          // Parse arguments if it's a JSON string
          if (typeof args === 'string') {
            try {
              args = JSON.parse(args)
            } catch (e) {
              args = {}
            }
          }
          outputMessages.push({
            role: 'assistant',
            toolCalls: [{
              toolId: item.call_id,
              name: item.name,
              arguments: args,
              type: 'function_call'
            }]
          })
        } else {
          // Handle regular message objects
          const outputMsg = { role: item.role || 'assistant', content: '' }
          
          // Extract content from message
          if (item.content && Array.isArray(item.content)) {
            // Content is array of content parts
            // For responses API, text content has type 'output_text', not 'text'
            const textParts = item.content
              .filter(c => c.type === 'text' || c.type === 'output_text')
              .map(c => c.text)
            outputMsg.content = textParts.join('')
          } else if (typeof item.content === 'string') {
            outputMsg.content = item.content
          }
          
          // Extract tool calls if present in message.tool_calls
          if (item.tool_calls && Array.isArray(item.tool_calls)) {
            outputMsg.toolCalls = item.tool_calls.map(tc => {
              let args = tc.function?.arguments || tc.arguments
              // Parse arguments if it's a JSON string
              if (typeof args === 'string') {
                try {
                  args = JSON.parse(args)
                } catch (e) {
                  args = {}
                }
              }
              return {
                toolId: tc.id,
                name: tc.function?.name || tc.name,
                arguments: args,
                type: tc.type || 'function_call'
              }
            })
          }
          
          outputMessages.push(outputMsg)
        }
      }
    } else if (response.output_text) {
      // Fallback: use output_text if available (for simple non-streaming responses without reasoning/tools)
      outputMessages.push({ role: 'assistant', content: response.output_text })
    } else {
      // No output
      outputMessages.push({ role: 'assistant', content: '' })
    }

    this._tagger.tagLLMIO(span, inputMessages, outputMessages)
    
    // Tag metadata
    const metadata = Object.entries(parameters).reduce((obj, [key, value]) => {
      if (!['tools', 'functions', 'instructions'].includes(key)) {
        obj[key] = value
      }
      return obj
    }, {})
    
    // Add fields from response
    if (response.temperature !== undefined) metadata.temperature = parseFloat(response.temperature)
    if (response.top_p !== undefined) metadata.top_p = parseFloat(response.top_p)
    // Only include tools if it's not an empty array
    if (response.tools !== undefined && !(Array.isArray(response.tools) && response.tools.length === 0)) {
      metadata.tools = Array.isArray(response.tools) ? [...response.tools] : response.tools
    }
    if (response.tool_choice !== undefined) metadata.tool_choice = response.tool_choice
    if (response.truncation !== undefined) metadata.truncation = response.truncation
    if (response.text !== undefined) metadata.text = response.text
    if (response.usage?.output_tokens_details?.reasoning_tokens !== undefined) {
      metadata.reasoning_tokens = response.usage.output_tokens_details.reasoning_tokens
    }
    
    // Add reasoning metadata from input parameters
    if (reasoning) {
      metadata.reasoning = reasoning
    }
    if (background !== undefined) {
      metadata.background = background
    }

    this._tagger.tagMetadata(span, metadata)
  }
}

// TODO: this will be moved to the APM integration
function normalizeOpenAIResourceName (resource) {
  switch (resource) {
    // completions
    case 'completions.create':
      return 'createCompletion'

    // chat completions
    case 'chat.completions.create':
      return 'createChatCompletion'

    // embeddings
    case 'embeddings.create':
      return 'createEmbedding'

    // responses
    case 'responses.create':
      return 'createResponse'

    default:
      return resource
  }
}

function gateResource (resource) {
  return ['createCompletion', 'createChatCompletion', 'createEmbedding', 'createResponse'].includes(resource)
    ? resource
    : undefined
}

function getOperation (resource) {
  switch (resource) {
    case 'createCompletion':
      return 'completion'
    case 'createChatCompletion':
      return 'chat'
    case 'createEmbedding':
      return 'embedding'
    case 'createResponse':
      return 'response'
    default:
      // should never happen
      return 'unknown'
  }
}

module.exports = OpenAiLLMObsPlugin<|MERGE_RESOLUTION|>--- conflicted
+++ resolved
@@ -86,14 +86,6 @@
       if (outputTokens !== undefined) metrics.outputTokens = outputTokens
 
       const totalTokens = tokenUsage.total_tokens || (inputTokens + outputTokens)
-      if (totalTokens !== undefined) metrics.totalTokens = totalTokens
-
-<<<<<<< HEAD
-      // Cache read tokens for responses API
-      const cachedTokens = tokenUsage.input_tokens_details?.cached_tokens
-      if (cachedTokens !== undefined) metrics.cache_read_input_tokens = cachedTokens
-=======
-      const totalTokens = tokenUsage.total_tokens || (inputTokens + outputTokens)
       if (totalTokens) metrics.totalTokens = totalTokens
 
       const promptTokensDetails = tokenUsage.prompt_tokens_details
@@ -101,7 +93,6 @@
         const cacheReadTokens = promptTokensDetails.cached_tokens
         if (cacheReadTokens) metrics.cacheReadTokens = cacheReadTokens
       }
->>>>>>> f82ae452
     }
 
     return metrics
