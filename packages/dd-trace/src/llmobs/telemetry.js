'use strict'

const {
  SPAN_KIND,
  MODEL_PROVIDER,
  PARENT_ID_KEY,
  SESSION_ID,
  ROOT_PARENT_ID,
  INTEGRATION,
  DECORATOR
} = require('./constants/tags')

const ERROR_TYPE = require('../constants')

const telemetryMetrics = require('../telemetry/metrics')

const LLMObsTagger = require('./tagger')

const llmobsMetrics = telemetryMetrics.manager.namespace('mlobs')

function extractIntegrationFromTags (tags) {
  if (!Array.isArray(tags)) return null
  const integrationTag = tags.find(tag => tag.startsWith('integration:'))
  if (!integrationTag) return null
  return integrationTag.split(':')[1] || null
}

function extractTagsFromSpanEvent (event) {
  const spanKind = event.meta?.['span.kind'] || ''
  const integration = extractIntegrationFromTags(event.tags)
  const error = event.status === 'error'
  const autoinstrumented = integration != null

  return {
    span_kind: spanKind,
    autoinstrumented: Number(autoinstrumented),
    error: error ? 1 : 0,
    integration: integration || 'N/A'
  }
}

function incrementLLMObsSpanStartCount (tags, value = 1) {
  llmobsMetrics.count('span.start', tags).inc(value)
}

function incrementLLMObsSpanFinishedCount (span, value = 1) {
  const mlObsTags = LLMObsTagger.tagMap.get(span)
  const spanTags = span.context()._tags

  const isRootSpan = mlObsTags[PARENT_ID_KEY] === ROOT_PARENT_ID
  const hasSessionId = mlObsTags[SESSION_ID] != null
  const integration = mlObsTags[INTEGRATION]
  const autoInstrumented = integration != null
  const decorator = !!mlObsTags[DECORATOR]
  const spanKind = mlObsTags[SPAN_KIND]
  const modelProvider = mlObsTags[MODEL_PROVIDER]
  const error = spanTags.error || spanTags[ERROR_TYPE]

  const tags = {
    autoinstrumented: Number(autoInstrumented),
    has_session_id: Number(hasSessionId),
    is_root_span: Number(isRootSpan),
    span_kind: spanKind,
    integration: integration || 'N/A',
    error: error ? 1 : 0
  }
  if (!autoInstrumented) {
    tags.decorator = Number(decorator)
  }
  if (modelProvider) {
    tags.model_provider = modelProvider
  }

  llmobsMetrics.count('span.finished', tags).inc(value)
}

function recordLLMObsEnabled (startTime, config, value = 1) {
  const initTimeMs = performance.now() - startTime
  // There isn't an easy way to determine if a user automatically enabled LLMObs via
  // in-code or command line setup. We'll use the presence of DD_LLMOBS_ENABLED env var
  // as a rough heuristic, but note that this isn't perfect since
  // a user may have env vars but enable manually in code.
  const autoEnabled = !!config._env?.['llmobs.enabled']
  const tags = {
    error: 0,
    agentless: Number(config.llmobs.agentlessEnabled),
    site: config.site,
    auto: Number(autoEnabled)
  }
  llmobsMetrics.count('product_enabled', tags).inc(value)
  llmobsMetrics.distribution('init_time', tags).track(initTimeMs)
}

function recordLLMObsRawSpanSize (event, rawEventSize) {
  const tags = extractTagsFromSpanEvent(event)
  llmobsMetrics.distribution('span.raw_size', tags).track(rawEventSize)
}

function recordLLMObsSpanSize (event, eventSize, shouldTruncate) {
  const tags = extractTagsFromSpanEvent(event)
  tags.truncated = Number(shouldTruncate)
  llmobsMetrics.distribution('span.size', tags).track(eventSize)
}

<<<<<<< HEAD
function recordLLMObsAnnotate (span, err, value = 1) {
  const mlObsTags = LLMObsTagger.tagMap.get(span)
  const spanKind = mlObsTags[SPAN_KIND] || 'N/A'
  const isRootSpan = mlObsTags[PARENT_ID_KEY] === ROOT_PARENT_ID

  const tags = {
    error: Number(!err),
    span_kind: spanKind,
    is_root_span: Number(isRootSpan)
  }
  if (err) tags.error_type = err
  llmobsMetrics.count('annotations', tags).inc(value)
}

function recordUserFlush (err, value = 1) {
  const tags = { error: Number(!err) }
  if (err) tags.error_type = err
  llmobsMetrics.count('user_flushes', tags).inc(value)
}

function recordExportSpan (span, err, value = 1) {
  const mlObsTags = LLMObsTagger.tagMap.get(span)
  const spanKind = mlObsTags[SPAN_KIND] || 'N/A'
  const isRootSpan = mlObsTags[PARENT_ID_KEY] === ROOT_PARENT_ID

  const tags = {
    error: Number(!err),
    span_kind: spanKind,
    is_root_span: Number(isRootSpan)
  }
  if (err) tags.error_type = err
  llmobsMetrics.count('spans_exported', tags).inc(value)
}

function recordSubmitEvaluation (options, err, value = 1) {
  const tags = {
    error: Number(!err),
    custom_joining_key: 0
  }
  const metricType = options?.metricType?.toLowerCase()
  if (metricType !== 'categorical' && metricType !== 'score') tags.metric_type = 'other'
  if (err) tags.error_type = err
  llmobsMetrics.count('evals_submitted', tags).inc(value)
=======
function recordDroppedPayload (numEvents, eventType, error) {
  if (eventType !== 'span' && eventType !== 'evaluation_metric') return
  const metricName = eventType === 'span' ? 'dropped_span_event' : 'dropped_eval_event'
  const tags = { error }
  llmobsMetrics.count(metricName, tags).inc(numEvents)
>>>>>>> 0ceef34f
}

module.exports = {
  recordLLMObsEnabled,
  incrementLLMObsSpanStartCount,
  incrementLLMObsSpanFinishedCount,
  recordLLMObsRawSpanSize,
  recordLLMObsSpanSize,
<<<<<<< HEAD
  recordLLMObsAnnotate,
  recordUserFlush,
  recordExportSpan,
  recordSubmitEvaluation
=======
  recordDroppedPayload
>>>>>>> 0ceef34f
}<|MERGE_RESOLUTION|>--- conflicted
+++ resolved
@@ -102,7 +102,13 @@
   llmobsMetrics.distribution('span.size', tags).track(eventSize)
 }
 
-<<<<<<< HEAD
+function recordDroppedPayload (numEvents, eventType, error) {
+  if (eventType !== 'span' && eventType !== 'evaluation_metric') return
+  const metricName = eventType === 'span' ? 'dropped_span_event' : 'dropped_eval_event'
+  const tags = { error }
+  llmobsMetrics.count(metricName, tags).inc(numEvents)
+}
+
 function recordLLMObsAnnotate (span, err, value = 1) {
   const mlObsTags = LLMObsTagger.tagMap.get(span)
   const spanKind = mlObsTags[SPAN_KIND] || 'N/A'
@@ -146,13 +152,6 @@
   if (metricType !== 'categorical' && metricType !== 'score') tags.metric_type = 'other'
   if (err) tags.error_type = err
   llmobsMetrics.count('evals_submitted', tags).inc(value)
-=======
-function recordDroppedPayload (numEvents, eventType, error) {
-  if (eventType !== 'span' && eventType !== 'evaluation_metric') return
-  const metricName = eventType === 'span' ? 'dropped_span_event' : 'dropped_eval_event'
-  const tags = { error }
-  llmobsMetrics.count(metricName, tags).inc(numEvents)
->>>>>>> 0ceef34f
 }
 
 module.exports = {
@@ -161,12 +160,9 @@
   incrementLLMObsSpanFinishedCount,
   recordLLMObsRawSpanSize,
   recordLLMObsSpanSize,
-<<<<<<< HEAD
+  recordDroppedPayload,
   recordLLMObsAnnotate,
   recordUserFlush,
   recordExportSpan,
   recordSubmitEvaluation
-=======
-  recordDroppedPayload
->>>>>>> 0ceef34f
 }