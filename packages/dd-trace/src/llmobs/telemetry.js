'use strict'

const {
  SPAN_KIND,
  MODEL_PROVIDER,
  PARENT_ID_KEY,
  SESSION_ID,
  ROOT_PARENT_ID,
  INTEGRATION,
  DECORATOR
} = require('./constants/tags')

const ERROR_TYPE = require('../constants')

const telemetryMetrics = require('../telemetry/metrics')

const LLMObsTagger = require('./tagger')

const llmobsMetrics = telemetryMetrics.manager.namespace('mlobs')

function extractIntegrationFromTags (tags) {
<<<<<<< HEAD
  if (!tags || !Array.isArray(tags)) return null
=======
  if (!Array.isArray(tags)) return null
>>>>>>> 16620726
  const integrationTag = tags.find(tag => tag.startsWith('integration:'))
  if (!integrationTag) return null
  return integrationTag.split(':')[1] || null
}

function extractTagsFromSpanEvent (event) {
  const spanKind = event.meta?.['span.kind'] || ''
  const integration = extractIntegrationFromTags(event.tags)
  const error = event.status === 'error'
  const autoinstrumented = integration != null

  return {
    span_kind: spanKind,
    autoinstrumented: Number(autoinstrumented),
    error: error ? 1 : 0,
    integration: integration || 'N/A'
  }
}

function incrementLLMObsSpanStartCount (tags, value = 1) {
  llmobsMetrics.count('span.start', tags).inc(value)
}

function incrementLLMObsSpanFinishedCount (span, value = 1) {
  const mlObsTags = LLMObsTagger.tagMap.get(span)
  const spanTags = span.context()._tags

  const isRootSpan = mlObsTags[PARENT_ID_KEY] === ROOT_PARENT_ID
  const hasSessionId = mlObsTags[SESSION_ID] != null
  const integration = mlObsTags[INTEGRATION]
  const autoInstrumented = integration != null
  const decorator = !!mlObsTags[DECORATOR]
  const spanKind = mlObsTags[SPAN_KIND]
  const modelProvider = mlObsTags[MODEL_PROVIDER]
  const error = spanTags.error || spanTags[ERROR_TYPE]

  const tags = {
    autoinstrumented: Number(autoInstrumented),
    has_session_id: Number(hasSessionId),
    is_root_span: Number(isRootSpan),
    span_kind: spanKind,
    integration: integration || 'N/A',
    error: error ? 1 : 0
  }
  if (!autoInstrumented) {
    tags.decorator = Number(decorator)
  }
  if (modelProvider) {
    tags.model_provider = modelProvider
  }

  llmobsMetrics.count('span.finished', tags).inc(value)
}

function recordLLMObsRawSpanSize (event, rawEventSize) {
  const tags = extractTagsFromSpanEvent(event)
  llmobsMetrics.distribution('span.raw_size', tags).track(rawEventSize)
}

function recordLLMObsSpanSize (event, eventSize, shouldTruncate) {
  const tags = extractTagsFromSpanEvent(event)
  tags.truncated = Number(shouldTruncate)
  llmobsMetrics.distribution('span.size', tags).track(eventSize)
}

<<<<<<< HEAD
function recordLLMObsAnnotate (span, err, value = 1) {
  const mlObsTags = LLMObsTagger.tagMap.get(span)
  const spanKind = mlObsTags[SPAN_KIND] || 'N/A'
  const isRootSpan = mlObsTags[PARENT_ID_KEY] === ROOT_PARENT_ID

  const tags = {
    error: Number(!err),
    span_kind: spanKind,
    is_root_span: Number(isRootSpan)
  }
  if (err) tags.error_type = err
  llmobsMetrics.count('annotations', tags).inc(value)
}

function recordUserFlush (err, value = 1) {
  const tags = { error: Number(!err) }
  if (err) tags.error_type = err
  llmobsMetrics.count('user_flushes', tags).inc(value)
}

function recordExportSpan (span, err, value = 1) {
  const mlObsTags = LLMObsTagger.tagMap.get(span)
  const spanKind = mlObsTags[SPAN_KIND] || 'N/A'
  const isRootSpan = mlObsTags[PARENT_ID_KEY] === ROOT_PARENT_ID

  const tags = {
    error: Number(!err),
    span_kind: spanKind,
    is_root_span: Number(isRootSpan)
  }
  if (err) tags.error_type = err
  llmobsMetrics.count('spans_exported', tags).inc(value)
}

function recordSubmitEvaluation (options, err, value = 1) {
  const tags = {
    error: Number(!err),
    custom_joining_key: 0
  }
  const metricType = options?.metricType?.toLowerCase()
  if (metricType !== 'categorical' && metricType !== 'score') tags.metric_type = 'other'
  if (err) tags.error_type = err
  llmobsMetrics.count('evals_submitted', tags).inc(value)
}

=======
>>>>>>> 16620726
module.exports = {
  incrementLLMObsSpanStartCount,
  incrementLLMObsSpanFinishedCount,
  recordLLMObsRawSpanSize,
<<<<<<< HEAD
  recordLLMObsSpanSize,
  recordLLMObsAnnotate,
  recordUserFlush,
  recordExportSpan,
  recordSubmitEvaluation
=======
  recordLLMObsSpanSize
>>>>>>> 16620726
}<|MERGE_RESOLUTION|>--- conflicted
+++ resolved
@@ -19,11 +19,7 @@
 const llmobsMetrics = telemetryMetrics.manager.namespace('mlobs')
 
 function extractIntegrationFromTags (tags) {
-<<<<<<< HEAD
-  if (!tags || !Array.isArray(tags)) return null
-=======
   if (!Array.isArray(tags)) return null
->>>>>>> 16620726
   const integrationTag = tags.find(tag => tag.startsWith('integration:'))
   if (!integrationTag) return null
   return integrationTag.split(':')[1] || null
@@ -89,7 +85,6 @@
   llmobsMetrics.distribution('span.size', tags).track(eventSize)
 }
 
-<<<<<<< HEAD
 function recordLLMObsAnnotate (span, err, value = 1) {
   const mlObsTags = LLMObsTagger.tagMap.get(span)
   const spanKind = mlObsTags[SPAN_KIND] || 'N/A'
@@ -135,19 +130,13 @@
   llmobsMetrics.count('evals_submitted', tags).inc(value)
 }
 
-=======
->>>>>>> 16620726
 module.exports = {
   incrementLLMObsSpanStartCount,
   incrementLLMObsSpanFinishedCount,
   recordLLMObsRawSpanSize,
-<<<<<<< HEAD
   recordLLMObsSpanSize,
   recordLLMObsAnnotate,
   recordUserFlush,
   recordExportSpan,
   recordSubmitEvaluation
-=======
-  recordLLMObsSpanSize
->>>>>>> 16620726
 }