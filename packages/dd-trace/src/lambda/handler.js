--- conflicted
+++ resolved
@@ -26,11 +26,7 @@
 function checkTimeout (context) {
   const remainingTimeInMillis = context.getRemainingTimeInMillis()
 
-<<<<<<< HEAD
-  let apmFlushDeadline = parseInt(getEnvironmentVariable('DD_APM_FLUSH_DEADLINE_MILLISECONDS')) || 100
-=======
-  let apmFlushDeadline = Number.parseInt(process.env.DD_APM_FLUSH_DEADLINE_MILLISECONDS) || 100
->>>>>>> 5d7a7f18
+  let apmFlushDeadline = Number.parseInt(getEnvironmentVariable('DD_APM_FLUSH_DEADLINE_MILLISECONDS')) || 100
   apmFlushDeadline = apmFlushDeadline < 0 ? 100 : apmFlushDeadline
 
   __lambdaTimeout = setTimeout(() => {
