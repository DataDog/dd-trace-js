'use strict'

const log = require('../log')
const { channel } = require('../../../datadog-instrumentations/src/helpers/instrument')
const { ERROR_MESSAGE, ERROR_TYPE } = require('../constants')
const { ImpendingTimeout } = require('./runtime/errors')
const { getConfiguration } = require('../config-helper')

const globalTracer = global._ddtrace
const tracer = globalTracer._tracer
const timeoutChannel = channel('apm:aws:lambda:timeout')
// Always crash the flushes when a message is received
// from this channel.
timeoutChannel.subscribe(_ => {
  crashFlush()
})

let __lambdaTimeout

/**
 * Publishes to the `apm:aws:lambda:timeout` channel when
 * the AWS Lambda run time is about to end.
 *
 * @param {*} context AWS Lambda context object.
 */
function checkTimeout (context) {
  const remainingTimeInMillis = context.getRemainingTimeInMillis()

<<<<<<< HEAD
  let apmFlushDeadline = parseInt(getConfiguration('DD_APM_FLUSH_DEADLINE_MILLISECONDS')) || 100
=======
  let apmFlushDeadline = Number.parseInt(process.env.DD_APM_FLUSH_DEADLINE_MILLISECONDS) || 100
>>>>>>> 070a7d17
  apmFlushDeadline = apmFlushDeadline < 0 ? 100 : apmFlushDeadline

  __lambdaTimeout = setTimeout(() => {
    timeoutChannel.publish()
  }, remainingTimeInMillis - apmFlushDeadline)
}

/**
 * Grabs the current span, adds an error for an impending timeout.
 *
 * After that, it calls `killAll` on the tracer processor
 * in order to kill remaining unfinished spans.
 *
 * Once that is done, it finishes the last span.
 */
function crashFlush () {
  const activeSpan = tracer.scope().active()
  if (activeSpan === null) {
    log.debug('An impending timeout was reached, but no root span was found. No error will be tagged.')
  } else {
    const error = new ImpendingTimeout('Datadog detected an impending timeout')
    activeSpan.addTags({
      [ERROR_MESSAGE]: error.message,
      [ERROR_TYPE]: error.name
    })
  }

  tracer._processor.killAll()
  if (activeSpan !== null) {
    activeSpan.finish()
  }
}

/**
 * Extracts the context from the given Lambda handler arguments.
 *
 * @param {*} args any amount of arguments
 * @returns the context, if extraction was succesful.
 */
function extractContext (args) {
  let context = args.length > 1 ? args[1] : undefined
  if (context === undefined || context.getRemainingTimeInMillis === undefined) {
    context = args.length > 2 ? args[2] : undefined
    if (context === undefined || context.getRemainingTimeInMillis === undefined) {
      throw new Error('Could not extract context')
    }
  }
  return context
}

/**
 * Patches your AWS Lambda handler function to add some tracing support.
 *
 * @param {*} lambdaHandler a Lambda handler function.
 */
exports.datadog = function datadog (lambdaHandler) {
  return (...args) => {
    const context = extractContext(args)

    checkTimeout(context)
    const result = lambdaHandler.apply(this, args)
    if (result && typeof result.then === 'function') {
      return result.then((res) => {
        clearTimeout(__lambdaTimeout)
        return res
      })
    }
    clearTimeout(__lambdaTimeout)
    return result
  }
}<|MERGE_RESOLUTION|>--- conflicted
+++ resolved
@@ -26,11 +26,7 @@
 function checkTimeout (context) {
   const remainingTimeInMillis = context.getRemainingTimeInMillis()
 
-<<<<<<< HEAD
-  let apmFlushDeadline = parseInt(getConfiguration('DD_APM_FLUSH_DEADLINE_MILLISECONDS')) || 100
-=======
-  let apmFlushDeadline = Number.parseInt(process.env.DD_APM_FLUSH_DEADLINE_MILLISECONDS) || 100
->>>>>>> 070a7d17
+  let apmFlushDeadline = Number.parseInt(getConfiguration('DD_APM_FLUSH_DEADLINE_MILLISECONDS')) || 100
   apmFlushDeadline = apmFlushDeadline < 0 ? 100 : apmFlushDeadline
 
   __lambdaTimeout = setTimeout(() => {
