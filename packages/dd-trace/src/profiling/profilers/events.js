--- conflicted
+++ resolved
@@ -403,7 +403,7 @@
  * source with a sampling event filter and an event serializer.
  */
 class EventsProfiler {
-<<<<<<< HEAD
+  type = 'events'
   #maxSamples
   #eventSerializer
   #eventSources
@@ -414,13 +414,6 @@
     this.#eventSerializer = new EventSerializer(this.#maxSamples)
 
     const eventHandler = event => this.#eventSerializer.addEvent(event)
-=======
-  type = 'events'
-  eventSerializer = new EventSerializer()
-
-  constructor (options = {}) {
-    const eventHandler = event => this.eventSerializer.addEvent(event)
->>>>>>> 624e155c
     const eventFilter = options.timelineSamplingEnabled
       ? createPoissonProcessSamplingFilter(getSamplingIntervalMillis(options))
       : () => true
