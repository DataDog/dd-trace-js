'use strict'

const { performance, constants, PerformanceObserver } = require('perf_hooks')
const { END_TIMESTAMP_LABEL, SPAN_ID_LABEL, LOCAL_ROOT_SPAN_ID_LABEL, encodeProfileAsync } = require('./shared')
const { Function, Label, Line, Location, Profile, Sample, StringTable, ValueType } = require('pprof-format')
<<<<<<< HEAD
const PoissonProcessSamplingFilter = require('./poisson')

=======
const { availableParallelism, effectiveLibuvThreadCount } = require('../libuv-size')
>>>>>>> 969af5cb
// perf_hooks uses millis, with fractional part representing nanos. We emit nanos into the pprof file.
const MS_TO_NS = 1_000_000
// The number of sampling intervals that need to pass before we reset the Poisson process sampling instant.
const POISSON_RESET_FACTOR = 2

// While this is an "events profiler", meaning it emits a pprof file based on events observed as
// perf_hooks events, the emitted pprof file uses the type "timeline".
const pprofValueType = 'timeline'
const pprofValueUnit = 'nanoseconds'

const dateOffset = BigInt(Math.round(performance.timeOrigin * MS_TO_NS))

function labelFromStr (stringTable, key, valStr) {
  return new Label({ key, str: stringTable.dedup(safeToString(valStr)) })
}

// We don't want to invoke toString for objects and functions, rather we'll
// provide dummy values. These values are not meant to emulate built-in toString
// behavior.
function safeToString (val) {
  switch (typeof val) {
    case 'string':
      return val
    case 'object':
      return '[object]'
    case 'function':
      return '[function]'
    default:
      return String(val)
  }
}

function labelFromStrStr (stringTable, keyStr, valStr) {
  return labelFromStr(stringTable, stringTable.dedup(keyStr), valStr)
}

function getSamplingIntervalMillis (options) {
  return (options.samplingInterval || 1e3 / 99) // 99Hz
}

function getMaxSamples (options) {
  const cpuSamplingInterval = getSamplingIntervalMillis(options)
  const flushInterval = options.flushInterval || 65 * 1e3 // 60 seconds
  const maxCpuSamples = flushInterval / cpuSamplingInterval

  // The lesser of max parallelism and libuv thread pool size, plus one so we can detect
  // oversubscription on libuv thread pool, plus another one for GC.
  const factor = Math.max(1, Math.min(availableParallelism(), effectiveLibuvThreadCount)) + 2

  // Let's not go overboard with too large limit and cap it at 100k. With current defaults, the
  // value will be 65000/10.1*(4+2) = 38613.
  return Math.min(100_000, Math.floor(maxCpuSamples * factor))
}

class GCDecorator {
  constructor (stringTable) {
    this.stringTable = stringTable
    this.reasonLabelKey = stringTable.dedup('gc reason')
    this.kindLabels = []
    this.reasonLabels = []
    this.flagObj = {}

    const kindLabelKey = stringTable.dedup('gc type')

    // Create labels for all GC performance flags and kinds of GC
    for (const [key, value] of Object.entries(constants)) {
      if (key.startsWith('NODE_PERFORMANCE_GC_FLAGS_')) {
        this.flagObj[key.slice(26).toLowerCase()] = value
      } else if (key.startsWith('NODE_PERFORMANCE_GC_')) {
        // It's a constant for a kind of GC
        const kind = key.slice(20).toLowerCase()
        this.kindLabels[value] = labelFromStr(stringTable, kindLabelKey, kind)
      }
    }
  }

  decorateSample (sampleInput, item) {
    const { kind, flags } = item.detail
    sampleInput.label.push(this.kindLabels[kind])
    const reasonLabel = this.getReasonLabel(flags)
    if (reasonLabel) {
      sampleInput.label.push(reasonLabel)
    }
  }

  getReasonLabel (flags) {
    if (flags === 0) {
      return null
    }
    let reasonLabel = this.reasonLabels[flags]
    if (!reasonLabel) {
      const reasons = []
      for (const [key, value] of Object.entries(this.flagObj)) {
        if (value & flags) {
          reasons.push(key)
        }
      }
      const reasonStr = reasons.join(',')
      reasonLabel = labelFromStr(this.stringTable, this.reasonLabelKey, reasonStr)
      this.reasonLabels[flags] = reasonLabel
    }
    return reasonLabel
  }
}

class DNSDecorator {
  constructor (stringTable) {
    this.stringTable = stringTable
    this.operationNameLabelKey = stringTable.dedup('operation')
    this.hostLabelKey = stringTable.dedup('host')
    this.addressLabelKey = stringTable.dedup('address')
    this.portLabelKey = stringTable.dedup('port')
  }

  decorateSample (sampleInput, item) {
    const labels = sampleInput.label
    const stringTable = this.stringTable
    function addLabel (labelNameKey, labelValue) {
      labels.push(labelFromStr(stringTable, labelNameKey, labelValue))
    }
    const op = item.name
    addLabel(this.operationNameLabelKey, item.name)
    const detail = item.detail
    switch (op) {
      case 'lookup':
        addLabel(this.hostLabelKey, detail.hostname)
        break
      case 'lookupService':
        addLabel(this.addressLabelKey, detail.host)
        labels.push(new Label({ key: this.portLabelKey, num: detail.port }))
        break
      case 'getHostByAddr':
        addLabel(this.addressLabelKey, detail.host)
        break
      default:
        if (op.startsWith('query')) {
          addLabel(this.hostLabelKey, detail.host)
        }
    }
  }
}

class NetDecorator {
  constructor (stringTable) {
    this.stringTable = stringTable
    this.operationNameLabelKey = stringTable.dedup('operation')
    this.hostLabelKey = stringTable.dedup('host')
    this.portLabelKey = stringTable.dedup('port')
  }

  decorateSample (sampleInput, item) {
    const labels = sampleInput.label
    const stringTable = this.stringTable
    function addLabel (labelNameKey, labelValue) {
      labels.push(labelFromStr(stringTable, labelNameKey, labelValue))
    }
    const op = item.name
    addLabel(this.operationNameLabelKey, op)
    if (op === 'connect') {
      const detail = item.detail
      addLabel(this.hostLabelKey, detail.host)
      labels.push(new Label({ key: this.portLabelKey, num: detail.port }))
    }
  }
}

class FilesystemDecorator {
  constructor (stringTable) {
    this.stringTable = stringTable
  }

  decorateSample (sampleInput, item) {
    const labels = sampleInput.label
    const stringTable = this.stringTable
    Object.entries(item.detail).forEach(([k, v]) => {
      switch (typeof v) {
        case 'string':
          labels.push(labelFromStrStr(stringTable, k, v))
          break
        case 'number':
          labels.push(new Label({ key: stringTable.dedup(k), num: v }))
      }
    })
  }
}

// Keys correspond to PerformanceEntry.entryType, values are constructor
// functions for type-specific decorators.
const decoratorTypes = {
  fs: FilesystemDecorator,
  dns: DNSDecorator,
  gc: GCDecorator,
  net: NetDecorator
}

// Translates performance entries into pprof samples.
class EventSerializer {
  #sampleCount = 0

  constructor (maxSamples) {
    this.stringTable = new StringTable()
    this.samples = []
    this.locations = []
    this.functions = []
    this.decorators = {}
    this.maxSamples = maxSamples

    // A synthetic single-frame location to serve as the location for timeline
    // samples. We need these as the profiling backend (mimicking official pprof
    // tool's behavior) ignores these.
    const fn = new Function({ id: this.functions.length + 1, name: this.stringTable.dedup('') })
    this.functions.push(fn)
    const line = new Line({ functionId: fn.id })
    const location = new Location({ id: this.locations.length + 1, line: [line] })
    this.locations.push(location)
    this.locationId = [location.id]

    this.timestampLabelKey = this.stringTable.dedup(END_TIMESTAMP_LABEL)
    this.spanIdKey = this.stringTable.dedup(SPAN_ID_LABEL)
    this.rootSpanIdKey = this.stringTable.dedup(LOCAL_ROOT_SPAN_ID_LABEL)
  }

  addEvent (item) {
    if (this.samples.length < this.maxSamples) {
      const sample = this.#createSample(item)
      if (sample !== undefined) {
        this.samples.push(sample)
        this.#sampleCount++
      }
    } else {
      this.#sampleCount++
      // Reservoir sampling
      const replacementIndex = Math.floor(Math.random() * this.#sampleCount)
      if (replacementIndex < this.maxSamples) {
        const sample = this.#createSample(item)
        if (sample === undefined) {
          this.#sampleCount-- // unlikely
        } else {
          // This will cause the samples to no longer be sorted in their array
          // by their end time. This is fine as the backend has no ordering
          // expectations.
          this.samples[replacementIndex] = sample
        }
      }
    }
  }

  #createSample (item) {
    const { entryType, startTime, duration, _ddSpanId, _ddRootSpanId } = item
    let decorator = this.decorators[entryType]
    if (!decorator) {
      const DecoratorCtor = decoratorTypes[entryType]
      if (DecoratorCtor) {
        decorator = new DecoratorCtor(this.stringTable)
        decorator.eventTypeLabel = labelFromStrStr(this.stringTable, 'event', entryType)
        this.decorators[entryType] = decorator
      } else {
        // Shouldn't happen but it's better to not rely on observer only getting
        // requested event types.
        return
      }
    }
    const endTime = startTime + duration
    const label = [
      decorator.eventTypeLabel,
      new Label({ key: this.timestampLabelKey, num: dateOffset + BigInt(Math.round(endTime * MS_TO_NS)) })
    ]
    if (_ddSpanId) {
      label.push(labelFromStr(this.stringTable, this.spanIdKey, _ddSpanId))
    }
    if (_ddRootSpanId) {
      label.push(labelFromStr(this.stringTable, this.rootSpanIdKey, _ddRootSpanId))
    }

    const sampleInput = {
      value: [Math.round(duration * MS_TO_NS)],
      locationId: this.locationId,
      label
    }
    decorator.decorateSample(sampleInput, item)
    return new Sample(sampleInput)
  }

  createProfile (startDate, endDate) {
    const timeValueType = new ValueType({
      type: this.stringTable.dedup(pprofValueType),
      unit: this.stringTable.dedup(pprofValueUnit)
    })

    return new Profile({
      sampleType: [timeValueType],
      timeNanos: endDate.getTime() * MS_TO_NS,
      periodType: timeValueType,
      period: 1,
      durationNanos: (endDate.getTime() - startDate.getTime()) * MS_TO_NS,
      sample: this.samples,
      location: this.locations,
      function: this.functions,
      stringTable: this.stringTable
    })
  }
}

function add (items) {
  for (const item of items.getEntries()) {
    this.eventHandler(item)
  }
}

/**
 * Class that sources timeline events through Node.js performance measurement APIs.
 */
class NodeApiEventSource {
  constructor (eventHandler, entryTypes) {
    this.eventHandler = eventHandler
    this.observer = undefined
    this.entryTypes = entryTypes || Object.keys(decoratorTypes)
  }

  start () {
    // if already started, do nothing
    if (this.observer) return

    this.observer = new PerformanceObserver(add.bind(this))
    this.observer.observe({ entryTypes: this.entryTypes })
  }

  stop () {
    if (this.observer) {
      this.observer.disconnect()
      this.observer = undefined
    }
  }
}

class DatadogInstrumentationEventSource {
  constructor (eventHandler, eventFilter) {
    // List all entries explicitly for bundlers to pick up the require calls correctly.
    const plugins = [
      require('./event_plugins/dns_lookup'),
      require('./event_plugins/dns_lookupservice'),
      require('./event_plugins/dns_resolve'),
      require('./event_plugins/dns_reverse'),
      require('./event_plugins/fs'),
      require('./event_plugins/net')
    ]
    this.plugins = plugins.map((Plugin) => {
      return new Plugin(eventHandler, eventFilter)
    })

    this.started = false
  }

  start () {
    if (!this.started) {
      this.plugins.forEach(p => p.configure({ enabled: true }))
      this.started = true
    }
  }

  stop () {
    if (this.started) {
      this.plugins.forEach(p => p.configure({ enabled: false }))
      this.started = false
    }
  }
}

<<<<<<< HEAD
class CompositeEventSource {
  constructor (sources) {
    this.sources = sources
  }

  start () {
    this.sources.forEach(s => s.start())
  }

  stop () {
    this.sources.forEach(s => s.stop())
  }
}

function createPoissonProcessSamplingFilter (samplingIntervalMillis) {
  const poissonFilter = new PoissonProcessSamplingFilter({
    samplingInterval: samplingIntervalMillis,
    resetInterval: samplingIntervalMillis * POISSON_RESET_FACTOR,
    now: performance.now.bind(performance)
  })
  return poissonFilter.filter.bind(poissonFilter)
=======
function createPoissonProcessSamplingFilter (samplingIntervalMillis) {
  let nextSamplingInstant = performance.now()
  let currentSamplingInstant = 0
  setNextSamplingInstant()

  return event => {
    const endTime = event.startTime + event.duration
    while (endTime >= nextSamplingInstant) {
      setNextSamplingInstant()
    }
    // An event is sampled if it started before, and ended on or after a sampling instant. The above
    // while loop will ensure that the ending invariant is always true for the current sampling
    // instant so we don't have to test for it below. Across calls, the invariant also holds as long
    // as the events arrive in endTime order. This is true for events coming from
    // DatadogInstrumentationEventSource; they will be ordered by endTime by virtue of this method
    // being invoked synchronously with the plugins' finish() handler which evaluates
    // performance.now(). OTOH, events coming from NodeAPIEventSource (GC in typical setup) might be
    // somewhat delayed as they are queued by Node, so they can arrive out of order with regard to
    // events coming from the non-queued source. By omitting the endTime check, we will pass through
    // some short events that started and ended before the current sampling instant. OTOH, if we
    // were to check for this.currentSamplingInstant <= endTime, we would discard some long events
    // that also ended before the current sampling instant. We'd rather err on the side of including
    // some short events than excluding some long events.
    return event.startTime < currentSamplingInstant
  }

  function setNextSamplingInstant () {
    currentSamplingInstant = nextSamplingInstant
    nextSamplingInstant -= Math.log(1 - Math.random()) * samplingIntervalMillis
  }
>>>>>>> 969af5cb
}

/**
 * This class generates pprof files with timeline events. It combines an event
 * source with a sampling event filter and an event serializer.
 */
class EventsProfiler {
  type = 'events'
  #maxSamples
  #eventSerializer
  #eventSources

  constructor (options = {}) {
    this.#maxSamples = getMaxSamples(options)
    this.#eventSerializer = new EventSerializer(this.#maxSamples)

    const eventHandler = event => this.#eventSerializer.addEvent(event)
    const eventFilter = options.timelineSamplingEnabled
<<<<<<< HEAD
      // options.samplingInterval comes in microseconds, we need millis
      ? createPoissonProcessSamplingFilter((options.samplingInterval ?? 1e6 / 99) / 1000)
      : _ => true
=======
      ? createPoissonProcessSamplingFilter(getSamplingIntervalMillis(options))
      : () => true
>>>>>>> 969af5cb
    const filteringEventHandler = event => {
      if (eventFilter(event)) {
        eventHandler(event)
      }
    }

    this.#eventSources = options.codeHotspotsEnabled
      // Use Datadog instrumentation to collect events with span IDs. Still use
      // Node API for GC events.
      ? [
          new DatadogInstrumentationEventSource(eventHandler, eventFilter),
          new NodeApiEventSource(filteringEventHandler, ['gc']),
        ]
      // Use Node API instrumentation to collect events without span IDs
      : [
          new NodeApiEventSource(filteringEventHandler)
        ]
  }

  start () {
    this.#eventSources.forEach(s => s.start())
  }

  stop () {
    this.#eventSources.forEach(s => s.stop())
  }

  profile (restart, startDate, endDate) {
    if (!restart) {
      this.stop()
    }
    const thatEventSerializer = this.#eventSerializer
    this.#eventSerializer = new EventSerializer(this.#maxSamples)
    return () => thatEventSerializer.createProfile(startDate, endDate)
  }

  encode (profile) {
    return encodeProfileAsync(profile())
  }
}

module.exports = EventsProfiler<|MERGE_RESOLUTION|>--- conflicted
+++ resolved
@@ -3,12 +3,8 @@
 const { performance, constants, PerformanceObserver } = require('perf_hooks')
 const { END_TIMESTAMP_LABEL, SPAN_ID_LABEL, LOCAL_ROOT_SPAN_ID_LABEL, encodeProfileAsync } = require('./shared')
 const { Function, Label, Line, Location, Profile, Sample, StringTable, ValueType } = require('pprof-format')
-<<<<<<< HEAD
 const PoissonProcessSamplingFilter = require('./poisson')
-
-=======
 const { availableParallelism, effectiveLibuvThreadCount } = require('../libuv-size')
->>>>>>> 969af5cb
 // perf_hooks uses millis, with fractional part representing nanos. We emit nanos into the pprof file.
 const MS_TO_NS = 1_000_000
 // The number of sampling intervals that need to pass before we reset the Poisson process sampling instant.
@@ -377,21 +373,6 @@
   }
 }
 
-<<<<<<< HEAD
-class CompositeEventSource {
-  constructor (sources) {
-    this.sources = sources
-  }
-
-  start () {
-    this.sources.forEach(s => s.start())
-  }
-
-  stop () {
-    this.sources.forEach(s => s.stop())
-  }
-}
-
 function createPoissonProcessSamplingFilter (samplingIntervalMillis) {
   const poissonFilter = new PoissonProcessSamplingFilter({
     samplingInterval: samplingIntervalMillis,
@@ -399,38 +380,6 @@
     now: performance.now.bind(performance)
   })
   return poissonFilter.filter.bind(poissonFilter)
-=======
-function createPoissonProcessSamplingFilter (samplingIntervalMillis) {
-  let nextSamplingInstant = performance.now()
-  let currentSamplingInstant = 0
-  setNextSamplingInstant()
-
-  return event => {
-    const endTime = event.startTime + event.duration
-    while (endTime >= nextSamplingInstant) {
-      setNextSamplingInstant()
-    }
-    // An event is sampled if it started before, and ended on or after a sampling instant. The above
-    // while loop will ensure that the ending invariant is always true for the current sampling
-    // instant so we don't have to test for it below. Across calls, the invariant also holds as long
-    // as the events arrive in endTime order. This is true for events coming from
-    // DatadogInstrumentationEventSource; they will be ordered by endTime by virtue of this method
-    // being invoked synchronously with the plugins' finish() handler which evaluates
-    // performance.now(). OTOH, events coming from NodeAPIEventSource (GC in typical setup) might be
-    // somewhat delayed as they are queued by Node, so they can arrive out of order with regard to
-    // events coming from the non-queued source. By omitting the endTime check, we will pass through
-    // some short events that started and ended before the current sampling instant. OTOH, if we
-    // were to check for this.currentSamplingInstant <= endTime, we would discard some long events
-    // that also ended before the current sampling instant. We'd rather err on the side of including
-    // some short events than excluding some long events.
-    return event.startTime < currentSamplingInstant
-  }
-
-  function setNextSamplingInstant () {
-    currentSamplingInstant = nextSamplingInstant
-    nextSamplingInstant -= Math.log(1 - Math.random()) * samplingIntervalMillis
-  }
->>>>>>> 969af5cb
 }
 
 /**
@@ -449,14 +398,8 @@
 
     const eventHandler = event => this.#eventSerializer.addEvent(event)
     const eventFilter = options.timelineSamplingEnabled
-<<<<<<< HEAD
-      // options.samplingInterval comes in microseconds, we need millis
-      ? createPoissonProcessSamplingFilter((options.samplingInterval ?? 1e6 / 99) / 1000)
-      : _ => true
-=======
       ? createPoissonProcessSamplingFilter(getSamplingIntervalMillis(options))
       : () => true
->>>>>>> 969af5cb
     const filteringEventHandler = event => {
       if (eventFilter(event)) {
         eventHandler(event)
