--- conflicted
+++ resolved
@@ -15,11 +15,8 @@
 const { tagger } = require('./tagger')
 const { isFalse, isTrue } = require('../util')
 const { getAzureTagsFromMetadata, getAzureAppMetadata } = require('../azure_metadata')
-<<<<<<< HEAD
 const { getConfigurations } = require('../config-helper')
 const satisfies = require('semifies')
-=======
->>>>>>> 2531473c
 
 class Config {
   constructor (options = {}) {
