'use strict'

const coalesce = require('koalas')
const os = require('os')
const path = require('path')
const { URL, format, pathToFileURL } = require('url')
const { AgentExporter } = require('./exporters/agent')
const { FileExporter } = require('./exporters/file')
const { ConsoleLogger } = require('./loggers/console')
const WallProfiler = require('./profilers/wall')
const SpaceProfiler = require('./profilers/space')
const EventsProfiler = require('./profilers/events')
const { oomExportStrategies, snapshotKinds } = require('./constants')
const { GIT_REPOSITORY_URL, GIT_COMMIT_SHA } = require('../plugins/util/tags')
const { tagger } = require('./tagger')
const { isFalse, isTrue } = require('../util')
const { getAzureTagsFromMetadata, getAzureAppMetadata } = require('../azure_metadata')
<<<<<<< HEAD
const satisfies = require('semifies')
const { getConfiguration } = require('../config-helper')
=======
>>>>>>> f13861a1

class Config {
  constructor (options = {}) {
    const {
      DD_AGENT_HOST,
      DD_ENV,
      DD_INTERNAL_PROFILING_TIMELINE_SAMPLING_ENABLED, // used for testing
      DD_PROFILING_CODEHOTSPOTS_ENABLED,
      DD_PROFILING_CPU_ENABLED,
      DD_PROFILING_DEBUG_SOURCE_MAPS,
      DD_PROFILING_ENDPOINT_COLLECTION_ENABLED,
      DD_PROFILING_EXPERIMENTAL_CODEHOTSPOTS_ENABLED,
      DD_PROFILING_EXPERIMENTAL_CPU_ENABLED,
      DD_PROFILING_EXPERIMENTAL_ENDPOINT_COLLECTION_ENABLED,
      DD_PROFILING_EXPERIMENTAL_OOM_EXPORT_STRATEGIES,
      DD_PROFILING_EXPERIMENTAL_OOM_HEAP_LIMIT_EXTENSION_SIZE,
      DD_PROFILING_EXPERIMENTAL_OOM_MAX_HEAP_EXTENSION_COUNT,
      DD_PROFILING_EXPERIMENTAL_OOM_MONITORING_ENABLED,
      DD_PROFILING_EXPERIMENTAL_TIMELINE_ENABLED,
      DD_PROFILING_HEAP_ENABLED,
      DD_PROFILING_PPROF_PREFIX,
      DD_PROFILING_PROFILERS,
      DD_PROFILING_SOURCE_MAP,
      DD_PROFILING_TIMELINE_ENABLED,
      DD_PROFILING_UPLOAD_PERIOD,
      DD_PROFILING_UPLOAD_TIMEOUT,
      DD_PROFILING_V8_PROFILER_BUG_WORKAROUND,
      DD_PROFILING_WALLTIME_ENABLED,
      DD_SERVICE,
      DD_TAGS,
      DD_TRACE_AGENT_PORT,
      DD_TRACE_AGENT_URL,
      DD_VERSION
    } = process.env

    const env = coalesce(options.env, DD_ENV)
    const service = options.service || DD_SERVICE || 'node'
    const host = os.hostname()
    const version = coalesce(options.version, DD_VERSION)
    const functionname = getConfiguration('AWS_LAMBDA_FUNCTION_NAME')
    // Must be longer than one minute so pad with five seconds
    const flushInterval = coalesce(options.interval, Number(DD_PROFILING_UPLOAD_PERIOD) * 1000, 65 * 1000)
    const uploadTimeout = coalesce(options.uploadTimeout,
      Number(DD_PROFILING_UPLOAD_TIMEOUT), 60 * 1000)
    const sourceMap = coalesce(options.sourceMap,
      DD_PROFILING_SOURCE_MAP, true)
    const pprofPrefix = coalesce(options.pprofPrefix,
      DD_PROFILING_PPROF_PREFIX, '')

    this.service = service
    this.env = env
    this.host = host
    this.functionname = functionname

    this.version = version
    this.tags = Object.assign(
      tagger.parse(DD_TAGS),
      tagger.parse(options.tags),
      tagger.parse({ env, host, service, version, functionname }),
      getAzureTagsFromMetadata(getAzureAppMetadata())
    )

    // Add source code integration tags if available
    if (options.repositoryUrl && options.commitSHA) {
      this.tags[GIT_REPOSITORY_URL] = options.repositoryUrl
      this.tags[GIT_COMMIT_SHA] = options.commitSHA
    }

    this.logger = ensureLogger(options.logger)
    const logger = this.logger
    function logExperimentalVarDeprecation (shortVarName) {
      const deprecatedEnvVarName = `DD_PROFILING_EXPERIMENTAL_${shortVarName}`
      const v = getConfiguration(deprecatedEnvVarName)
      // not null, undefined, or NaN -- same logic as koalas.hasValue
      // eslint-disable-next-line no-self-compare
      if (v != null && v === v) {
        logger.warn(`${deprecatedEnvVarName} is deprecated. Use DD_PROFILING_${shortVarName} instead.`)
      }
    }
    // Profiler sampling contexts are not available on Windows, so features
    // depending on those (code hotspots and endpoint collection) need to default
    // to false on Windows.
    const samplingContextsAvailable = process.platform !== 'win32'
    function checkOptionAllowed (option, description, condition) {
      if (option && !condition) {
        // injection hardening: all of these can only happen if user explicitly
        // sets an environment variable to its non-default value on the platform.
        // In practical terms, it'd require someone explicitly turning on OOM
        // monitoring, code hotspots, endpoint profiling, or CPU profiling on
        // Windows, where it is not supported.
        throw new Error(`${description} not supported on ${process.platform}.`)
      }
    }
    function checkOptionWithSamplingContextAllowed (option, description) {
      checkOptionAllowed(option, description, samplingContextsAvailable)
    }

    this.flushInterval = flushInterval
    this.uploadTimeout = uploadTimeout
    this.sourceMap = sourceMap
    this.debugSourceMaps = isTrue(coalesce(options.debugSourceMaps, DD_PROFILING_DEBUG_SOURCE_MAPS, false))
    this.endpointCollectionEnabled = isTrue(coalesce(options.endpointCollection,
      DD_PROFILING_ENDPOINT_COLLECTION_ENABLED,
      DD_PROFILING_EXPERIMENTAL_ENDPOINT_COLLECTION_ENABLED, samplingContextsAvailable))
    logExperimentalVarDeprecation('ENDPOINT_COLLECTION_ENABLED')
    checkOptionWithSamplingContextAllowed(this.endpointCollectionEnabled, 'Endpoint collection')

    this.pprofPrefix = pprofPrefix
    this.v8ProfilerBugWorkaroundEnabled = isTrue(coalesce(options.v8ProfilerBugWorkaround,
      DD_PROFILING_V8_PROFILER_BUG_WORKAROUND, true))
    const hostname = coalesce(options.hostname, DD_AGENT_HOST) || 'localhost'
    const port = coalesce(options.port, DD_TRACE_AGENT_PORT) || 8126
    this.url = new URL(coalesce(options.url, DD_TRACE_AGENT_URL, format({
      protocol: 'http:',
      hostname,
      port
    })))

    this.libraryInjected = options.libraryInjected
    this.activation = options.activation
    this.exporters = ensureExporters(options.exporters || [
      new AgentExporter(this)
    ], this)

    // OOM monitoring does not work well on Windows, so it is disabled by default.
    const oomMonitoringSupported = process.platform !== 'win32'

    const oomMonitoringEnabled = isTrue(coalesce(options.oomMonitoring,
      DD_PROFILING_EXPERIMENTAL_OOM_MONITORING_ENABLED, oomMonitoringSupported))
    checkOptionAllowed(oomMonitoringEnabled, 'OOM monitoring', oomMonitoringSupported)

    const heapLimitExtensionSize = coalesce(options.oomHeapLimitExtensionSize,
      Number(DD_PROFILING_EXPERIMENTAL_OOM_HEAP_LIMIT_EXTENSION_SIZE), 0)
    const maxHeapExtensionCount = coalesce(options.oomMaxHeapExtensionCount,
      Number(DD_PROFILING_EXPERIMENTAL_OOM_MAX_HEAP_EXTENSION_COUNT), 0)
    const exportStrategies = oomMonitoringEnabled
      ? ensureOOMExportStrategies(coalesce(options.oomExportStrategies, DD_PROFILING_EXPERIMENTAL_OOM_EXPORT_STRATEGIES,
        [oomExportStrategies.PROCESS]), this)
      : []
    const exportCommand = oomMonitoringEnabled ? buildExportCommand(this) : undefined
    this.oomMonitoring = {
      enabled: oomMonitoringEnabled,
      heapLimitExtensionSize,
      maxHeapExtensionCount,
      exportStrategies,
      exportCommand
    }

    const profilers = options.profilers
      ? options.profilers
      : getProfilers({
        DD_PROFILING_HEAP_ENABLED,
        DD_PROFILING_WALLTIME_ENABLED,
        DD_PROFILING_PROFILERS
      })

    this.timelineEnabled = isTrue(coalesce(options.timelineEnabled,
      DD_PROFILING_TIMELINE_ENABLED,
      DD_PROFILING_EXPERIMENTAL_TIMELINE_ENABLED, samplingContextsAvailable))
    logExperimentalVarDeprecation('TIMELINE_ENABLED')
    checkOptionWithSamplingContextAllowed(this.timelineEnabled, 'Timeline view')
    this.timelineSamplingEnabled = isTrue(coalesce(options.timelineSamplingEnabled,
      DD_INTERNAL_PROFILING_TIMELINE_SAMPLING_ENABLED, true))

    this.codeHotspotsEnabled = isTrue(coalesce(options.codeHotspotsEnabled,
      DD_PROFILING_CODEHOTSPOTS_ENABLED,
      DD_PROFILING_EXPERIMENTAL_CODEHOTSPOTS_ENABLED, samplingContextsAvailable))
    logExperimentalVarDeprecation('CODEHOTSPOTS_ENABLED')
    checkOptionWithSamplingContextAllowed(this.codeHotspotsEnabled, 'Code hotspots')

    this.cpuProfilingEnabled = isTrue(coalesce(options.cpuProfilingEnabled,
      DD_PROFILING_CPU_ENABLED,
      DD_PROFILING_EXPERIMENTAL_CPU_ENABLED, samplingContextsAvailable))
    logExperimentalVarDeprecation('CPU_ENABLED')
    checkOptionWithSamplingContextAllowed(this.cpuProfilingEnabled, 'CPU profiling')

    this.profilers = ensureProfilers(profilers, this)
  }
}

module.exports = { Config }

function getProfilers ({
  DD_PROFILING_HEAP_ENABLED, DD_PROFILING_WALLTIME_ENABLED, DD_PROFILING_PROFILERS
}) {
  // First consider "legacy" DD_PROFILING_PROFILERS env variable, defaulting to wall + space
  // Use a Set to avoid duplicates
  const profilers = new Set(coalesce(DD_PROFILING_PROFILERS, 'wall,space').split(','))

  // Add/remove wall depending on the value of DD_PROFILING_WALLTIME_ENABLED
  if (DD_PROFILING_WALLTIME_ENABLED != null) {
    if (isTrue(DD_PROFILING_WALLTIME_ENABLED)) {
      profilers.add('wall')
    } else if (isFalse(DD_PROFILING_WALLTIME_ENABLED)) {
      profilers.delete('wall')
    }
  }

  // Add/remove wall depending on the value of DD_PROFILING_HEAP_ENABLED
  if (DD_PROFILING_HEAP_ENABLED != null) {
    if (isTrue(DD_PROFILING_HEAP_ENABLED)) {
      profilers.add('space')
    } else if (isFalse(DD_PROFILING_HEAP_ENABLED)) {
      profilers.delete('space')
    }
  }

  return [...profilers]
}

function getExportStrategy (name, options) {
  const strategy = Object.values(oomExportStrategies).find(value => value === name)
  if (strategy === undefined) {
    options.logger.error(`Unknown oom export strategy "${name}"`)
  }
  return strategy
}

function ensureOOMExportStrategies (strategies, options) {
  if (!strategies) {
    return []
  }

  if (typeof strategies === 'string') {
    strategies = strategies.split(',')
  }

  for (let i = 0; i < strategies.length; i++) {
    const strategy = strategies[i]
    if (typeof strategy === 'string') {
      strategies[i] = getExportStrategy(strategy, options)
    }
  }

  return [...new Set(strategies)]
}

function getExporter (name, options) {
  switch (name) {
    case 'agent':
      return new AgentExporter(options)
    case 'file':
      return new FileExporter(options)
  }
}

function ensureExporters (exporters, options) {
  if (typeof exporters === 'string') {
    exporters = exporters.split(',')
  }

  for (let i = 0; i < exporters.length; i++) {
    const exporter = exporters[i]
    if (typeof exporter === 'string') {
      exporters[i] = getExporter(exporter, options)
    }
  }

  return exporters
}

function getProfiler (name, options) {
  switch (name) {
    case 'cpu':
    case 'wall':
      return new WallProfiler(options)
    case 'space':
      return new SpaceProfiler(options)
    default:
      options.logger.error(`Unknown profiler "${name}"`)
  }
}

function ensureProfilers (profilers, options) {
  if (typeof profilers === 'string') {
    profilers = profilers.split(',')
  }

  for (let i = 0; i < profilers.length; i++) {
    const profiler = profilers[i]
    if (typeof profiler === 'string') {
      profilers[i] = getProfiler(profiler, options)
    }
  }

  // Events profiler is a profiler that produces timeline events. It is only
  // added if timeline is enabled and there's a wall profiler.
  if (options.timelineEnabled && profilers.some(p => p instanceof WallProfiler)) {
    profilers.push(new EventsProfiler(options))
  }

  // Filter out any invalid profilers
  return profilers.filter(v => v)
}

function ensureLogger (logger) {
  if (typeof logger !== 'object' ||
    typeof logger.debug !== 'function' ||
    typeof logger.info !== 'function' ||
    typeof logger.warn !== 'function' ||
    typeof logger.error !== 'function') {
    return new ConsoleLogger()
  }

  return logger
}

function buildExportCommand (options) {
  const tags = [...Object.entries(options.tags),
    ['snapshot', snapshotKinds.ON_OUT_OF_MEMORY]].map(([key, value]) => `${key}:${value}`).join(',')
  const urls = []
  for (const exporter of options.exporters) {
    if (exporter instanceof AgentExporter) {
      urls.push(options.url.toString())
    } else if (exporter instanceof FileExporter) {
      urls.push(pathToFileURL(options.pprofPrefix).toString())
    }
  }
  return [process.execPath,
    path.join(__dirname, 'exporter_cli.js'),
    urls.join(','), tags, 'space']
}<|MERGE_RESOLUTION|>--- conflicted
+++ resolved
@@ -15,11 +15,7 @@
 const { tagger } = require('./tagger')
 const { isFalse, isTrue } = require('../util')
 const { getAzureTagsFromMetadata, getAzureAppMetadata } = require('../azure_metadata')
-<<<<<<< HEAD
-const satisfies = require('semifies')
 const { getConfiguration } = require('../config-helper')
-=======
->>>>>>> f13861a1
 
 class Config {
   constructor (options = {}) {
