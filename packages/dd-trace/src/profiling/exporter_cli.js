--- conflicted
+++ resolved
@@ -16,31 +16,10 @@
 function exporterFromURL (url) {
   if (url.protocol === 'file:') {
     return new FileExporter({ pprofPrefix: fileURLToPath(url) })
-<<<<<<< HEAD
-  } else {
-    const injectionEnabled = (getEnvironmentVariable('DD_INJECTION_ENABLED') || '').split(',')
-    const libraryInjected = injectionEnabled.length > 0
-    const profilingEnabled = (getEnvironmentVariable('DD_PROFILING_ENABLED') || '').toLowerCase()
-    const activation = ['true', '1'].includes(profilingEnabled)
-      ? 'manual'
-      : profilingEnabled === 'auto'
-        ? 'auto'
-        : injectionEnabled.includes('profiling')
-          ? 'injection'
-          : 'unknown'
-    return new AgentExporter({
-      url,
-      logger,
-      uploadTimeout: timeoutMs,
-      libraryInjected,
-      activation
-    })
-=======
->>>>>>> 8045409e
   }
-  const injectionEnabled = (process.env.DD_INJECTION_ENABLED || '').split(',')
+  const injectionEnabled = (getEnvironmentVariable('DD_INJECTION_ENABLED') ?? '').split(',')
   const libraryInjected = injectionEnabled.length > 0
-  const profilingEnabled = (process.env.DD_PROFILING_ENABLED || '').toLowerCase()
+  const profilingEnabled = (getEnvironmentVariable('DD_PROFILING_ENABLED') ?? '').toLowerCase()
   const activation = ['true', '1'].includes(profilingEnabled)
     ? 'manual'
     : profilingEnabled === 'auto'
