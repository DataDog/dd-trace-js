--- conflicted
+++ resolved
@@ -13,6 +13,8 @@
   HISTOGRAM: 'histogram',
   COUNTER: 'counter',
   UPDOWNCOUNTER: 'updowncounter',
+  OBSERVABLECOUNTER: 'observable-counter',
+  OBSERVABLEUPDOWNCOUNTER: 'observable-updowncounter',
   GAUGE: 'gauge'
 }
 
@@ -135,46 +137,10 @@
       unit: metric.unit || ''
     }
 
-<<<<<<< HEAD
-    // Determine aggregation temporality
     const temporality = metric.temporality === 'CUMULATIVE'
       ? AGGREGATION_TEMPORALITY_CUMULATIVE
       : AGGREGATION_TEMPORALITY_DELTA
 
-    if (metric.type === 'histogram') {
-      result.histogram = {
-        dataPoints: metric.data.map(dp => ({
-          attributes: this._transformAttributes(dp.attributes),
-          startTimeUnixNano: dp.startTimeUnixNano,
-          timeUnixNano: dp.timeUnixNano,
-          count: dp.count,
-          sum: dp.sum,
-          bucketCounts: dp.bucketCounts || [],
-          explicitBounds: dp.explicitBounds || [],
-          exemplars: [],
-          flags: 0,
-          min: dp.min,
-          max: dp.max
-        })),
-        aggregationTemporality: temporality
-      }
-    } else if (metric.type === 'counter' || metric.type === 'observable-counter') {
-      result.sum = {
-        dataPoints: metric.data.map(dp => this.#transformNumberDataPoint(dp)),
-        aggregationTemporality: temporality,
-        isMonotonic: true
-      }
-    } else if (metric.type === 'updowncounter' || metric.type === 'observable-updowncounter') {
-      result.sum = {
-        dataPoints: metric.data.map(dp => this.#transformNumberDataPoint(dp)),
-        aggregationTemporality: temporality,
-        isMonotonic: false
-      }
-    } else if (metric.type === 'gauge') {
-      result.gauge = {
-        dataPoints: metric.data.map(dp => this.#transformNumberDataPoint(dp))
-      }
-=======
     switch (metric.type) {
       case METRIC_TYPES.HISTOGRAM:
         result.histogram = {
@@ -189,16 +155,18 @@
             min: dp.min,
             max: dp.max
           })),
-          aggregationTemporality: AGGREGATION_TEMPORALITY_DELTA
+          aggregationTemporality: temporality
         }
         break
 
       case METRIC_TYPES.COUNTER:
+      case METRIC_TYPES.OBSERVABLECOUNTER:
       case METRIC_TYPES.UPDOWNCOUNTER:
+      case METRIC_TYPES.OBSERVABLEUPDOWNCOUNTER:
         result.sum = {
           dataPoints: metric.data.map(dp => this.#transformNumberDataPoint(dp)),
-          aggregationTemporality: AGGREGATION_TEMPORALITY_DELTA,
-          isMonotonic: metric.type === METRIC_TYPES.COUNTER
+          aggregationTemporality: temporality,
+          isMonotonic: metric.type === METRIC_TYPES.COUNTER || metric.type === METRIC_TYPES.OBSERVABLECOUNTER
         }
         break
 
@@ -207,7 +175,6 @@
           dataPoints: metric.data.map(dp => this.#transformNumberDataPoint(dp))
         }
         break
->>>>>>> 8d7c684e
     }
 
     return result
@@ -224,44 +191,10 @@
       unit: metric.unit || ''
     }
 
-<<<<<<< HEAD
-    // Determine aggregation temporality for JSON
     const temporalityStr = metric.temporality === 'CUMULATIVE'
       ? 'AGGREGATION_TEMPORALITY_CUMULATIVE'
       : 'AGGREGATION_TEMPORALITY_DELTA'
 
-    if (metric.type === 'histogram') {
-      result.histogram = {
-        dataPoints: metric.data.map(dp => ({
-          attributes: this._attributesToJson(dp.attributes),
-          startTimeUnixNano: String(dp.startTimeUnixNano),
-          timeUnixNano: String(dp.timeUnixNano),
-          count: String(dp.count),
-          sum: dp.sum,
-          bucketCounts: dp.bucketCounts?.map(String) || [],
-          explicitBounds: dp.explicitBounds || [],
-          min: dp.min,
-          max: dp.max
-        })),
-        aggregationTemporality: temporalityStr
-      }
-    } else if (metric.type === 'counter' || metric.type === 'observable-counter') {
-      result.sum = {
-        dataPoints: metric.data.map(dp => this.#numberDataPointToJson(dp)),
-        aggregationTemporality: temporalityStr,
-        isMonotonic: true
-      }
-    } else if (metric.type === 'updowncounter' || metric.type === 'observable-updowncounter') {
-      result.sum = {
-        dataPoints: metric.data.map(dp => this.#numberDataPointToJson(dp)),
-        aggregationTemporality: temporalityStr,
-        isMonotonic: false
-      }
-    } else if (metric.type === 'gauge') {
-      result.gauge = {
-        dataPoints: metric.data.map(dp => this.#numberDataPointToJson(dp))
-      }
-=======
     switch (metric.type) {
       case METRIC_TYPES.HISTOGRAM:
         result.histogram = {
@@ -276,16 +209,18 @@
             min: dp.min,
             max: dp.max
           })),
-          aggregationTemporality: 'AGGREGATION_TEMPORALITY_DELTA'
+          aggregationTemporality: temporalityStr,
         }
         break
 
       case METRIC_TYPES.COUNTER:
+      case METRIC_TYPES.OBSERVABLECOUNTER:
       case METRIC_TYPES.UPDOWNCOUNTER:
+      case METRIC_TYPES.OBSERVABLEUPDOWNCOUNTER:
         result.sum = {
           dataPoints: metric.data.map(dp => this.#numberDataPointToJson(dp)),
-          aggregationTemporality: 'AGGREGATION_TEMPORALITY_DELTA',
-          isMonotonic: metric.type === METRIC_TYPES.COUNTER
+          aggregationTemporality: temporalityStr,
+          isMonotonic: metric.type === METRIC_TYPES.COUNTER || metric.type === METRIC_TYPES.OBSERVABLECOUNTER
         }
         break
 
@@ -294,7 +229,6 @@
           dataPoints: metric.data.map(dp => this.#numberDataPointToJson(dp))
         }
         break
->>>>>>> 8d7c684e
     }
 
     return result
