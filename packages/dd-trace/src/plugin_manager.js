'use strict'

const { channel } = require('dc-polyfill')
const { isFalse } = require('./util')
const plugins = require('./plugins')
const log = require('./log')
const { getEnvironmentVariable } = require('../../dd-trace/src/config-helper')

const loadChannel = channel('dd-trace:instrumentation:load')

// instrument everything that needs Plugin System V2 instrumentation
require('../../datadog-instrumentations')
if (getEnvironmentVariable('AWS_LAMBDA_FUNCTION_NAME') !== undefined) {
  // instrument lambda environment
  require('./lambda')
}

const DD_TRACE_DISABLED_PLUGINS = getEnvironmentVariable('DD_TRACE_DISABLED_PLUGINS')

const disabledPlugins = new Set(
  DD_TRACE_DISABLED_PLUGINS && DD_TRACE_DISABLED_PLUGINS.split(',').map(plugin => plugin.trim())
)

// TODO actually ... should we be looking at environment variables this deep down in the code?

const pluginClasses = {}

loadChannel.subscribe(({ name }) => {
  maybeEnable(plugins[name])
})

function maybeEnable (Plugin) {
  if (!Plugin || typeof Plugin !== 'function') return
  if (!pluginClasses[Plugin.id]) {
    const envName = `DD_TRACE_${Plugin.id.toUpperCase()}_ENABLED`
<<<<<<< HEAD
    const enabled = getEnvironmentVariable(envName.replace(/[^a-z0-9_]/ig, '_'))
=======
    const enabled = process.env[envName.replaceAll(/[^a-z0-9_]/ig, '_')]
>>>>>>> 8045409e

    // TODO: remove the need to load the plugin class in order to disable the plugin
    if (isFalse(enabled) || disabledPlugins.has(Plugin.id)) {
      log.debug(`Plugin "${Plugin.id}" was disabled via configuration option.`)

      pluginClasses[Plugin.id] = null
    } else {
      pluginClasses[Plugin.id] = Plugin
    }
  }
}

// TODO this must always be a singleton.
module.exports = class PluginManager {
  constructor (tracer) {
    this._tracer = tracer
    this._tracerConfig = null
    this._pluginsByName = {}
    this._configsByName = {}

    this._loadedSubscriber = ({ name }) => {
      const Plugin = plugins[name]

      if (!Plugin || typeof Plugin !== 'function') return

      this.loadPlugin(Plugin.id)
    }

    loadChannel.subscribe(this._loadedSubscriber)
  }

  loadPlugin (name) {
    const Plugin = pluginClasses[name]

    if (!Plugin) return
    if (!this._tracerConfig) return // TODO: don't wait for tracer to be initialized
    if (!this._pluginsByName[name]) {
      this._pluginsByName[name] = new Plugin(this._tracer, this._tracerConfig)
    }
    const pluginConfig = this._configsByName[name] || {
      enabled: this._tracerConfig.plugins !== false
    }

    // extracts predetermined configuration from tracer and combines it with plugin-specific config
    this._pluginsByName[name].configure({
      ...this._getSharedConfig(name),
      ...pluginConfig
    })
  }

  // TODO: merge config instead of replacing
  configurePlugin (name, pluginConfig) {
    const enabled = this._isEnabled(pluginConfig)

    this._configsByName[name] = {
      ...pluginConfig,
      enabled
    }

    this.loadPlugin(name)
  }

  // like instrumenter.enable()
  configure (config = {}) {
    this._tracerConfig = config
    this._tracer._nomenclature.configure(config)

    for (const name in pluginClasses) {
      this.loadPlugin(name)
    }
  }

  // This is basically just for testing. like intrumenter.disable()
  destroy () {
    for (const name in this._pluginsByName) {
      this._pluginsByName[name].configure({ enabled: false })
    }

    loadChannel.unsubscribe(this._loadedSubscriber)
  }

  _isEnabled (pluginConfig) {
    if (typeof pluginConfig === 'boolean') return pluginConfig
    if (!pluginConfig) return true

    return pluginConfig.enabled !== false
  }

  // TODO: figure out a better way to handle this
  _getSharedConfig (name) {
    const {
      logInjection,
      serviceMapping,
      queryStringObfuscation,
      site,
      url,
      headerTags,
      codeOriginForSpans,
      dbmPropagationMode,
      dsmEnabled,
      clientIpEnabled,
      clientIpHeader,
      memcachedCommandEnabled,
      ciVisibilityTestSessionName,
      ciVisAgentlessLogSubmissionEnabled,
      isTestDynamicInstrumentationEnabled,
      isServiceUserProvided,
      middlewareTracingEnabled
    } = this._tracerConfig

    const sharedConfig = {
      codeOriginForSpans,
      dbmPropagationMode,
      dsmEnabled,
      memcachedCommandEnabled,
      site,
      url,
      headers: headerTags || [],
      clientIpHeader,
      ciVisibilityTestSessionName,
      ciVisAgentlessLogSubmissionEnabled,
      isTestDynamicInstrumentationEnabled,
      isServiceUserProvided
    }

    if (logInjection !== undefined) {
      sharedConfig.logInjection = logInjection
    }

    if (queryStringObfuscation !== undefined) {
      sharedConfig.queryStringObfuscation = queryStringObfuscation
    }

    if (serviceMapping && serviceMapping[name]) {
      sharedConfig.service = serviceMapping[name]
    }

    if (clientIpEnabled !== undefined) {
      sharedConfig.clientIpEnabled = clientIpEnabled
    }

    // For the global setting, we use the name `middlewareTracingEnabled`, but
    // for the plugin-specific setting, we use `middleware`. They mean the same
    // to an individual plugin, so we normalize them here.
    if (middlewareTracingEnabled !== undefined) {
      sharedConfig.middleware = middlewareTracingEnabled
    }

    return sharedConfig
  }
}<|MERGE_RESOLUTION|>--- conflicted
+++ resolved
@@ -33,11 +33,7 @@
   if (!Plugin || typeof Plugin !== 'function') return
   if (!pluginClasses[Plugin.id]) {
     const envName = `DD_TRACE_${Plugin.id.toUpperCase()}_ENABLED`
-<<<<<<< HEAD
-    const enabled = getEnvironmentVariable(envName.replace(/[^a-z0-9_]/ig, '_'))
-=======
-    const enabled = process.env[envName.replaceAll(/[^a-z0-9_]/ig, '_')]
->>>>>>> 8045409e
+    const enabled = getEnvironmentVariable(envName.replaceAll(/[^a-z0-9_]/ig, '_'))
 
     // TODO: remove the need to load the plugin class in order to disable the plugin
     if (isFalse(enabled) || disabledPlugins.has(Plugin.id)) {
