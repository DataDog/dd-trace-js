--- conflicted
+++ resolved
@@ -62,8 +62,7 @@
   }
 
   // like instrumenter.enable()
-<<<<<<< HEAD
-  configure (config) {
+  configure (config = {}) {
     const {
       logInjection,
       serviceMapping,
@@ -73,34 +72,12 @@
       experimental
     } = config
 
-    if (config.plugins !== false) {
-      for (const name in this._pluginsByName) {
-        const pluginConfig = {
-          ...this._configsByName[name],
-          logInjection,
-          queryStringObfuscation,
-          clientIpHeaderDisabled,
-          clientIpHeader
-        }
-        // TODO: update so that it's available for every CI Visibility's plugin
-        if (name === 'mocha') {
-          pluginConfig.isAgentlessEnabled = experimental && experimental.exporter === 'datadog'
-        }
-        if (serviceMapping && serviceMapping[name]) {
-          pluginConfig.service = serviceMapping[name]
-        }
-        this.configurePlugin(name, pluginConfig)
-=======
-  configure (config = {}) {
-    const { logInjection, serviceMapping, experimental, queryStringObfuscation } = config
-
     for (const PluginClass of Object.values(plugins)) {
       const name = PluginClass.name
 
       if (this._disabledPlugins.has(name)) {
         log.debug(`Plugin "${name}" was disabled via configuration option.`)
         continue
->>>>>>> 31dc1d81
       }
 
       if (typeof PluginClass !== 'function') continue
@@ -119,6 +96,14 @@
 
       if (queryStringObfuscation !== undefined) {
         pluginConfig.queryStringObfuscation = queryStringObfuscation
+      }
+      
+      if (clientIpHeaderDisabled !== undefined) {
+        pluginConfig.clientIpHeaderDisabled = clientIpHeaderDisabled
+      }
+
+      if (clientIpHeader !== undefined) {
+        pluginConfig.clientIpHeader = clientIpHeader
       }
 
       // TODO: update so that it's available for every CI Visibility's plugin
