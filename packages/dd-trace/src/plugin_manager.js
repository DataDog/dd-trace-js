--- conflicted
+++ resolved
@@ -73,11 +73,7 @@
 
   // like instrumenter.enable()
   configure (config) {
-<<<<<<< HEAD
-    const { logInjection, serviceMapping, experimental } = config
-=======
-    const { logInjection, serviceMapping, queryStringObfuscation } = config
->>>>>>> f7b652c3
+    const { logInjection, serviceMapping, experimental, queryStringObfuscation } = config
 
     if (config.plugins !== false) {
       for (const name in this._pluginsByName) {
