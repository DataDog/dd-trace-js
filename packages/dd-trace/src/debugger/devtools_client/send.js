--- conflicted
+++ resolved
@@ -1,10 +1,7 @@
 'use strict'
 
-<<<<<<< HEAD
 const { hostname: getHostname } = require('os')
-=======
 const { stringify } = require('querystring')
->>>>>>> eef67114
 
 const config = require('./config')
 const request = require('../../exporters/common/request')
