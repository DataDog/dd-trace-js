--- conflicted
+++ resolved
@@ -9,12 +9,8 @@
 const { GIT_COMMIT_SHA, GIT_REPOSITORY_URL } = require('../../plugins/util/tags')
 const log = require('./log')
 const { version } = require('../../../../../package.json')
-<<<<<<< HEAD
-const { getValueFromEnvSources } = require('../../config-helper')
-=======
-const { getEnvironmentVariable } = require('../../config-helper')
+const { getEnvironmentVariable, getValueFromEnvSources } = require('../../config-helper')
 const { pruneSnapshot } = require('./snapshot-pruner')
->>>>>>> 4b40f00f
 
 module.exports = send
 
