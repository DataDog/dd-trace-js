--- conflicted
+++ resolved
@@ -79,11 +79,8 @@
   // DD_AZURE_APP_SERVICES is an environment variable introduced by the .NET APM team and is set automatically for
   // anyone using the Datadog APM Extensions (.NET, Java, or Node) for Windows Azure App Services
   // See: https://github.com/DataDog/datadog-aas-extension/blob/01f94b5c28b7fa7a9ab264ca28bd4e03be603900/node/src/applicationHost.xdt#L20-L21
-<<<<<<< HEAD
-  return getConfiguration('DD_AZURE_APP_SERVICES') !== undefined ? buildMetadata() : undefined
-=======
-  return process.env.DD_AZURE_APP_SERVICES === undefined ? undefined : buildMetadata()
->>>>>>> 070a7d17
+  return getConfiguration('DD_AZURE_APP_SERVICES') === undefined ? undefined : buildMetadata()
+
 }
 
 function getAzureFunctionMetadata () {
