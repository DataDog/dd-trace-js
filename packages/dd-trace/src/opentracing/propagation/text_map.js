--- conflicted
+++ resolved
@@ -42,11 +42,7 @@
     this._injectSamplingPriority(spanContext, carrier)
     this._injectBaggageItems(spanContext, carrier)
     this._injectB3(spanContext, carrier)
-<<<<<<< HEAD
     this._injectTraceparent(spanContext, carrier)
-    this._injectTags(spanContext, carrier)
-=======
->>>>>>> e38dd017
 
     log.debug(() => `Inject into carrier: ${JSON.stringify(pick(carrier, logKeys))}.`)
   }
