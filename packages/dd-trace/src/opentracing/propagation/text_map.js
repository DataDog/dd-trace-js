--- conflicted
+++ resolved
@@ -45,7 +45,7 @@
 // Tag values in tracestate replace ',', '~' and ';' with '_'
 const tracestateTagValueFilter = /[^\x20-\x2b\x2d-\x3a\x3c-\x7d]/g
 const invalidSegment = /^0+$/
-<<<<<<< HEAD
+const zeroTraceId = '0000000000000000'
 // AWS X-Ray specific constants
 const xrayHeaderKey = 'x-amzn-trace-id'
 const xrayRootKey = 'root'
@@ -55,9 +55,6 @@
 const xrayE2EStartTimeKey = 't0'
 const xraySelfKey = 'self'
 const xrayOriginKey = '_dd.origin'
-=======
-const zeroTraceId = '0000000000000000'
->>>>>>> 83c69285
 
 class TextMapPropagator {
   constructor (config) {
@@ -315,11 +312,9 @@
         case 'b3 single header': // TODO: delete in major after singular "b3"
           extractedContext = this._extractB3SingleContext(carrier)
           break
-<<<<<<< HEAD
         case 'aws xray':
           spanContext = this._extractAwsXrayContext(carrier)
           break
-=======
         case 'b3':
           if (this._config.tracePropagationStyle.otelPropagators) {
             // TODO: should match "b3 single header" in next major
@@ -337,7 +332,6 @@
 
       if (extractedContext === null) { // If the current extractor was invalid, continue to the next extractor
         continue
->>>>>>> 83c69285
       }
 
       if (context === null) {
@@ -710,7 +704,6 @@
     return spanContext._traceId.toString(16)
   }
 
-<<<<<<< HEAD
   _extractAwsXrayContext (carrier) {
     if (xrayHeaderKey in carrier) {
       const parsedHeader = this._parseAWSTraceHeader(carrier[xrayHeaderKey])
@@ -784,7 +777,8 @@
       obj[key.toLowerCase()] = value.toLowerCase()
     })
     return obj
-=======
+  }
+  
   static _convertOtelContextToDatadog (traceId, spanId, traceFlag, ts, meta = {}) {
     const origin = null
     let samplingPriority = traceFlag
@@ -842,7 +836,6 @@
     }
 
     return samplingPriority
->>>>>>> 83c69285
   }
 }
 
