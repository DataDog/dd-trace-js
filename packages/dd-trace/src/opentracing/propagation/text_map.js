--- conflicted
+++ resolved
@@ -346,11 +346,7 @@
               const mechanism = -Math.abs(parseInt(value, 10))
               if (Number.isInteger(mechanism)) {
                 spanContext._sampling.mechanism = mechanism
-<<<<<<< HEAD
-                spanContext._trace.tags['_dd.p.dm'] = mechanism.toString()
-=======
                 spanContext._trace.tags['_dd.p.dm'] = String(mechanism)
->>>>>>> d2592d88
               }
               break
             }
