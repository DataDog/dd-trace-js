--- conflicted
+++ resolved
@@ -42,10 +42,7 @@
     this._logInjection = config.logInjection
     this._analytics = config.analytics
     this._prioritySampler = new PrioritySampler(config.env)
-<<<<<<< HEAD
-=======
     this._exporter = getExporter(config, this._prioritySampler)
->>>>>>> aec9e0f5
     this._processor = new SpanProcessor(this._exporter, this._prioritySampler)
     this._sampler = new Sampler(config.sampleRate)
     this._peers = config.experimental.peers
