--- conflicted
+++ resolved
@@ -1,14 +1,8 @@
 'use strict'
 
 // TODO (new internal tracer): use DC events for lifecycle metrics and test them
-<<<<<<< HEAD
-const opentracing = require('opentracing')
 const now = require('perf_hooks').performance.now
 const dateNow = Date.now
-=======
-
-const now = require('performance-now')
->>>>>>> c87c3fdf
 const semver = require('semver')
 const SpanContext = require('./span_context')
 const id = require('../id')
@@ -72,44 +66,7 @@
     return `Span${json}`
   }
 
-<<<<<<< HEAD
-  _createContext (parent) {
-    let spanContext
-
-    if (parent) {
-      spanContext = new SpanContext({
-        traceId: parent._traceId,
-        spanId: id(),
-        parentId: parent._spanId,
-        sampling: parent._sampling,
-        baggageItems: Object.assign({}, parent._baggageItems),
-        trace: parent._trace
-      })
-    } else {
-      const spanId = id()
-      spanContext = new SpanContext({
-        traceId: spanId,
-        spanId
-      })
-    }
-
-    spanContext._trace.started.push(this)
-    spanContext._trace.startTime = spanContext._trace.startTime || dateNow()
-    spanContext._trace.ticks = spanContext._trace.ticks || now()
-
-    return spanContext
-  }
-
-  _getTime () {
-    const { startTime, ticks } = this._spanContext._trace
-
-    return startTime + now() - ticks
-  }
-
-  _context () {
-=======
   context () {
->>>>>>> c87c3fdf
     return this._spanContext
   }
 
@@ -197,7 +154,7 @@
     }
 
     spanContext._trace.started.push(this)
-    spanContext._trace.startTime = spanContext._trace.startTime || Date.now()
+    spanContext._trace.startTime = spanContext._trace.startTime || dateNow()
     spanContext._trace.ticks = spanContext._trace.ticks || now()
 
     return spanContext
