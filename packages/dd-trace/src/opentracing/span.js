'use strict'

// TODO (new internal tracer): use DC events for lifecycle metrics and test them
const { performance } = require('perf_hooks')
const now = performance.now.bind(performance)
const dateNow = Date.now
const SpanContext = require('./span_context')
const id = require('../id')
const tagger = require('../tagger')
const runtimeMetrics = require('../runtime_metrics')
const log = require('../log')
const { storage } = require('../../../datadog-core')
const telemetryMetrics = require('../telemetry/metrics')
const { channel } = require('dc-polyfill')
const util = require('util')
const { getConfiguration } = require('../config-helper')

const tracerMetrics = telemetryMetrics.manager.namespace('tracers')

const DD_TRACE_EXPERIMENTAL_STATE_TRACKING = getConfiguration('DD_TRACE_EXPERIMENTAL_STATE_TRACKING')
const DD_TRACE_EXPERIMENTAL_SPAN_COUNTS = getConfiguration('DD_TRACE_EXPERIMENTAL_SPAN_COUNTS')

const unfinishedRegistry = createRegistry('unfinished')
const finishedRegistry = createRegistry('finished')

<<<<<<< HEAD
const OTEL_ENABLED = !!getConfiguration('DD_TRACE_OTEL_ENABLED')
const ALLOWED = ['string', 'number', 'boolean']
=======
const OTEL_ENABLED = !!process.env.DD_TRACE_OTEL_ENABLED
const ALLOWED = new Set(['string', 'number', 'boolean'])
>>>>>>> 070a7d17

const integrationCounters = {
  spans_created: {},
  spans_finished: {}
}

const startCh = channel('dd-trace:span:start')
const finishCh = channel('dd-trace:span:finish')

function getIntegrationCounter (event, integration) {
  const counters = integrationCounters[event]

  if (integration in counters) {
    return counters[integration]
  }

  const counter = tracerMetrics.count(event, [
    `integration_name:${integration.toLowerCase()}`,
    `otel_enabled:${OTEL_ENABLED}`
  ])

  integrationCounters[event][integration] = counter

  return counter
}

class DatadogSpan {
  constructor (tracer, processor, prioritySampler, fields, debug) {
    const operationName = fields.operationName
    const parent = fields.parent || null
    const tags = Object.assign({}, fields.tags)
    const hostname = fields.hostname

    this._parentTracer = tracer
    this._debug = debug
    this._processor = processor
    this._prioritySampler = prioritySampler
    this._store = storage('legacy').getHandle()
    this._duration = undefined

    this._events = []

    // For internal use only. You probably want `context()._name`.
    // This name property is not updated when the span name changes.
    // This is necessary for span count metrics.
    this._name = operationName
    this._integrationName = fields.integrationName || 'opentracing'

    getIntegrationCounter('spans_created', this._integrationName).inc()

    this._spanContext = this._createContext(parent, fields)
    this._spanContext._name = operationName
    this._spanContext._tags = tags
    this._spanContext._hostname = hostname

    this._spanContext._trace.started.push(this)

    this._startTime = fields.startTime || this._getTime()

    this._links = []
    fields.links && fields.links.forEach(link => this.addLink(link.context, link.attributes))

    if (DD_TRACE_EXPERIMENTAL_SPAN_COUNTS && finishedRegistry) {
      runtimeMetrics.increment('runtime.node.spans.unfinished')
      runtimeMetrics.increment('runtime.node.spans.unfinished.by.name', `span_name:${operationName}`)

      runtimeMetrics.increment('runtime.node.spans.open') // unfinished for real
      runtimeMetrics.increment('runtime.node.spans.open.by.name', `span_name:${operationName}`)

      unfinishedRegistry.register(this, operationName, this)
    }

    // Nullish operator is used here because both `tracer` and `tracer._config`
    // can be null and there are tests passing invalid values to the `Span`
    // constructor which still succeed today. Part of the problem is that `Span`
    // stores only the tracer and not the config, so anything that needs the
    // config has to read it from the tracer stored on the span, including
    // even `Span` itself in this case.
    //
    // TODO: Refactor Tracer/Span + tests to avoid having to do nullish checks.
    if (tracer?._config?.spanLeakDebug > 0) {
      require('../spanleak').addSpan(this, operationName)
    }

    if (startCh.hasSubscribers) {
      startCh.publish({ span: this, fields })
    }
  }

  [util.inspect.custom] () {
    return {
      ...this,
      _parentTracer: `[${this._parentTracer.constructor.name}]`,
      _prioritySampler: `[${this._prioritySampler.constructor.name}]`,
      _processor: `[${this._processor.constructor.name}]`
    }
  }

  toString () {
    const spanContext = this.context()
    const resourceName = spanContext._tags['resource.name'] || ''
    const resource = resourceName.length > 100
      ? `${resourceName.slice(0, 97)}...`
      : resourceName
    const json = JSON.stringify({
      traceId: spanContext._traceId,
      spanId: spanContext._spanId,
      parentId: spanContext._parentId,
      service: spanContext._tags['service.name'],
      name: spanContext._name,
      resource
    })

    return `Span${json}`
  }

  /**
   * @returns {DatadogSpanContext}
   */
  context () {
    return this._spanContext
  }

  tracer () {
    return this._parentTracer
  }

  setOperationName (name) {
    this._spanContext._name = name
    return this
  }

  setBaggageItem (key, value) {
    this._spanContext._baggageItems[key] = value
    return this
  }

  getBaggageItem (key) {
    return this._spanContext._baggageItems[key]
  }

  getAllBaggageItems () {
    return JSON.stringify(this._spanContext._baggageItems)
  }

  removeBaggageItem (key) {
    delete this._spanContext._baggageItems[key]
  }

  removeAllBaggageItems () {
    this._spanContext._baggageItems = {}
  }

  setTag (key, value) {
    this._addTags({ [key]: value })
    return this
  }

  addTags (keyValueMap) {
    this._addTags(keyValueMap)
    return this
  }

  log () {
    return this
  }

  logEvent () {}

  addLink (context, attributes) {
    this._links.push({
      context: context._ddContext ?? context,
      attributes: this._sanitizeAttributes(attributes)
    })
  }

  addSpanPointer (ptrKind, ptrDir, ptrHash) {
    const zeroContext = new SpanContext({
      traceId: id('0'),
      spanId: id('0')
    })
    const attributes = {
      'ptr.kind': ptrKind,
      'ptr.dir': ptrDir,
      'ptr.hash': ptrHash,
      'link.kind': 'span-pointer'
    }
    this.addLink(zeroContext, attributes)
  }

  addEvent (name, attributesOrStartTime, startTime) {
    const event = { name }
    if (attributesOrStartTime) {
      if (typeof attributesOrStartTime === 'object') {
        event.attributes = this._sanitizeEventAttributes(attributesOrStartTime)
      } else {
        startTime = attributesOrStartTime
      }
    }
    event.startTime = startTime || this._getTime()
    this._events.push(event)
  }

  finish (finishTime) {
    if (this._duration !== undefined) {
      return
    }

    if (DD_TRACE_EXPERIMENTAL_STATE_TRACKING === 'true' && !this._spanContext._tags['service.name']) {
      log.error('Finishing invalid span: %s', this)
    }

    getIntegrationCounter('spans_finished', this._integrationName).inc()

    if (DD_TRACE_EXPERIMENTAL_SPAN_COUNTS && finishedRegistry) {
      runtimeMetrics.decrement('runtime.node.spans.unfinished')
      runtimeMetrics.decrement('runtime.node.spans.unfinished.by.name', `span_name:${this._name}`)
      runtimeMetrics.increment('runtime.node.spans.finished')
      runtimeMetrics.increment('runtime.node.spans.finished.by.name', `span_name:${this._name}`)

      runtimeMetrics.decrement('runtime.node.spans.open') // unfinished for real
      runtimeMetrics.decrement('runtime.node.spans.open.by.name', `span_name:${this._name}`)

      unfinishedRegistry.unregister(this)
      finishedRegistry.register(this, this._name)
    }

    finishTime = Number.parseFloat(finishTime) || this._getTime()

    this._duration = finishTime - this._startTime
    this._spanContext._trace.finished.push(this)
    this._spanContext._isFinished = true
    finishCh.publish(this)
    this._processor.process(this)
  }

  _sanitizeAttributes (attributes = {}) {
    const sanitizedAttributes = {}

    const addArrayOrScalarAttributes = (key, maybeArray) => {
      if (Array.isArray(maybeArray)) {
        for (const subkey in maybeArray) {
          addArrayOrScalarAttributes(`${key}.${subkey}`, maybeArray[subkey])
        }
      } else {
        const maybeScalar = maybeArray
        if (ALLOWED.has(typeof maybeScalar)) {
          // Wrap the value as a string if it's not already a string
          sanitizedAttributes[key] = typeof maybeScalar === 'string' ? maybeScalar : String(maybeScalar)
        } else {
          log.warn('Dropping span link attribute. It is not of an allowed type')
        }
      }
    }

    Object.entries(attributes).forEach(entry => {
      const [key, value] = entry
      addArrayOrScalarAttributes(key, value)
    })
    return sanitizedAttributes
  }

  _sanitizeEventAttributes (attributes = {}) {
    const sanitizedAttributes = {}

    for (const key in attributes) {
      const value = attributes[key]
      if (Array.isArray(value)) {
        const newArray = []
        for (const subkey in value) {
          if (ALLOWED.has(typeof value[subkey])) {
            newArray.push(value[subkey])
          } else {
            log.warn('Dropping span event attribute. It is not of an allowed type')
          }
        }
        sanitizedAttributes[key] = newArray
      } else if (ALLOWED.has(typeof value)) {
        sanitizedAttributes[key] = value
      } else {
        log.warn('Dropping span event attribute. It is not of an allowed type')
      }
    }
    return sanitizedAttributes
  }

  _createContext (parent, fields) {
    let spanContext
    let startTime

    let baggage = {}
    if (parent && parent._isRemote && this._parentTracer?._config?.tracePropagationBehaviorExtract !== 'continue') {
      baggage = parent._baggageItems
      parent = null
    }

    if (fields.context) {
      spanContext = fields.context
      if (!spanContext._trace.startTime) {
        startTime = dateNow()
      }
    } else if (parent) {
      spanContext = new SpanContext({
        traceId: parent._traceId,
        spanId: id(),
        parentId: parent._spanId,
        sampling: parent._sampling,
        baggageItems: Object.assign({}, parent._baggageItems),
        trace: parent._trace,
        tracestate: parent._tracestate
      })

      if (!spanContext._trace.startTime) {
        startTime = dateNow()
      }
    } else {
      const spanId = id()
      startTime = dateNow()
      spanContext = new SpanContext({
        traceId: spanId,
        spanId
      })
      spanContext._trace.startTime = startTime

      if (fields.traceId128BitGenerationEnabled) {
        spanContext._trace.tags['_dd.p.tid'] = Math.floor(startTime / 1000).toString(16)
          .padStart(8, '0')
          .padEnd(16, '0')
      }

      if (this._parentTracer?._config?.tracePropagationBehaviorExtract === 'restart') {
        spanContext._baggageItems = baggage
      }
    }

    spanContext._trace.ticks = spanContext._trace.ticks || now()
    if (startTime) {
      spanContext._trace.startTime = startTime
    }
    // SpanContext was NOT propagated from a remote parent
    spanContext._isRemote = false

    return spanContext
  }

  _getTime () {
    const { startTime, ticks } = this._spanContext._trace

    return startTime + now() - ticks
  }

  _addTags (keyValuePairs) {
    tagger.add(this._spanContext._tags, keyValuePairs)

    this._prioritySampler.sample(this, false)
  }
}

function createRegistry (type) {
  return new global.FinalizationRegistry(name => {
    runtimeMetrics.decrement(`runtime.node.spans.${type}`)
    runtimeMetrics.decrement(`runtime.node.spans.${type}.by.name`, [`span_name:${name}`])
  })
}

module.exports = DatadogSpan<|MERGE_RESOLUTION|>--- conflicted
+++ resolved
@@ -23,13 +23,8 @@
 const unfinishedRegistry = createRegistry('unfinished')
 const finishedRegistry = createRegistry('finished')
 
-<<<<<<< HEAD
 const OTEL_ENABLED = !!getConfiguration('DD_TRACE_OTEL_ENABLED')
-const ALLOWED = ['string', 'number', 'boolean']
-=======
-const OTEL_ENABLED = !!process.env.DD_TRACE_OTEL_ENABLED
 const ALLOWED = new Set(['string', 'number', 'boolean'])
->>>>>>> 070a7d17
 
 const integrationCounters = {
   spans_created: {},
