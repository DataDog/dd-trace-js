'use strict'

const tracerVersion = require('../../../../package.json').version
const dc = require('../../../diagnostics_channel')
const os = require('os')
const dependencies = require('./dependencies')
const { sendData } = require('./send-data')
const { errors } = require('../startup-log')
const { manager: metricsManager } = require('./metrics')

const telemetryStartChannel = dc.channel('datadog:telemetry:start')
const telemetryStopChannel = dc.channel('datadog:telemetry:stop')

let config
let pluginManager

let application
let host
let interval
let heartbeatTimeout
let heartbeatInterval
let integrations
const sentIntegrations = new Set()

function getIntegrations () {
  const newIntegrations = []
  for (const pluginName in pluginManager._pluginsByName) {
    if (sentIntegrations.has(pluginName)) {
      continue
    }
    newIntegrations.push({
      name: pluginName,
      enabled: pluginManager._pluginsByName[pluginName]._enabled,
      auto_enabled: true
    })
    sentIntegrations.add(pluginName)
  }
  return newIntegrations
}

function getProducts (config) {
  const products = {
    'appsec': {
      'enabled': config.appsec.enabled
    },
    'profiler': {
      'version': tracerVersion,
      'enabled': config.profiling.enabled
    }
  }
  if (errors.profilingError) {
    products.profiler.error = errors.profilingError
    errors.profilingError = {}
  }
  return products
}

function flatten (input, result = [], prefix = [], traversedObjects = null) {
  traversedObjects = traversedObjects || new WeakSet()
  if (traversedObjects.has(input)) {
    return
  }
  traversedObjects.add(input)
  for (const [key, value] of Object.entries(input)) {
    if (typeof value === 'object' && value !== null) {
      flatten(value, result, [...prefix, key], traversedObjects)
    } else {
      result.push({ name: [...prefix, key].join('.'), value })
    }
  }
  return result
}

function appStarted (config) {
  const app = {
    products: getProducts(config),
    configuration: flatten(config),
    additional_payload: []
  }
  if (errors.agentError) {
    app.error = errors.agentError
    errors.agentError = {}
  }
  return app
}

function onBeforeExit () {
  process.removeListener('beforeExit', onBeforeExit)
  sendData(config, application, host, 'app-closing')
}

function createAppObject (config) {
  return {
    service_name: config.service,
    env: config.env,
    service_version: config.version,
    tracer_version: tracerVersion,
    language_name: 'nodejs',
    language_version: process.versions.node
  }
}

function createHostObject () {
  const osName = os.type()

  if (osName === 'Linux' || osName === 'Darwin') {
    return {
      hostname: os.hostname(),
      os: osName,
      architecture: os.arch(),
      kernel_version: os.version(),
      kernel_release: os.release(),
      kernel_name: osName
    }
  }

  if (osName === 'Windows_NT') {
    return {
      hostname: os.hostname(),
      os: osName,
      architecture: os.arch(),
      os_version: os.version()
    }
  }

  return {
    hostname: os.hostname(), // TODO is this enough?
    os: osName
  }
}

function getTelemetryData () {
  return { config, application, host, heartbeatInterval }
}
// function beat () {
//   let timer = Date.now()

//   let nextDay = timer + 1000 * 60 * 60 * 24

//   return () => {
//     setInterval(() => {
//       metricsManager.send(config, application, host)
//       sendData(config, application, host, 'app-heartbeat')

//       timer += heartbeatInterval

<<<<<<< HEAD
//       if (timer >= nextDay) {
//         timer = Date.now()
//         nextDay = timer + 1000 * 60 * 60 * 24

//         sendData(config, application, host, 'app-extendedHeartbeat', appStarted(config))
//       }
//     }, heartbeatInterval)
//   }
// }

function heartbeat () {
  return setTimeout(() => {
    metricsManager.send(config, application, host)
    sendData(config, application, host, 'app-heartbeat')
    heartbeat()
  }, heartbeatInterval)
}

function extendedHeartbeat () {
  return setInterval(() => {
    sendData(config, application, host, 'app-extendedHeartbeat', appStarted(config))
  }, 1000 * 60 * 60 * 24)
}
=======
function heartbeat (config, application, host) {
  heartbeatTimeout = setTimeout(() => {
    sendData(config, application, host, 'app-heartbeat')
    heartbeat(config, application, host)
  }, heartbeatInterval).unref()
  return heartbeatTimeout
}

>>>>>>> 96b80747
function start (aConfig, thePluginManager) {
  if (!aConfig.telemetry.enabled) {
    return
  }
  config = aConfig
  pluginManager = thePluginManager
  application = createAppObject(config)
  host = createHostObject()
  heartbeatInterval = config.telemetry.heartbeatInterval
  integrations = getIntegrations()

  dependencies.start(config, application, host)
<<<<<<< HEAD
=======
  sendData(config, application, host, 'app-started', appStarted())
  heartbeat(config, application, host)
  interval = setInterval(() => {
    metricsManager.send(config, application, host)
  }, heartbeatInterval)
  interval.unref()
  process.on('beforeExit', onBeforeExit)
>>>>>>> 96b80747

  sendData(config, application, host, 'app-started', appStarted(config))
  sendData(config, application, host, 'app-integrations-change', { integrations })

  heartbeat()

  extendedHeartbeat()
  process.on('beforeExit', onBeforeExit)
  telemetryStartChannel.publish(getTelemetryData())
}

function stop () {
  if (!config) {
    return
  }
  clearInterval(interval)
  clearTimeout(heartbeatTimeout)
  process.removeListener('beforeExit', onBeforeExit)

  telemetryStopChannel.publish(getTelemetryData())

  config = undefined
}

function updateIntegrations () {
  if (!config || !config.telemetry.enabled) {
    return
  }
  const integrations = getIntegrations()
  if (integrations.length === 0) {
    return
  }
  sendData(config, application, host, 'app-integrations-change', { integrations })
}

function updateConfig (changes, config) {
  if (!config.telemetry.enabled) return
  if (changes.length === 0) return

  // Hack to make system tests happy until we ship telemetry v2
  if (process.env.DD_INTERNAL_TELEMETRY_V2_ENABLED !== '1') return

  const application = createAppObject(config)
  const host = createHostObject()

  const names = {
    sampleRate: 'DD_TRACE_SAMPLE_RATE',
    logInjection: 'DD_LOG_INJECTION',
    headerTags: 'DD_TRACE_HEADER_TAGS'
  }

  const configuration = changes.map(change => ({
    name: names[change.name],
    value: Array.isArray(change.value) ? change.value.join(',') : change.value,
    origin: change.origin
  }))

  sendData(config, application, host, 'app-client-configuration-change', {
    configuration
  })
}

module.exports = {
  start,
  stop,
  updateIntegrations,
  updateConfig
}<|MERGE_RESOLUTION|>--- conflicted
+++ resolved
@@ -144,7 +144,6 @@
 
 //       timer += heartbeatInterval
 
-<<<<<<< HEAD
 //       if (timer >= nextDay) {
 //         timer = Date.now()
 //         nextDay = timer + 1000 * 60 * 60 * 24
@@ -155,29 +154,21 @@
 //   }
 // }
 
-function heartbeat () {
-  return setTimeout(() => {
-    metricsManager.send(config, application, host)
-    sendData(config, application, host, 'app-heartbeat')
-    heartbeat()
-  }, heartbeatInterval)
-}
-
 function extendedHeartbeat () {
   return setInterval(() => {
     sendData(config, application, host, 'app-extendedHeartbeat', appStarted(config))
   }, 1000 * 60 * 60 * 24)
 }
-=======
+
 function heartbeat (config, application, host) {
   heartbeatTimeout = setTimeout(() => {
+    metricsManager.send(config, application, host)
     sendData(config, application, host, 'app-heartbeat')
     heartbeat(config, application, host)
   }, heartbeatInterval).unref()
   return heartbeatTimeout
 }
 
->>>>>>> 96b80747
 function start (aConfig, thePluginManager) {
   if (!aConfig.telemetry.enabled) {
     return
@@ -190,16 +181,6 @@
   integrations = getIntegrations()
 
   dependencies.start(config, application, host)
-<<<<<<< HEAD
-=======
-  sendData(config, application, host, 'app-started', appStarted())
-  heartbeat(config, application, host)
-  interval = setInterval(() => {
-    metricsManager.send(config, application, host)
-  }, heartbeatInterval)
-  interval.unref()
-  process.on('beforeExit', onBeforeExit)
->>>>>>> 96b80747
 
   sendData(config, application, host, 'app-started', appStarted(config))
   sendData(config, application, host, 'app-integrations-change', { integrations })
