'use strict'
const tracerVersion = require('../../../../package.json').version
const dc = require('dc-polyfill')
const os = require('os')
const dependencies = require('./dependencies')
const { sendData } = require('./send-data')
const { errors } = require('../startup-log')
const { manager: metricsManager } = require('./metrics')
const logs = require('./logs')

const telemetryStartChannel = dc.channel('datadog:telemetry:start')
const telemetryStopChannel = dc.channel('datadog:telemetry:stop')

let config
let pluginManager

let application
let host
let interval
let heartbeatTimeout
let heartbeatInterval
let extendedInterval
let integrations
let retryData = null
const extendedHeartbeatPayload = {}

const sentIntegrations = new Set()

function getRetryData () {
  return retryData
}

function updateRetryData (error, retryObj) {
  if (error) {
    if (retryObj.reqType === 'message-batch') {
      const payload = retryObj.payload[0].payload
      const reqType = retryObj.payload[0].request_type
      retryData = { payload: payload, reqType: reqType }

      // Since this payload failed twice it now gets save in to the extended heartbeat
      const failedPayload = retryObj.payload[1].payload
      const failedReqType = retryObj.payload[1].request_type

      // save away the dependencies and integration request for extended heartbeat.
      if (failedReqType === 'app-integrations-change') {
        if (extendedHeartbeatPayload['integrations']) {
          extendedHeartbeatPayload['integrations'].push(failedPayload)
        } else {
          extendedHeartbeatPayload['integrations'] = [failedPayload]
        }
      }
      if (failedReqType === 'app-dependencies-loaded') {
        if (extendedHeartbeatPayload['dependencies']) {
          extendedHeartbeatPayload['dependencies'].push(failedPayload)
        } else {
          extendedHeartbeatPayload['dependencies'] = [failedPayload]
        }
      }
    } else {
      retryData = retryObj
    }
  } else {
    retryData = null
  }
}

function getIntegrations () {
  const newIntegrations = []
  for (const pluginName in pluginManager._pluginsByName) {
    if (sentIntegrations.has(pluginName)) {
      continue
    }
    newIntegrations.push({
      name: pluginName,
      enabled: pluginManager._pluginsByName[pluginName]._enabled,
      auto_enabled: true
    })
    sentIntegrations.add(pluginName)
  }
  return newIntegrations
}

function getProducts (config) {
  const products = {
    'appsec': {
      'enabled': config.appsec.enabled
    },
    'profiler': {
      'version': tracerVersion,
      'enabled': config.profiling.enabled
    }
  }
  if (errors.profilingError) {
    products.profiler.error = errors.profilingError
    errors.profilingError = {}
  }
  return products
}

function flatten (input, result = [], prefix = [], traversedObjects = null) {
  traversedObjects = traversedObjects || new WeakSet()
  if (traversedObjects.has(input)) {
    return
  }
  traversedObjects.add(input)
  for (const [key, value] of Object.entries(input)) {
    if (typeof value === 'object' && value !== null) {
      flatten(value, result, [...prefix, key], traversedObjects)
    } else {
      result.push({ name: [...prefix, key].join('.'), value, origin: 'code' })
    }
  }
  return result
}

function appStarted (config) {
  const app = {
    products: getProducts(config),
    configuration: config.configWithOrigin ? config.configWithOrigin : flatten(config),
    additional_payload: []
  }
  if (errors.agentError) {
    app.error = errors.agentError
    errors.agentError = {}
  }
  return app
}

function onBeforeExit () {
  process.removeListener('beforeExit', onBeforeExit)
  const { reqType, payload } = createPayload('app-closing')
  sendData(config, application, host, reqType, payload)
}

function createAppObject (config) {
  return {
    service_name: config.service,
    env: config.env,
    service_version: config.version,
    tracer_version: tracerVersion,
    language_name: 'nodejs',
    language_version: process.versions.node
  }
}

function createHostObject () {
  const osName = os.type()

  if (osName === 'Linux' || osName === 'Darwin') {
    return {
      hostname: os.hostname(),
      os: osName,
      architecture: os.arch(),
      kernel_version: os.version(),
      kernel_release: os.release(),
      kernel_name: osName
    }
  }

  if (osName === 'Windows_NT') {
    return {
      hostname: os.hostname(),
      os: osName,
      architecture: os.arch(),
      os_version: os.version()
    }
  }

  return {
    hostname: os.hostname(), // TODO is this enough?
    os: osName
  }
}

function getTelemetryData () {
  return { config, application, host, heartbeatInterval }
}

function createBatchPayload (payload) {
  const batchPayload = []
  payload.map(item => {
    batchPayload.push({
      'request_type': item.reqType,
      'payload': item.payload
    })
  })

  return batchPayload
}

function createPayload (currReqType, currPayload = {}) {
  if (getRetryData()) {
    const payload = { reqType: currReqType, payload: currPayload }
    const batchPayload = createBatchPayload([payload, retryData])
    return { 'reqType': 'message-batch', 'payload': batchPayload }
  }

  return { 'reqType': currReqType, 'payload': currPayload }
}

function heartbeat (config, application, host) {
  heartbeatTimeout = setTimeout(() => {
    metricsManager.send(config, application, host)

    const { reqType, payload } = createPayload('app-heartbeat')
    sendData(config, application, host, reqType, payload, updateRetryData)
    heartbeat(config, application, host)
  }, heartbeatInterval).unref()
  return heartbeatTimeout
}

function extendedHeartbeat (config) {
  extendedInterval = setInterval(() => {
    const appPayload = appStarted(config)
    const payload = {
      ...appPayload,
      ...extendedHeartbeatPayload
    }
    sendData(config, application, host, 'app-extended-heartbeat', payload)
    Object.keys(extendedHeartbeatPayload).forEach(key => delete extendedHeartbeatPayload[key])
  }, 1000 * 60 * 60 * 24).unref()
  return extendedInterval
}

function start (aConfig, thePluginManager) {
  if (!aConfig.telemetry.enabled) {
    return
  }
  config = aConfig
  pluginManager = thePluginManager
  application = createAppObject(config)
  host = createHostObject()
  heartbeatInterval = config.telemetry.heartbeatInterval
  integrations = getIntegrations()

  dependencies.start(config, application, host, getRetryData, updateRetryData)

  sendData(config, application, host, 'app-started', appStarted(config))

  sendData(config, application, host, 'app-integrations-change',
    { 'integrations': integrations }, updateRetryData)

<<<<<<< HEAD
  heartbeat(config, application, host)
=======
  dependencies.start(config, application, host)
  logs.start(config)

  sendData(config, application, host, 'app-started', appStarted())
  heartbeat(config, application, host)
  interval = setInterval(() => {
    metricsManager.send(config, application, host)
    logs.send(config, application, host)
  }, heartbeatInterval)
  interval.unref()
  process.on('beforeExit', onBeforeExit)
>>>>>>> 14b50527

  extendedHeartbeat(config)

  process.on('beforeExit', onBeforeExit)
  telemetryStartChannel.publish(getTelemetryData())
}

function stop () {
  if (!config) {
    return
  }
  clearInterval(interval)
  clearTimeout(heartbeatTimeout)
  process.removeListener('beforeExit', onBeforeExit)

  telemetryStopChannel.publish(getTelemetryData())

  config = undefined
}

function updateIntegrations () {
  if (!config || !config.telemetry.enabled) {
    return
  }
  const integrations = getIntegrations()
  if (integrations.length === 0) {
    return
  }

  const { reqType, payload } = createPayload('app-integrations-change', { 'integrations': integrations })

  sendData(config, application, host, reqType, payload, updateRetryData)
}

function updateConfig (changes, config) {
  if (!config.telemetry.enabled) return
  if (changes.length === 0) return

  // Hack to make system tests happy until we ship telemetry v2
  if (process.env.DD_INTERNAL_TELEMETRY_V2_ENABLED !== '1') return

  const application = createAppObject(config)
  const host = createHostObject()

  const configuration = changes.map(change => ({
    name: change.name,
    value: Array.isArray(change.value) ? change.value.join(',') : change.value,
    origin: change.origin
  }))

  const { reqType, payload } = createPayload('app-integrations-change', { configuration })

  sendData(config, application, host, reqType, payload, updateRetryData)
}

module.exports = {
  start,
  stop,
  updateIntegrations,
  updateConfig
}<|MERGE_RESOLUTION|>--- conflicted
+++ resolved
@@ -239,22 +239,8 @@
 
   sendData(config, application, host, 'app-integrations-change',
     { 'integrations': integrations }, updateRetryData)
-
-<<<<<<< HEAD
+  
   heartbeat(config, application, host)
-=======
-  dependencies.start(config, application, host)
-  logs.start(config)
-
-  sendData(config, application, host, 'app-started', appStarted())
-  heartbeat(config, application, host)
-  interval = setInterval(() => {
-    metricsManager.send(config, application, host)
-    logs.send(config, application, host)
-  }, heartbeatInterval)
-  interval.unref()
-  process.on('beforeExit', onBeforeExit)
->>>>>>> 14b50527
 
   extendedHeartbeat(config)
 
