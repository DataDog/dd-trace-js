const { getConfiguration } = require('../../config-helper')

function safeJSONStringify (value) {
  return JSON.stringify(
    value,
<<<<<<< HEAD
    (key, value) => key !== 'dd-api-key' ? value : undefined,
    getConfiguration('DD_TRACE_BEAUTIFUL_LOGS') ? 2 : undefined
=======
    (key, value) => key === 'dd-api-key' ? undefined : value,
    process.env.DD_TRACE_BEAUTIFUL_LOGS ? 2 : undefined
>>>>>>> 070a7d17
  )
}

module.exports = { safeJSONStringify }<|MERGE_RESOLUTION|>--- conflicted
+++ resolved
@@ -3,13 +3,8 @@
 function safeJSONStringify (value) {
   return JSON.stringify(
     value,
-<<<<<<< HEAD
-    (key, value) => key !== 'dd-api-key' ? value : undefined,
+    (key, value) => key === 'dd-api-key' ? undefined : value,
     getConfiguration('DD_TRACE_BEAUTIFUL_LOGS') ? 2 : undefined
-=======
-    (key, value) => key === 'dd-api-key' ? undefined : value,
-    process.env.DD_TRACE_BEAUTIFUL_LOGS ? 2 : undefined
->>>>>>> 070a7d17
   )
 }
 
