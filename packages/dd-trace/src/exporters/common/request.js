'use strict'

// TODO: Add test with slow or unresponsive agent.
// TODO: Add telemetry for things like dropped requests, errors, etc.

const { Readable } = require('stream')
const http = require('http')
const https = require('https')
const { parse: urlParse } = require('url')
const docker = require('./docker')
const { storage } = require('../../../../datadog-core')
const log = require('../../log')

const keepAlive = true
const maxSockets = 1
const maxActiveRequests = 8
const httpAgent = new http.Agent({ keepAlive, maxSockets })
const httpsAgent = new https.Agent({ keepAlive, maxSockets })
const containerId = docker.id()

let activeRequests = 0

<<<<<<< HEAD
function request (data, options, keepAlive, callback) {
  console.log('flushing in request!!')
=======
function request (data, options, callback) {
>>>>>>> d5b90731
  if (!options.headers) {
    options.headers = {}
  }

  if (options.url) {
    const url = typeof options.url === 'object' ? options.url : urlParse(options.url)
    if (url.protocol === 'unix:') {
      options.socketPath = url.pathname
    } else {
      options.protocol = url.protocol
      options.hostname = url.hostname
      options.port = url.port
    }
  }

  const isReadable = data instanceof Readable

  // The timeout should be kept low to avoid excessive queueing.
  const timeout = options.timeout || 2000
  const isSecure = options.protocol === 'https:'
  const client = isSecure ? https : http
  const dataArray = [].concat(data)

  if (!isReadable) {
    options.headers['Content-Length'] = byteLength(dataArray)
  }

  if (containerId) {
    options.headers['Datadog-Container-ID'] = containerId
  }

  options.agent = isSecure ? httpsAgent : httpAgent

  const onResponse = res => {
    let responseData = ''

    res.setTimeout(timeout)

    res.on('data', chunk => { responseData += chunk })
    res.on('end', () => {
      activeRequests--

      if (res.statusCode >= 200 && res.statusCode <= 299) {
        callback(null, responseData, res.statusCode)
      } else {
        const error = new Error(`Error from the endpoint: ${res.statusCode} ${http.STATUS_CODES[res.statusCode]}`)
        error.status = res.statusCode

        callback(error, null, res.statusCode)
      }
    })
  }

  const makeRequest = onError => {
    if (!request.writable) {
      log.debug('Maximum number of active requests reached: payload is discarded.')
      return callback(null)
    }

    activeRequests++

    const store = storage.getStore()

    storage.enterWith({ noop: true })

    const req = client.request(options, onResponse)

    req.once('error', err => {
      activeRequests--
      onError(err)
    })

    req.setTimeout(timeout, req.abort)

    if (isReadable) {
      data.pipe(req) // TODO: Validate whether this is actually retriable.
    } else {
      dataArray.forEach(buffer => req.write(buffer))
      req.end()
    }

    storage.enterWith(store)
  }

  // TODO: Figure out why setTimeout is needed to avoid losing the async context
  // in the retry request before socket.connect() is called.
  // TODO: Test that this doesn't trace itself on retry when the diagnostics
  // channel events are available in the agent exporter.
  makeRequest(() => setTimeout(() => makeRequest(callback)))
}

function byteLength (data) {
  return data.length > 0 ? data.reduce((prev, next) => prev + next.length, 0) : 0
}

Object.defineProperty(request, 'writable', {
  get () {
    return activeRequests < maxActiveRequests
  }
})

module.exports = request<|MERGE_RESOLUTION|>--- conflicted
+++ resolved
@@ -20,12 +20,7 @@
 
 let activeRequests = 0
 
-<<<<<<< HEAD
-function request (data, options, keepAlive, callback) {
-  console.log('flushing in request!!')
-=======
 function request (data, options, callback) {
->>>>>>> d5b90731
   if (!options.headers) {
     options.headers = {}
   }
