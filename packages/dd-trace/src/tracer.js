--- conflicted
+++ resolved
@@ -7,12 +7,9 @@
 const { isError } = require('./util')
 const { setStartupLogConfig } = require('./startup-log')
 const { ERROR_MESSAGE, ERROR_TYPE, ERROR_STACK } = require('../../dd-trace/src/constants')
-<<<<<<< HEAD
 const { DataStreamsProcessor } = require('./datastreams/processor')
 const { decodePathwayContext } = require('./datastreams/pathway')
-=======
 const { DD_MAJOR } = require('../../../version')
->>>>>>> d2b6d48d
 
 const SPAN_TYPE = tags.SPAN_TYPE
 const RESOURCE_NAME = tags.RESOURCE_NAME
