'use strict'

<<<<<<< HEAD
const dc = require('diagnostics_channel')
const fs = require('fs')
const path = require('path')
=======
>>>>>>> 3b979917
const log = require('../log')
const RuleManager = require('./rule_manager')
const remoteConfig = require('./remote_config')
const { incomingHttpRequestStart, incomingHttpRequestEnd } = require('./channels')
const waf = require('./waf')
const addresses = require('./addresses')
const Reporter = require('./reporter')
const web = require('../plugins/util/web')
const { extractIp } = require('../plugins/util/ip_extractor')
const { HTTP_CLIENT_IP } = require('../../../../ext/tags')
const { block, setTemplates } = require('./blocking')

const bodyParserChannel = dc.channel('datadog:body-parser:read:finish')
const queryParserChannel = dc.channel('datadog:query:read:finish')

let isEnabled = false
let config

function enable (_config) {
  if (isEnabled) return

  try {
<<<<<<< HEAD
    loadTemplates(_config)
    const rules = fs.readFileSync(_config.appsec.rules || path.join(__dirname, 'recommended.json'))
    enableFromRules(_config, JSON.parse(rules))
    remoteConfig.enableBlocking()
  } catch (err) {
    abortEnable(err)
  }
}

async function enableAsync (_config) {
  if (isEnabled) return

  try {
    await loadTemplatesAsync(_config)
    const rules = await fs.promises.readFile(_config.appsec.rules || path.join(__dirname, 'recommended.json'))
    enableFromRules(_config, JSON.parse(rules))
    remoteConfig.enableBlocking()
  } catch (err) {
    abortEnable(err)
  }
}

function enableFromRules (_config, rules) {
  RuleManager.applyRules(rules, _config.appsec)

  remoteConfig.enableAsmData(_config.appsec)
  remoteConfig.enableAsmDD(_config.appsec)
  remoteConfig.enableAsm(_config.appsec)
=======
    setTemplates(_config)
>>>>>>> 3b979917

    RuleManager.applyRules(_config.appsec.rules, _config.appsec)

<<<<<<< HEAD
  incomingHttpRequestStart.subscribe(incomingHttpStartTranslator)
  incomingHttpRequestEnd.subscribe(incomingHttpEndTranslator)
  bodyParserChannel.subscribe(onRequestBodyParsed)
  queryParserChannel.subscribe(onRequestQueryParsed)
=======
    remoteConfig.enableWafUpdate(_config.appsec)

    Reporter.setRateLimit(_config.appsec.rateLimit)
>>>>>>> 3b979917

    incomingHttpRequestStart.subscribe(incomingHttpStartTranslator)
    incomingHttpRequestEnd.subscribe(incomingHttpEndTranslator)

    isEnabled = true
    config = _config
  } catch (err) {
    log.error('Unable to start AppSec')
    log.error(err)

<<<<<<< HEAD
  disable()
=======
    disable()
  }
>>>>>>> 3b979917
}

function incomingHttpStartTranslator ({ req, res, abortController }) {
  const rootSpan = web.root(req)
  if (!rootSpan) return

  const clientIp = extractIp(config, req)

  rootSpan.addTags({
    '_dd.appsec.enabled': 1,
    '_dd.runtime_family': 'nodejs',
    [HTTP_CLIENT_IP]: clientIp
  })

<<<<<<< HEAD
  const requestHeaders = Object.assign({}, req.headers)
  delete requestHeaders.cookie

  const payload = {
    [addresses.HTTP_INCOMING_URL]: req.url,
    [addresses.HTTP_INCOMING_HEADERS]: requestHeaders,
    [addresses.HTTP_INCOMING_METHOD]: req.method,
    [addresses.HTTP_INCOMING_REMOTE_IP]: req.socket.remoteAddress,
    [addresses.HTTP_INCOMING_REMOTE_PORT]: req.socket.remotePort
  }

  if (clientIp) {
    payload[addresses.HTTP_CLIENT_IP] = clientIp
=======
  if (clientIp) {
    const actions = waf.run({
      [addresses.HTTP_CLIENT_IP]: clientIp
    }, req)

    if (!actions || !abortController) return

    if (actions.includes('block')) {
      block(req, res, rootSpan, abortController)
    }
>>>>>>> 3b979917
  }

<<<<<<< HEAD
  const actions = waf.run(payload, req)

  handleResults(actions, req, res, rootSpan, abortController)
}
=======
function incomingHttpEndTranslator ({ req, res }) {
  const requestHeaders = Object.assign({}, req.headers)
  delete requestHeaders.cookie
>>>>>>> 3b979917

function incomingHttpEndTranslator ({ req, res }) {
  // TODO: this doesn't support headers sent with res.writeHead()
  const responseHeaders = Object.assign({}, res.getHeaders())
  delete responseHeaders['set-cookie']

  const payload = {
<<<<<<< HEAD
=======
    [addresses.HTTP_INCOMING_URL]: req.url,
    [addresses.HTTP_INCOMING_HEADERS]: requestHeaders,
    [addresses.HTTP_INCOMING_METHOD]: req.method,
>>>>>>> 3b979917
    [addresses.HTTP_INCOMING_RESPONSE_CODE]: res.statusCode,
    [addresses.HTTP_INCOMING_RESPONSE_HEADERS]: responseHeaders
  }

  // TODO: temporary express instrumentation, will use express plugin later
<<<<<<< HEAD
  if (req.params && typeof req.params === 'object') {
    payload[addresses.HTTP_INCOMING_PARAMS] = req.params
  }

  if (req.cookies && typeof req.cookies === 'object') {
    payload[addresses.HTTP_INCOMING_COOKIES] = {}

    for (const k of Object.keys(req.cookies)) {
      payload[addresses.HTTP_INCOMING_COOKIES][k] = [req.cookies[k]]
    }
  }

  waf.run(payload, req)

  waf.disposeContext(req)

  Reporter.finishRequest(req, res)
}

function getBodyPayload (req) {
  if (req.body !== undefined && req.body !== null) {
    return {
      [addresses.HTTP_INCOMING_BODY]: req.body
    }
=======
  if (req.body !== undefined && req.body !== null) {
    payload[addresses.HTTP_INCOMING_BODY] = req.body
  }

  if (req.query && typeof req.query === 'object') {
    payload[addresses.HTTP_INCOMING_QUERY] = req.query
  }

  if (req.params && typeof req.params === 'object') {
    payload[addresses.HTTP_INCOMING_PARAMS] = req.params
>>>>>>> 3b979917
  }
  return null
}

<<<<<<< HEAD
function onRequestBodyParsed (channelData) {
  checkRequestData(channelData, getBodyPayload(channelData.req))
}

function getQueryPayload (req) {
  if (req.query && typeof req.query === 'object') {
    return {
      [addresses.HTTP_INCOMING_QUERY]: req.query
=======
  if (req.cookies && typeof req.cookies === 'object') {
    payload[addresses.HTTP_INCOMING_COOKIES] = {}

    for (const k of Object.keys(req.cookies)) {
      payload[addresses.HTTP_INCOMING_COOKIES][k] = [req.cookies[k]]
>>>>>>> 3b979917
    }
  }
  return null
}

<<<<<<< HEAD
function onRequestQueryParsed (channelData) {
  checkRequestData(channelData, getQueryPayload(channelData.req))
}

function checkRequestData ({ req, res, abortController }, payload) {
  if (payload) {
    const rootSpan = web.root(req)
    if (!rootSpan) return

    const results = waf.run(payload, req)

    handleResults(results, req, res, rootSpan, abortController)
  }
=======
  waf.run(payload, req)

  waf.disposeContext(req)

  Reporter.finishRequest(req, res)
>>>>>>> 3b979917
}

function disable () {
  isEnabled = false
  config = null

  RuleManager.clearAllRules()

<<<<<<< HEAD
  remoteConfig.disableAsmData()
  remoteConfig.disableAsmDD()
  remoteConfig.disableAsm()
  remoteConfig.disableBlocking()
=======
  remoteConfig.disableWafUpdate()
>>>>>>> 3b979917

  // Channel#unsubscribe() is undefined for non active channels
  if (incomingHttpRequestStart.hasSubscribers) incomingHttpRequestStart.unsubscribe(incomingHttpStartTranslator)
  if (incomingHttpRequestEnd.hasSubscribers) incomingHttpRequestEnd.unsubscribe(incomingHttpEndTranslator)
  if (bodyParserChannel.hasSubscribers) bodyParserChannel.unsubscribe(onRequestBodyParsed)
  if (queryParserChannel.hasSubscribers) queryParserChannel.unsubscribe(onRequestQueryParsed)
}

function handleResults (actions, req, res, rootSpan, abortController) {
  if (!actions || !req || !res || !rootSpan || !abortController) return

  if (actions.includes('block')) {
    block(req, res, rootSpan, abortController)
  }
}

module.exports = {
  enable,
  disable,
  incomingHttpStartTranslator,
  incomingHttpEndTranslator
}<|MERGE_RESOLUTION|>--- conflicted
+++ resolved
@@ -1,11 +1,6 @@
 'use strict'
 
-<<<<<<< HEAD
-const dc = require('diagnostics_channel')
-const fs = require('fs')
-const path = require('path')
-=======
->>>>>>> 3b979917
+const dc = require('../../../diagnostics_channel')
 const log = require('../log')
 const RuleManager = require('./rule_manager')
 const remoteConfig = require('./remote_config')
@@ -28,54 +23,18 @@
   if (isEnabled) return
 
   try {
-<<<<<<< HEAD
-    loadTemplates(_config)
-    const rules = fs.readFileSync(_config.appsec.rules || path.join(__dirname, 'recommended.json'))
-    enableFromRules(_config, JSON.parse(rules))
-    remoteConfig.enableBlocking()
-  } catch (err) {
-    abortEnable(err)
-  }
-}
-
-async function enableAsync (_config) {
-  if (isEnabled) return
-
-  try {
-    await loadTemplatesAsync(_config)
-    const rules = await fs.promises.readFile(_config.appsec.rules || path.join(__dirname, 'recommended.json'))
-    enableFromRules(_config, JSON.parse(rules))
-    remoteConfig.enableBlocking()
-  } catch (err) {
-    abortEnable(err)
-  }
-}
-
-function enableFromRules (_config, rules) {
-  RuleManager.applyRules(rules, _config.appsec)
-
-  remoteConfig.enableAsmData(_config.appsec)
-  remoteConfig.enableAsmDD(_config.appsec)
-  remoteConfig.enableAsm(_config.appsec)
-=======
     setTemplates(_config)
->>>>>>> 3b979917
 
     RuleManager.applyRules(_config.appsec.rules, _config.appsec)
 
-<<<<<<< HEAD
-  incomingHttpRequestStart.subscribe(incomingHttpStartTranslator)
-  incomingHttpRequestEnd.subscribe(incomingHttpEndTranslator)
-  bodyParserChannel.subscribe(onRequestBodyParsed)
-  queryParserChannel.subscribe(onRequestQueryParsed)
-=======
     remoteConfig.enableWafUpdate(_config.appsec)
 
     Reporter.setRateLimit(_config.appsec.rateLimit)
->>>>>>> 3b979917
 
     incomingHttpRequestStart.subscribe(incomingHttpStartTranslator)
     incomingHttpRequestEnd.subscribe(incomingHttpEndTranslator)
+    bodyParserChannel.subscribe(onRequestBodyParsed)
+    queryParserChannel.subscribe(onRequestQueryParsed)
 
     isEnabled = true
     config = _config
@@ -83,12 +42,8 @@
     log.error('Unable to start AppSec')
     log.error(err)
 
-<<<<<<< HEAD
-  disable()
-=======
     disable()
   }
->>>>>>> 3b979917
 }
 
 function incomingHttpStartTranslator ({ req, res, abortController }) {
@@ -103,7 +58,6 @@
     [HTTP_CLIENT_IP]: clientIp
   })
 
-<<<<<<< HEAD
   const requestHeaders = Object.assign({}, req.headers)
   delete requestHeaders.cookie
 
@@ -117,30 +71,12 @@
 
   if (clientIp) {
     payload[addresses.HTTP_CLIENT_IP] = clientIp
-=======
-  if (clientIp) {
-    const actions = waf.run({
-      [addresses.HTTP_CLIENT_IP]: clientIp
-    }, req)
-
-    if (!actions || !abortController) return
-
-    if (actions.includes('block')) {
-      block(req, res, rootSpan, abortController)
-    }
->>>>>>> 3b979917
   }
 
-<<<<<<< HEAD
   const actions = waf.run(payload, req)
 
   handleResults(actions, req, res, rootSpan, abortController)
 }
-=======
-function incomingHttpEndTranslator ({ req, res }) {
-  const requestHeaders = Object.assign({}, req.headers)
-  delete requestHeaders.cookie
->>>>>>> 3b979917
 
 function incomingHttpEndTranslator ({ req, res }) {
   // TODO: this doesn't support headers sent with res.writeHead()
@@ -148,18 +84,11 @@
   delete responseHeaders['set-cookie']
 
   const payload = {
-<<<<<<< HEAD
-=======
-    [addresses.HTTP_INCOMING_URL]: req.url,
-    [addresses.HTTP_INCOMING_HEADERS]: requestHeaders,
-    [addresses.HTTP_INCOMING_METHOD]: req.method,
->>>>>>> 3b979917
     [addresses.HTTP_INCOMING_RESPONSE_CODE]: res.statusCode,
     [addresses.HTTP_INCOMING_RESPONSE_HEADERS]: responseHeaders
   }
 
   // TODO: temporary express instrumentation, will use express plugin later
-<<<<<<< HEAD
   if (req.params && typeof req.params === 'object') {
     payload[addresses.HTTP_INCOMING_PARAMS] = req.params
   }
@@ -184,23 +113,10 @@
     return {
       [addresses.HTTP_INCOMING_BODY]: req.body
     }
-=======
-  if (req.body !== undefined && req.body !== null) {
-    payload[addresses.HTTP_INCOMING_BODY] = req.body
-  }
-
-  if (req.query && typeof req.query === 'object') {
-    payload[addresses.HTTP_INCOMING_QUERY] = req.query
-  }
-
-  if (req.params && typeof req.params === 'object') {
-    payload[addresses.HTTP_INCOMING_PARAMS] = req.params
->>>>>>> 3b979917
   }
   return null
 }
 
-<<<<<<< HEAD
 function onRequestBodyParsed (channelData) {
   checkRequestData(channelData, getBodyPayload(channelData.req))
 }
@@ -209,19 +125,11 @@
   if (req.query && typeof req.query === 'object') {
     return {
       [addresses.HTTP_INCOMING_QUERY]: req.query
-=======
-  if (req.cookies && typeof req.cookies === 'object') {
-    payload[addresses.HTTP_INCOMING_COOKIES] = {}
-
-    for (const k of Object.keys(req.cookies)) {
-      payload[addresses.HTTP_INCOMING_COOKIES][k] = [req.cookies[k]]
->>>>>>> 3b979917
     }
   }
   return null
 }
 
-<<<<<<< HEAD
 function onRequestQueryParsed (channelData) {
   checkRequestData(channelData, getQueryPayload(channelData.req))
 }
@@ -235,13 +143,6 @@
 
     handleResults(results, req, res, rootSpan, abortController)
   }
-=======
-  waf.run(payload, req)
-
-  waf.disposeContext(req)
-
-  Reporter.finishRequest(req, res)
->>>>>>> 3b979917
 }
 
 function disable () {
@@ -250,14 +151,7 @@
 
   RuleManager.clearAllRules()
 
-<<<<<<< HEAD
-  remoteConfig.disableAsmData()
-  remoteConfig.disableAsmDD()
-  remoteConfig.disableAsm()
-  remoteConfig.disableBlocking()
-=======
   remoteConfig.disableWafUpdate()
->>>>>>> 3b979917
 
   // Channel#unsubscribe() is undefined for non active channels
   if (incomingHttpRequestStart.hasSubscribers) incomingHttpRequestStart.unsubscribe(incomingHttpStartTranslator)
