--- conflicted
+++ resolved
@@ -10,11 +10,8 @@
   incomingHttpRequestStart,
   incomingHttpRequestEnd,
   passportVerify,
-<<<<<<< HEAD
+  passportUser,
   expressSession,
-=======
-  passportUser,
->>>>>>> 1cb83fb7
   queryParser,
   nextBodyParsed,
   nextQueryParsed,
@@ -72,11 +69,8 @@
     incomingHttpRequestStart.subscribe(incomingHttpStartTranslator)
     incomingHttpRequestEnd.subscribe(incomingHttpEndTranslator)
     passportVerify.subscribe(onPassportVerify) // possible optimization: only subscribe if collection mode is enabled
-<<<<<<< HEAD
+    passportUser.subscribe(onPassportDeserializeUser)
     expressSession.subscribe(onExpressSession)
-=======
-    passportUser.subscribe(onPassportDeserializeUser)
->>>>>>> 1cb83fb7
     queryParser.subscribe(onRequestQueryParsed)
     nextBodyParsed.subscribe(onRequestBodyParsed)
     nextQueryParsed.subscribe(onRequestQueryParsed)
@@ -207,23 +201,6 @@
   handleResults(results, store.req, store.req.res, rootSpan, abortController)
 }
 
-<<<<<<< HEAD
-function onExpressSession ({ req, res, sessionId, abortController }) {
-  const rootSpan = web.root(req)
-  if (!rootSpan) {
-    log.warn('[ASM] No rootSpan found in onExpressSession')
-    return
-  }
-
-  // do not call this if the SDK already called it
-  const results = waf.run({
-    persistent: {
-      [addresses.USER_SESSION_ID]: sessionId
-    }
-  }, req)
-
-  handleResults(results, req, res, rootSpan, abortController)
-=======
 function onPassportDeserializeUser ({ user, abortController }) {
   const store = storage.getStore()
   const rootSpan = store?.req && web.root(store.req)
@@ -236,7 +213,23 @@
   const results = UserTracking.trackUser(user, rootSpan)
 
   handleResults(results, store.req, store.req.res, rootSpan, abortController)
->>>>>>> 1cb83fb7
+}
+
+function onExpressSession ({ req, res, sessionId, abortController }) {
+  const rootSpan = web.root(req)
+  if (!rootSpan) {
+    log.warn('[ASM] No rootSpan found in onExpressSession')
+    return
+  }
+
+  // do not call this if the SDK already called it
+  const results = waf.run({
+    persistent: {
+      [addresses.USER_SESSION_ID]: sessionId
+    }
+  }, req)
+
+  handleResults(results, req, res, rootSpan, abortController)
 }
 
 function onRequestQueryParsed ({ req, res, query, abortController }) {
@@ -352,11 +345,8 @@
   if (incomingHttpRequestStart.hasSubscribers) incomingHttpRequestStart.unsubscribe(incomingHttpStartTranslator)
   if (incomingHttpRequestEnd.hasSubscribers) incomingHttpRequestEnd.unsubscribe(incomingHttpEndTranslator)
   if (passportVerify.hasSubscribers) passportVerify.unsubscribe(onPassportVerify)
-<<<<<<< HEAD
+  if (passportUser.hasSubscribers) passportUser.unsubscribe(onPassportDeserializeUser)
   if (expressSession.hasSubscribers) expressSession.unsubscribe(onExpressSession)
-=======
-  if (passportUser.hasSubscribers) passportUser.unsubscribe(onPassportDeserializeUser)
->>>>>>> 1cb83fb7
   if (queryParser.hasSubscribers) queryParser.unsubscribe(onRequestQueryParsed)
   if (nextBodyParsed.hasSubscribers) nextBodyParsed.unsubscribe(onRequestBodyParsed)
   if (nextQueryParsed.hasSubscribers) nextQueryParsed.unsubscribe(onRequestQueryParsed)
