--- conflicted
+++ resolved
@@ -180,7 +180,6 @@
   Reporter.finishRequest(req, res)
 }
 
-<<<<<<< HEAD
 function onPassportDeserializeUser ({ req, user, sessionId, abordController }) {
   UserTracking.trackUser(user, abortController)
 
@@ -193,10 +192,7 @@
   }
 }
 
-function onPassportVerify ({ login, user, success }) {
-=======
 function onPassportVerify ({ login, user, success, abortController }) {
->>>>>>> 1d3773a9
   const store = storage.getStore()
   const rootSpan = store?.req && web.root(store.req)
 
