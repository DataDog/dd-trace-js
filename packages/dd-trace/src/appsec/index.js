'use strict'

const log = require('../log')
const RuleManager = require('./rule_manager')
const remoteConfig = require('./remote_config')
const {
  bodyParser,
  cookieParser,
  incomingHttpRequestStart,
  incomingHttpRequestEnd,
  passportVerify,
  queryParser,
  nextBodyParsed,
  nextQueryParsed,
<<<<<<< HEAD
  responseEnd
=======
  responseBody
>>>>>>> b1ac8e0a
} = require('./channels')
const waf = require('./waf')
const addresses = require('./addresses')
const Reporter = require('./reporter')
const appsecTelemetry = require('./telemetry')
const apiSecuritySampler = require('./api_security_sampler')
const web = require('../plugins/util/web')
const { extractIp } = require('../plugins/util/ip_extractor')
const { HTTP_CLIENT_IP } = require('../../../../ext/tags')
const { block, setTemplates } = require('./blocking')
const { passportTrackEvent } = require('./passport')
const { storage } = require('../../../datadog-core')
const graphql = require('./graphql')

let isEnabled = false
let config

function enable (_config) {
  if (isEnabled) return

  try {
    appsecTelemetry.enable(_config.telemetry)
    graphql.enable()

    setTemplates(_config)

    RuleManager.loadRules(_config.appsec)

    remoteConfig.enableWafUpdate(_config.appsec)

    Reporter.setRateLimit(_config.appsec.rateLimit)

    apiSecuritySampler.configure(_config.appsec)

    incomingHttpRequestStart.subscribe(incomingHttpStartTranslator)
    incomingHttpRequestEnd.subscribe(incomingHttpEndTranslator)
    bodyParser.subscribe(onRequestBodyParsed)
    nextBodyParsed.subscribe(onRequestBodyParsed)
    nextQueryParsed.subscribe(onRequestQueryParsed)
    queryParser.subscribe(onRequestQueryParsed)
    cookieParser.subscribe(onRequestCookieParser)
<<<<<<< HEAD
    responseEnd.subscribe(onResponseEnd)
=======
    responseBody.subscribe(onResponseBody)
>>>>>>> b1ac8e0a

    if (_config.appsec.eventTracking.enabled) {
      passportVerify.subscribe(onPassportVerify)
    }

    isEnabled = true
    config = _config
  } catch (err) {
    log.error('Unable to start AppSec')
    log.error(err)

    disable()
  }
}

function incomingHttpStartTranslator ({ req, res, abortController }) {
  const rootSpan = web.root(req)
  if (!rootSpan) return

  const clientIp = extractIp(config, req)

  rootSpan.addTags({
    '_dd.appsec.enabled': 1,
    '_dd.runtime_family': 'nodejs',
    [HTTP_CLIENT_IP]: clientIp
  })

  const requestHeaders = Object.assign({}, req.headers)
  delete requestHeaders.cookie

  const persistent = {
    [addresses.HTTP_INCOMING_URL]: req.url,
    [addresses.HTTP_INCOMING_HEADERS]: requestHeaders,
    [addresses.HTTP_INCOMING_METHOD]: req.method
  }

  if (clientIp) {
    persistent[addresses.HTTP_CLIENT_IP] = clientIp
  }

  if (apiSecuritySampler.sampleRequest(req)) {
    persistent[addresses.WAF_CONTEXT_PROCESSOR] = { 'extract-schema': true }
  }

  const actions = waf.run({ persistent }, req)

  handleResults(actions, req, res, rootSpan, abortController)
}

function incomingHttpEndTranslator ({ req, res }) {
  const persistent = {}

  // we need to keep this to support other body parsers
  // TODO: no need to analyze it if it was already done by the body-parser hook
  if (req.body !== undefined && req.body !== null) {
    persistent[addresses.HTTP_INCOMING_BODY] = req.body
  }

  // TODO: temporary express instrumentation, will use express plugin later
  if (req.params && typeof req.params === 'object') {
    persistent[addresses.HTTP_INCOMING_PARAMS] = req.params
  }

  // we need to keep this to support other cookie parsers
  if (req.cookies && typeof req.cookies === 'object') {
    persistent[addresses.HTTP_INCOMING_COOKIES] = req.cookies
  }

  if (req.query && typeof req.query === 'object') {
    persistent[addresses.HTTP_INCOMING_QUERY] = req.query
  }

  waf.run({ persistent }, req)

  waf.disposeContext(req)

  Reporter.finishRequest(req, res)
}

function onRequestBodyParsed ({ req, res, body, abortController }) {
  if (body === undefined || body === null) return

  if (!req) {
    const store = storage.getStore()
    req = store?.req
  }

  const rootSpan = web.root(req)
  if (!rootSpan) return

  const results = waf.run({
    persistent: {
      [addresses.HTTP_INCOMING_BODY]: body
    }
  }, req)

  handleResults(results, req, res, rootSpan, abortController)
}

function onRequestQueryParsed ({ req, res, query, abortController }) {
  if (!query || typeof query !== 'object') return

  if (!req) {
    const store = storage.getStore()
    req = store?.req
  }

  const rootSpan = web.root(req)
  if (!rootSpan) return

  const results = waf.run({
    persistent: {
      [addresses.HTTP_INCOMING_QUERY]: query
    }
  }, req)

  handleResults(results, req, res, rootSpan, abortController)
}

function onRequestCookieParser ({ req, res, abortController, cookies }) {
  if (!cookies || typeof cookies !== 'object') return

  const rootSpan = web.root(req)
  if (!rootSpan) return

  const results = waf.run({
    persistent: {
      [addresses.HTTP_INCOMING_COOKIES]: cookies
    }
  }, req)

  handleResults(results, req, res, rootSpan, abortController)
}

function onResponseBody ({ req, body }) {
  if (!body || typeof body !== 'object') return
  if (!apiSecuritySampler.isSampled(req)) return

  // we don't support blocking at this point, so no results needed
  waf.run({
    persistent: {
      [addresses.HTTP_OUTGOING_BODY]: body
    }
  }, req)
}

function onPassportVerify ({ credentials, user }) {
  const store = storage.getStore()
  const rootSpan = store?.req && web.root(store.req)

  if (!rootSpan) {
    log.warn('No rootSpan found in onPassportVerify')
    return
  }

  passportTrackEvent(credentials, user, rootSpan, config.appsec.eventTracking.mode)
}

function onResponseEnd ({ req, res, abortController, statusCode, responseHeaders }) {
  const rootSpan = web.root(req)
  if (!rootSpan) return

  responseHeaders = Object.assign({}, responseHeaders)
  delete responseHeaders['set-cookie']

  const results = waf.run({
    [addresses.HTTP_INCOMING_RESPONSE_CODE]: '' + statusCode,
    [addresses.HTTP_INCOMING_RESPONSE_HEADERS]: responseHeaders
  }, req)

  handleResults(results, req, res, rootSpan, abortController)
}

function handleResults (actions, req, res, rootSpan, abortController) {
  if (!actions || !req || !res || !rootSpan || !abortController) return

  if (actions.includes('block')) {
    block(req, res, rootSpan, abortController)
  }
}

function disable () {
  isEnabled = false
  config = null

  RuleManager.clearAllRules()

  appsecTelemetry.disable()
  graphql.disable()

  remoteConfig.disableWafUpdate()

  apiSecuritySampler.disable()

  // Channel#unsubscribe() is undefined for non active channels
  if (bodyParser.hasSubscribers) bodyParser.unsubscribe(onRequestBodyParsed)
  if (incomingHttpRequestStart.hasSubscribers) incomingHttpRequestStart.unsubscribe(incomingHttpStartTranslator)
  if (incomingHttpRequestEnd.hasSubscribers) incomingHttpRequestEnd.unsubscribe(incomingHttpEndTranslator)
  if (queryParser.hasSubscribers) queryParser.unsubscribe(onRequestQueryParsed)
  if (cookieParser.hasSubscribers) cookieParser.unsubscribe(onRequestCookieParser)
  if (responseBody.hasSubscribers) responseBody.unsubscribe(onResponseBody)
  if (passportVerify.hasSubscribers) passportVerify.unsubscribe(onPassportVerify)
  if (responseEnd.hasSubscribers) responseEnd.unsubscribe(onResponseEnd)
}

module.exports = {
  enable,
  disable,
  incomingHttpStartTranslator,
  incomingHttpEndTranslator
}<|MERGE_RESOLUTION|>--- conflicted
+++ resolved
@@ -12,11 +12,8 @@
   queryParser,
   nextBodyParsed,
   nextQueryParsed,
-<<<<<<< HEAD
+  responseBody,
   responseEnd
-=======
-  responseBody
->>>>>>> b1ac8e0a
 } = require('./channels')
 const waf = require('./waf')
 const addresses = require('./addresses')
@@ -58,11 +55,8 @@
     nextQueryParsed.subscribe(onRequestQueryParsed)
     queryParser.subscribe(onRequestQueryParsed)
     cookieParser.subscribe(onRequestCookieParser)
-<<<<<<< HEAD
+    responseBody.subscribe(onResponseBody)
     responseEnd.subscribe(onResponseEnd)
-=======
-    responseBody.subscribe(onResponseBody)
->>>>>>> b1ac8e0a
 
     if (_config.appsec.eventTracking.enabled) {
       passportVerify.subscribe(onPassportVerify)
