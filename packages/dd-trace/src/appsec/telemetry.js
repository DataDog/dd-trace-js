--- conflicted
+++ resolved
@@ -172,11 +172,7 @@
   store[DD_TELEMETRY_REQUEST_METRICS].raspEvalCount++
 }
 
-<<<<<<< HEAD
-function incrementMissingUserLogin (framework, eventType) {
-=======
 function incrementMissingUserLoginMetric (framework, eventType) {
->>>>>>> a17c93f6
   if (!enabled) return
 
   appsecMetrics.count('instrum.user_auth.missing_user_login', {
@@ -201,11 +197,7 @@
   incrementWafInitMetric,
   incrementWafUpdatesMetric,
   incrementWafRequestsMetric,
-<<<<<<< HEAD
-  incrementMissingUserLogin,
-=======
   incrementMissingUserLoginMetric,
->>>>>>> a17c93f6
 
   getRequestMetrics
 }