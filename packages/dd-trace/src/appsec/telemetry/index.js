--- conflicted
+++ resolved
@@ -74,7 +74,6 @@
   return trackWafMetrics(store, metrics)
 }
 
-<<<<<<< HEAD
 function updateWafRateLimitedMetric (req) {
   if (!enabled) return
 
@@ -89,10 +88,7 @@
   trackWafMetrics(store, { blockFailed: true })
 }
 
-function incrementWafInitMetric (wafVersion, rulesVersion) {
-=======
 function incrementWafInitMetric (wafVersion, rulesVersion, success) {
->>>>>>> 5e794c75
   if (!enabled) return
 
   incrementWafInit(wafVersion, rulesVersion, success)
