'use strict'

const path = require('path')
const dc = require('dc-polyfill')
const { storage } = require('../../../../../datadog-core')
const shimmer = require('../../../../../datadog-shimmer')
const log = require('../../../log')
const { parse, SANITIZER_TYPE } = require('./parser')
const TaintTrackingOperations = require('../taint-tracking/operations')
const { getIastContext } = require('../iast-context')
const { iterateObjectStrings } = require('../utils')

// esm
const moduleLoadStartChannel = dc.channel('dd-trace:moduleLoadStart')

// cjs
const moduleLoadEndChannel = dc.channel('dd-trace:moduleLoadEnd')

let controls
let controlsKeys
let hooks

function configure (iastConfig) {
  if (!iastConfig?.securityControlsConfiguration) return

  try {
    controls = parse(iastConfig.securityControlsConfiguration)
    if (controls?.size > 0) {
      hooks = new WeakSet()
      controlsKeys = [...controls.keys()]

      moduleLoadStartChannel.subscribe(onModuleLoaded)
      moduleLoadEndChannel.subscribe(onModuleLoaded)
    }
  } catch (error) {
    log.error('[ASM] Error configuring IAST Security Controls', error)
  }
}

function onModuleLoaded (payload) {
  if (!payload?.module || hooks?.has(payload.module)) return

  const { filename, module } = payload

  const controlsByFile = getControls(filename)
  if (controlsByFile) {
    const hook = hookModule(filename, module, controlsByFile)
    payload.module = hook
    hooks.add(hook)
  }
}

function getControls (filename) {
  if (filename.startsWith('file://')) {
    filename = filename.slice(7)
  }

  let key = path.isAbsolute(filename) ? path.relative(process.cwd(), filename) : filename
  key = key.replaceAll(path.sep, path.posix.sep)

  if (key.includes('node_modules')) {
    key = controlsKeys.find(file => key.endsWith(file))
  }

  return controls.get(key)
}

function hookModule (filename, module, controlsByFile) {
  try {
    for (const { type, method, parameters, secureMarks } of controlsByFile) {
      const { target, parent, methodName } = resolve(method, module)
      if (!target) {
        log.error('[ASM] Unable to resolve IAST security control %s:%s', filename, method)
        continue
      }

      const wrapper = type === SANITIZER_TYPE
        ? wrapSanitizer(target, secureMarks)
        : wrapInputValidator(target, parameters, secureMarks)

      if (methodName) {
        parent[methodName] = wrapper
      } else {
        module = wrapper
      }
<<<<<<< HEAD
    }
  } catch (error) {
    log.error('[ASM] Error initializing IAST security control for %', filename, error)
=======
    })
  } catch (e) {
    log.error('[ASM] Error initializing IAST security control for %s', filename, e)
>>>>>>> 6796afdd
  }

  return module
}

function resolve (path, obj, separator = '.') {
  if (!path) {
    // esm module with default export
    return obj?.default ? { target: obj.default, parent: obj, methodName: 'default' } : { target: obj, parent: obj }
  }

  const properties = path.split(separator)

  let parent
  let methodName
  const target = properties.reduce((prev, curr) => {
    parent = prev
    methodName = curr
    return prev?.[curr]
  }, obj)

  return { target, parent, methodName }
}

function wrapSanitizer (target, secureMarks) {
  return shimmer.wrapFunction(target, orig => function () {
    const result = orig.apply(this, arguments)

    try {
      return addSecureMarks(result, secureMarks)
    } catch (error) {
      log.error('[ASM] Error adding Secure mark for sanitizer', error)
    }

    return result
  })
}

function wrapInputValidator (target, parameters, secureMarks) {
  const allParameters = !parameters?.length

  return shimmer.wrapFunction(target, orig => function (...args) {
    try {
      for (let index = 0; index < args.length; index++) {
        if (allParameters || parameters.includes(index)) {
          addSecureMarks(args[index], secureMarks, false)
        }
      }
    } catch (error) {
      log.error('[ASM] Error adding Secure mark for input validator', error)
    }

    return orig.apply(this, args)
  })
}

function addSecureMarks (value, secureMarks, createNewTainted = true) {
  if (!value) return

  const store = storage('legacy').getStore()
  const iastContext = getIastContext(store)

  if (typeof value === 'string') {
    return TaintTrackingOperations.addSecureMark(iastContext, value, secureMarks, createNewTainted)
  }
  iterateObjectStrings(value, (value, levelKeys, parent, lastKey) => {
    try {
      const securedTainted = TaintTrackingOperations.addSecureMark(iastContext, value, secureMarks, createNewTainted)
      if (createNewTainted) {
        parent[lastKey] = securedTainted
      }
    } catch {
      // if it is a readonly property, do nothing
    }
  })
  return value
}

function disable () {
  if (moduleLoadStartChannel.hasSubscribers) moduleLoadStartChannel.unsubscribe(onModuleLoaded)
  if (moduleLoadEndChannel.hasSubscribers) moduleLoadEndChannel.unsubscribe(onModuleLoaded)

  controls = undefined
  controlsKeys = undefined
  hooks = undefined
}

module.exports = {
  configure,
  disable
}<|MERGE_RESOLUTION|>--- conflicted
+++ resolved
@@ -83,15 +83,9 @@
       } else {
         module = wrapper
       }
-<<<<<<< HEAD
     }
   } catch (error) {
-    log.error('[ASM] Error initializing IAST security control for %', filename, error)
-=======
-    })
-  } catch (e) {
-    log.error('[ASM] Error initializing IAST security control for %s', filename, e)
->>>>>>> 6796afdd
+    log.error('[ASM] Error initializing IAST security control for %s', filename, error)
   }
 
   return module
