--- conflicted
+++ resolved
@@ -1,13 +1,10 @@
 'use strict'
 
 const { CODE_INJECTION } = require('../vulnerabilities')
-<<<<<<< HEAD
 const StoredInjectionAnalyzer = require('./stored-injection-analyzer')
-=======
 const { INSTRUMENTED_SINK } = require('../telemetry/iast-metric')
 const { storage } = require('../../../../../datadog-core')
 const { getIastContext } = require('../iast-context')
->>>>>>> 51a58bc1
 
 class CodeInjectionAnalyzer extends StoredInjectionAnalyzer {
   constructor () {
