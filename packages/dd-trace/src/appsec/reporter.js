'use strict'

const Limiter = require('../rate_limiter')
const { storage } = require('../../../datadog-core')
const web = require('../plugins/util/web')
const { ipHeaderList } = require('../plugins/util/ip_extractor')
const {
  incrementWafInitMetric,
  incrementWafUpdatesMetric,
  incrementWafRequestsMetric,
<<<<<<< HEAD
  updateWafRequestsMetricTags,
  updateRaspRequestsMetricTags,
  updateRaspRuleSkippedMetricTags,
  getRequestMetrics
=======
  getRequestMetrics,
  updateRateLimitedMetric
>>>>>>> d1d7ccf2
} = require('./telemetry')
const zlib = require('zlib')
const { keepTrace } = require('../priority_sampler')
const { ASM } = require('../standalone/product')

// default limiter, configurable with setRateLimit()
let limiter = new Limiter(100)

const metricsQueue = new Map()

// following header lists are ordered in the same way the spec orders them, it doesn't matter but it's easier to compare
const contentHeaderList = [
  'content-length',
  'content-type',
  'content-encoding',
  'content-language'
]

const EVENT_HEADERS_MAP = mapHeaderAndTags([
  ...ipHeaderList,
  'x-forwarded',
  'forwarded',
  'via',
  ...contentHeaderList,
  'host',
  'accept-encoding',
  'accept-language'
], 'http.request.headers.')

const identificationHeaders = [
  'x-amzn-trace-id',
  'cloudfront-viewer-ja3-fingerprint',
  'cf-ray',
  'x-cloud-trace-context',
  'x-appgw-trace-id',
  'x-sigsci-requestid',
  'x-sigsci-tags',
  'akamai-user-risk'
]

// these request headers are always collected - it breaks the expected spec orders
const REQUEST_HEADERS_MAP = mapHeaderAndTags([
  'content-type',
  'user-agent',
  'accept',
  ...identificationHeaders
], 'http.request.headers.')

const RESPONSE_HEADERS_MAP = mapHeaderAndTags(contentHeaderList, 'http.response.headers.')

function mapHeaderAndTags (headerList, tagPrefix) {
  return new Map(headerList.map(headerName => [headerName, `${tagPrefix}${formatHeaderName(headerName)}`]))
}

function filterHeaders (headers, map) {
  const result = {}

  if (!headers) return result

  for (const [headerName, tagName] of map) {
    const headerValue = headers[headerName]
    if (headerValue) {
      result[tagName] = '' + headerValue
    }
  }

  return result
}

function formatHeaderName (name) {
  return name
    .trim()
    .slice(0, 200)
    .replace(/[^a-zA-Z0-9_\-:/]/g, '_')
    .toLowerCase()
}

function reportWafInit (wafVersion, rulesVersion, diagnosticsRules = {}, success = false) {
  if (success) {
    metricsQueue.set('_dd.appsec.waf.version', wafVersion)

    metricsQueue.set('_dd.appsec.event_rules.loaded', diagnosticsRules.loaded?.length || 0)
    metricsQueue.set('_dd.appsec.event_rules.error_count', diagnosticsRules.failed?.length || 0)
    if (diagnosticsRules.failed?.length) {
      metricsQueue.set('_dd.appsec.event_rules.errors', JSON.stringify(diagnosticsRules.errors))
    }
  }

  incrementWafInitMetric(wafVersion, rulesVersion, success)
}

function reportMetrics (metrics, raspRule) {
  const store = storage('legacy').getStore()
  const rootSpan = store?.req && web.root(store.req)

  if (!rootSpan) return

  if (metrics.rulesVersion) {
    rootSpan.setTag('_dd.appsec.event_rules.version', metrics.rulesVersion)
  }

  if (raspRule) {
    updateRaspRequestsMetricTags(metrics, store.req, raspRule)
  } else {
    updateWafRequestsMetricTags(metrics, store.req)
  }

  reportTruncationMetrics(rootSpan, metrics)
}

function reportTruncationMetrics (rootSpan, metrics) {
  if (metrics.maxTruncatedString) {
    rootSpan.setTag('_dd.appsec.truncated.string_length', metrics.maxTruncatedString)
  }

  if (metrics.maxTruncatedContainerSize) {
    rootSpan.setTag('_dd.appsec.truncated.container_size', metrics.maxTruncatedContainerSize)
  }

  if (metrics.maxTruncatedContainerDepth) {
    rootSpan.setTag('_dd.appsec.truncated.container_depth', metrics.maxTruncatedContainerDepth)
  }
}

function reportAttack (attackData) {
  const store = storage('legacy').getStore()
  const req = store?.req
  const rootSpan = web.root(req)
  if (!rootSpan) return

  const currentTags = rootSpan.context()._tags

  const newTags = {
    'appsec.event': 'true'
  }

  if (limiter.isAllowed()) {
    keepTrace(rootSpan, ASM)
  } else {
    updateRateLimitedMetric(req)
  }

  // TODO: maybe add this to format.js later (to take decision as late as possible)
  if (!currentTags['_dd.origin']) {
    newTags['_dd.origin'] = 'appsec'
  }

  const currentJson = currentTags['_dd.appsec.json']

  // merge JSON arrays without parsing them
  if (currentJson) {
    newTags['_dd.appsec.json'] = currentJson.slice(0, -2) + ',' + attackData.slice(1) + '}'
  } else {
    newTags['_dd.appsec.json'] = '{"triggers":' + attackData + '}'
  }

  if (req.socket) {
    newTags['network.client.ip'] = req.socket.remoteAddress
  }

  rootSpan.addTags(newTags)
}

function isFingerprintDerivative (derivative) {
  return derivative.startsWith('_dd.appsec.fp')
}

function reportDerivatives (derivatives) {
  if (!derivatives) return

  const req = storage('legacy').getStore()?.req
  const rootSpan = web.root(req)

  if (!rootSpan) return

  const tags = {}
  for (let [tag, value] of Object.entries(derivatives)) {
    if (!isFingerprintDerivative(tag)) {
      const gzippedValue = zlib.gzipSync(JSON.stringify(value))
      value = gzippedValue.toString('base64')
    }
    tags[tag] = value
  }

  rootSpan.addTags(tags)
}

function finishRequest (req, res) {
  const rootSpan = web.root(req)
  if (!rootSpan) return

  if (metricsQueue.size) {
    rootSpan.addTags(Object.fromEntries(metricsQueue))

    keepTrace(rootSpan, ASM)

    metricsQueue.clear()
  }

  const metrics = getRequestMetrics(req)

  if (metrics?.duration) {
    rootSpan.setTag('_dd.appsec.waf.duration', metrics.duration)
  }

  if (metrics?.durationExt) {
    rootSpan.setTag('_dd.appsec.waf.duration_ext', metrics.durationExt)
  }

  if (metrics?.wafErrorCode) {
    rootSpan.setTag('_dd.appsec.waf.error', metrics.wafErrorCode)
  }

  if (metrics?.wafTimeouts) {
    rootSpan.setTag('_dd.appsec.waf.timeouts', metrics.wafTimeouts)
  }

  if (metrics?.raspDuration) {
    rootSpan.setTag('_dd.appsec.rasp.duration', metrics.raspDuration)
  }

  if (metrics?.raspDurationExt) {
    rootSpan.setTag('_dd.appsec.rasp.duration_ext', metrics.raspDurationExt)
  }

  if (metrics?.raspErrorCode) {
    rootSpan.setTag('_dd.appsec.rasp.error', metrics.raspErrorCode)
  }

  if (metrics?.raspTimeouts) {
    rootSpan.setTag('_dd.appsec.rasp.timeout', metrics.raspTimeouts)
  }

  if (metrics?.raspEvalCount) {
    rootSpan.setTag('_dd.appsec.rasp.rule.eval', metrics.raspEvalCount)
  }

  incrementWafRequestsMetric(req)

  // collect some headers even when no attack is detected
  const mandatoryTags = filterHeaders(req.headers, REQUEST_HEADERS_MAP)
  rootSpan.addTags(mandatoryTags)

  const tags = rootSpan.context()._tags
  if (!shouldCollectEventHeaders(tags)) return

  const newTags = filterHeaders(res.getHeaders(), RESPONSE_HEADERS_MAP)
  Object.assign(newTags, filterHeaders(req.headers, EVENT_HEADERS_MAP))

  if (tags['appsec.event'] === 'true' && typeof req.route?.path === 'string') {
    newTags['http.endpoint'] = req.route.path
  }

  rootSpan.addTags(newTags)
}

function shouldCollectEventHeaders (tags = {}) {
  if (tags['appsec.event'] === 'true') {
    return true
  }

  for (const tagName of Object.keys(tags)) {
    if (tagName.startsWith('appsec.events.')) {
      return true
    }
  }

  return false
}

function setRateLimit (rateLimit) {
  limiter = new Limiter(rateLimit)
}

module.exports = {
  metricsQueue,
  filterHeaders,
  formatHeaderName,
  reportWafInit,
  reportMetrics,
  reportAttack,
  reportWafUpdate: incrementWafUpdatesMetric,
  reportRaspRuleSkipped: updateRaspRuleSkippedMetricTags,
  reportDerivatives,
  finishRequest,
  setRateLimit,
  mapHeaderAndTags
}<|MERGE_RESOLUTION|>--- conflicted
+++ resolved
@@ -8,15 +8,11 @@
   incrementWafInitMetric,
   incrementWafUpdatesMetric,
   incrementWafRequestsMetric,
-<<<<<<< HEAD
   updateWafRequestsMetricTags,
   updateRaspRequestsMetricTags,
   updateRaspRuleSkippedMetricTags,
+  updateRateLimitedMetric,
   getRequestMetrics
-=======
-  getRequestMetrics,
-  updateRateLimitedMetric
->>>>>>> d1d7ccf2
 } = require('./telemetry')
 const zlib = require('zlib')
 const { keepTrace } = require('../priority_sampler')
