--- conflicted
+++ resolved
@@ -130,13 +130,8 @@
 }
 
 function finishAttacks (req, context) {
-<<<<<<< HEAD
-  const topSpan = req && req._datadog && req._datadog.span
+  const topSpan = web.root(req)
   if (!topSpan || !context || topSpan.context()._tags['appsec.event'] !== 'true') return false
-=======
-  const topSpan = web.root(req)
-  if (!topSpan || !context) return false
->>>>>>> ae06abca
 
   const resolvedResponse = resolveHTTPResponse(context)
 
