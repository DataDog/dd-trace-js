--- conflicted
+++ resolved
@@ -68,19 +68,10 @@
   return {
     method: context.resolve(addresses.HTTP_INCOMING_METHOD),
     url: url.href.split('?')[0],
-<<<<<<< HEAD
-    // resource: context.resolve(Addresses.HTTP_INCOMING_ROUTE),
-    remote_ip: context.resolve(Addresses.HTTP_INCOMING_REMOTE_IP),
-    remote_port: context.resolve(Addresses.HTTP_INCOMING_REMOTE_PORT),
-    headers: filterHeaders(headers, REQUEST_HEADERS_WHITELIST)
-=======
-    // route: context.resolve(addresses.HTTP_INCOMING_ROUTE),
+    // resource: context.resolve(addresses.HTTP_INCOMING_ROUTE),
     remote_ip: context.resolve(addresses.HTTP_INCOMING_REMOTE_IP),
     remote_port: context.resolve(addresses.HTTP_INCOMING_REMOTE_PORT),
-    headers: getHeadersToSend(headers)
-    // responseCode: context.resolve(addresses.HTTP_OUTGOING_STATUS),
-    // responseHeaders: context.resolve(addresses.HTTP_OUTGOING_HEADERS)
->>>>>>> 3c1c2542
+    headers: filterHeaders(headers, REQUEST_HEADERS_WHITELIST)
   }
 }
 
