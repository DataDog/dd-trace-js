--- conflicted
+++ resolved
@@ -1,13 +1,8 @@
 {
-<<<<<<< HEAD
-  "version": "2.1",
-  "a": "a",
-=======
   "version": "2.2",
   "metadata": {
     "rules_version": "1.3.1"
   },
->>>>>>> 29a3a883
   "rules": [
     {
       "id": "crs-913-110",
