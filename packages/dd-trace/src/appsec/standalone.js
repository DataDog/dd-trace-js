--- conflicted
+++ resolved
@@ -79,8 +79,8 @@
 }
 
 function sample (span) {
-  if (enabled) {
-    const spanContext = span.context()
+  const spanContext = span.context?.()
+  if (enabled && spanContext._trace?.tags) {
     spanContext._trace.tags[APPSEC_PROPAGATION_KEY] = '1'
 
     // TODO: ask. can we reset here sampling like this?
@@ -112,15 +112,7 @@
     extractCh.unsubscribe(onSpanExtract)
   }
 
-<<<<<<< HEAD
   return prioritySampler
-=======
-function sample (span) {
-  const context = span.context?.()
-  if (enabled && context._trace?.tags) {
-    context._trace.tags[APPSEC_PROPAGATION_KEY] = '1'
-  }
->>>>>>> 99675fbf
 }
 
 module.exports = {
