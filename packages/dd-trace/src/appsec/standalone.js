--- conflicted
+++ resolved
@@ -63,7 +63,7 @@
 
 function sample (span) {
   if (enabled) {
-    span.context()._trace.tags[APPSEC_PROPAGATION_KEY] = 1
+    span.context()._trace.tags[APPSEC_PROPAGATION_KEY] = '1'
 
     // TODO: reset priority if less than AUTO_KEEP
   }
@@ -78,18 +78,11 @@
     startCh.unsubscribe(onSpanStart)
   }
 
-<<<<<<< HEAD
   const prioritySampler = enabled
     ? new StandAloneAsmPrioritySampler(config.env)
     : new PrioritySampler(config.env, config.sampler)
 
   tracer.setPrioritySampler(prioritySampler)
-=======
-function sample (span) {
-  if (enabled) {
-    span.context()._trace.tags[APPSEC_PROPAGATION_KEY] = '1'
-  }
->>>>>>> 05728b58
 }
 
 module.exports = {
