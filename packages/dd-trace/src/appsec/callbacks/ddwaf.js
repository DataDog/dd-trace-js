--- conflicted
+++ resolved
@@ -94,29 +94,9 @@
     }
   }
 
-<<<<<<< HEAD
   applyResult (result, store) {
     if (result.data && result.data !== '[]') {
       Reporter.reportAttack(result.data, store)
-=======
-  applyResult (result) {
-    if (result.action) {
-      const data = JSON.parse(result.data)
-
-      for (let i = 0; i < data.length; ++i) {
-        const point = data[i]
-        const ruleMatch = point.rule_matches[point.rule_matches.length - 1]
-
-        ruleMatch.highlight = []
-
-        for (const param of ruleMatch.parameters) {
-          ruleMatch.highlight = ruleMatch.highlight.concat(param.highlight)
-          delete param.highlight
-        }
-
-        Reporter.reportAttack(point.rule, ruleMatch)
-      }
->>>>>>> 00817090
     }
 
     // result.perfData
