--- conflicted
+++ resolved
@@ -112,12 +112,8 @@
 
   applyResult (result, store) {
     Reporter.reportMetrics({
-<<<<<<< HEAD
       duration: result.totalRuntime / 1e3,
-=======
-      duration: result.totalRuntime,
       durationExt: result.durationExt / 1e3,
->>>>>>> 9ab204e7
       rulesVersion: this.ddwaf.rulesInfo.version
     }, store)
 
