'use strict'

const fs = require('fs')
<<<<<<< HEAD
let templateHtml, templateJson
function block (req, res, topSpan, abortController) {
  if (res.headersSent) return 

=======

// TODO: move template loading to a proper spot.
let templateLoaded = false
let templateHtml = ''
let templateJson = ''

function block (req, res, rootSpan, abortController) {
>>>>>>> c6bf31d8
  let type
  let body

  // parse the Accept header, ex: Accept: text/html, application/xhtml+xml, application/xml;q=0.9, */*;q=0.8
  const accept = req.headers.accept && req.headers.accept.split(',').map((str) => str.split(';', 1)[0].trim())

  if (accept && accept.includes('text/html') && !accept.includes('application/json')) {
    type = 'text/html'
    body = templateHtml
  } else {
    type = 'application/json'
    body = templateJson
  }

  rootSpan.addTags({
    'appsec.blocked': 'true'
  })

  res.statusCode = 403
  res.setHeader('Content-Type', type)
  res.setHeader('Content-Length', Buffer.byteLength(body))
  res.end(body)

  if (abortController) {
    abortController.abort()
  }
}

function loadTemplates (config) {
  if (!templateLoaded) {
    templateHtml = fs.readFileSync(config.appsec.blockedTemplateHtml)
    templateJson = fs.readFileSync(config.appsec.blockedTemplateJson)
    templateLoaded = true
  }
}

async function loadTemplatesAsync (config) {
  if (!templateLoaded) {
    templateHtml = await fs.promises.readFile(config.appsec.blockedTemplateHtml)
    templateJson = await fs.promises.readFile(config.appsec.blockedTemplateJson)
    templateLoaded = true
  }
}

function resetTemplates () {
  templateLoaded = false
}

module.exports = {
  block,
  loadTemplates,
  loadTemplatesAsync,
  resetTemplates
}<|MERGE_RESOLUTION|>--- conflicted
+++ resolved
@@ -1,12 +1,6 @@
 'use strict'
 
 const fs = require('fs')
-<<<<<<< HEAD
-let templateHtml, templateJson
-function block (req, res, topSpan, abortController) {
-  if (res.headersSent) return 
-
-=======
 
 // TODO: move template loading to a proper spot.
 let templateLoaded = false
@@ -14,7 +8,8 @@
 let templateJson = ''
 
 function block (req, res, rootSpan, abortController) {
->>>>>>> c6bf31d8
+  if (res.headersSent) return
+
   let type
   let body
 
