--- conflicted
+++ resolved
@@ -2,20 +2,12 @@
 
 const log = require('../../log')
 const { getRootSpan } = require('./utils')
-<<<<<<< HEAD
 const { setUserTagsSdk } = require('./set_user')
-const standalone = require('../standalone')
-=======
-const { setUserTags } = require('./set_user')
->>>>>>> ba2c2564
 const waf = require('../waf')
 const { keepTrace } = require('../../priority_sampler')
 const addresses = require('../addresses')
-<<<<<<< HEAD
+const { ASM } = require('../../standalone/product')
 const telemetryMetrics = require('../../telemetry/metrics')
-=======
-const { ASM } = require('../../standalone/product')
->>>>>>> ba2c2564
 
 const appsecMetrics = telemetryMetrics.manager.namespace('appsec')
 
