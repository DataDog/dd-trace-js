'use strict'

const log = require('../../log')
const { getRootSpan } = require('./utils')
const { setUserTags } = require('./set_user')
const standalone = require('../standalone')
const waf = require('../waf')
const { SAMPLING_MECHANISM_APPSEC } = require('../../constants')
const { keepTrace } = require('../../priority_sampler')
const addresses = require('../addresses')

function trackUserLoginSuccessEvent (tracer, user, metadata) {
  // TODO: better user check here and in _setUser() ?
  if (!user || !user.id) {
    log.warn('[ASM] Invalid user provided to trackUserLoginSuccessEvent')
    return
  }

  const rootSpan = getRootSpan(tracer)
  if (!rootSpan) {
    log.warn('[ASM] Root span not available in trackUserLoginSuccessEvent')
    return
  }

  setUserTags(user, rootSpan)

<<<<<<< HEAD
  trackEvent('users.login.success', metadata, 'trackUserLoginSuccessEvent', rootSpan)

  runWaf('users.login.success', { id: user.id, login: user.login ?? user.id })
=======
  const login = user.login ?? user.id

  metadata = { 'usr.login': login, ...metadata }

  trackEvent('users.login.success', metadata, 'trackUserLoginSuccessEvent', rootSpan)

  runWaf('users.login.success', { id: user.id, login })
>>>>>>> a17c93f6
}

function trackUserLoginFailureEvent (tracer, userId, exists, metadata) {
  if (!userId || typeof userId !== 'string') {
    log.warn('[ASM] Invalid userId provided to trackUserLoginFailureEvent')
    return
  }

  const fields = {
    'usr.id': userId,
    'usr.login': userId,
    'usr.exists': exists ? 'true' : 'false',
    ...metadata
  }

  trackEvent('users.login.failure', fields, 'trackUserLoginFailureEvent', getRootSpan(tracer))

  runWaf('users.login.failure', { login: userId })
}

function trackCustomEvent (tracer, eventName, metadata) {
  if (!eventName || typeof eventName !== 'string') {
    log.warn('[ASM] Invalid eventName provided to trackCustomEvent')
    return
  }

  trackEvent(eventName, metadata, 'trackCustomEvent', getRootSpan(tracer))
}

function trackEvent (eventName, fields, sdkMethodName, rootSpan) {
  if (!rootSpan) {
    log.warn('[ASM] Root span not available in %s', sdkMethodName)
    return
  }

  const tags = {
    [`appsec.events.${eventName}.track`]: 'true',
    [`_dd.appsec.events.${eventName}.sdk`]: 'true'
  }

  if (fields) {
    for (const metadataKey of Object.keys(fields)) {
      tags[`appsec.events.${eventName}.${metadataKey}`] = '' + fields[metadataKey]
    }
  }

  rootSpan.addTags(tags)

  keepTrace(rootSpan, SAMPLING_MECHANISM_APPSEC)
  standalone.sample(rootSpan)
}

function runWaf (eventName, user) {
  const persistent = {
    [`server.business_logic.${eventName}`]: null
  }
<<<<<<< HEAD

  if (user.id) {
    persistent[addresses.USER_ID] = '' + user.id
  }

  if (user.login) {
    persistent[addresses.USER_LOGIN] = '' + user.login
  }

=======

  if (user.id) {
    persistent[addresses.USER_ID] = '' + user.id
  }

  if (user.login) {
    persistent[addresses.USER_LOGIN] = '' + user.login
  }

>>>>>>> a17c93f6
  waf.run({ persistent })
}

module.exports = {
  trackUserLoginSuccessEvent,
  trackUserLoginFailureEvent,
  trackCustomEvent
}<|MERGE_RESOLUTION|>--- conflicted
+++ resolved
@@ -24,11 +24,6 @@
 
   setUserTags(user, rootSpan)
 
-<<<<<<< HEAD
-  trackEvent('users.login.success', metadata, 'trackUserLoginSuccessEvent', rootSpan)
-
-  runWaf('users.login.success', { id: user.id, login: user.login ?? user.id })
-=======
   const login = user.login ?? user.id
 
   metadata = { 'usr.login': login, ...metadata }
@@ -36,7 +31,6 @@
   trackEvent('users.login.success', metadata, 'trackUserLoginSuccessEvent', rootSpan)
 
   runWaf('users.login.success', { id: user.id, login })
->>>>>>> a17c93f6
 }
 
 function trackUserLoginFailureEvent (tracer, userId, exists, metadata) {
@@ -93,7 +87,6 @@
   const persistent = {
     [`server.business_logic.${eventName}`]: null
   }
-<<<<<<< HEAD
 
   if (user.id) {
     persistent[addresses.USER_ID] = '' + user.id
@@ -103,17 +96,6 @@
     persistent[addresses.USER_LOGIN] = '' + user.login
   }
 
-=======
-
-  if (user.id) {
-    persistent[addresses.USER_ID] = '' + user.id
-  }
-
-  if (user.login) {
-    persistent[addresses.USER_LOGIN] = '' + user.login
-  }
-
->>>>>>> a17c93f6
   waf.run({ persistent })
 }
 
