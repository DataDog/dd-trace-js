'use strict'

const RemoteConfigManager = require('./manager')
const RemoteConfigCapabilities = require('./capabilities')

let rc

function enable (config) {
  rc = new RemoteConfigManager(config)

  if (config.appsec.enabled === undefined) { // only activate ASM_FEATURES when conf is not set locally
    rc.updateCapabilities(RemoteConfigCapabilities.ASM_ACTIVATION, true)

    rc.on('ASM_FEATURES', (action, conf) => {
      if (conf && conf.asm && typeof conf.asm.enabled === 'boolean') {
        let shouldEnable

        if (action === 'apply' || action === 'modify') {
          shouldEnable = conf.asm.enabled // take control
        } else {
          shouldEnable = config.appsec.enabled // give back control to local config
        }

        if (shouldEnable) {
          require('..').enable(config)
        } else {
          require('..').disable()
        }
      }
    })
  }
}

function enableWafUpdate (appsecConfig) {
  if (rc && appsecConfig && !appsecConfig.customRulesProvided) {
    // dirty require to make startup faster for serverless
    const RuleManager = require('../rule_manager')

    rc.updateCapabilities(RemoteConfigCapabilities.ASM_IP_BLOCKING, true)
    rc.updateCapabilities(RemoteConfigCapabilities.ASM_USER_BLOCKING, true)
    // TODO: we should have a different capability for rule override
    rc.updateCapabilities(RemoteConfigCapabilities.ASM_DD_RULES, true)
    rc.updateCapabilities(RemoteConfigCapabilities.ASM_EXCLUSIONS, true)
<<<<<<< HEAD
    rc.updateCapabilities(RemoteConfigCapabilities.ASM_REQUEST_BLOCKING, true)
=======
>>>>>>> a0c2514b

    rc.on('ASM_DATA', noop)
    rc.on('ASM_DD', noop)
    rc.on('ASM', noop)

    rc.on(RemoteConfigManager.kPreUpdate, RuleManager.updateWafFromRC)
  }
}

function disableWafUpdate () {
  if (rc) {
    const RuleManager = require('../rule_manager')

    rc.updateCapabilities(RemoteConfigCapabilities.ASM_IP_BLOCKING, false)
    rc.updateCapabilities(RemoteConfigCapabilities.ASM_USER_BLOCKING, false)
    rc.updateCapabilities(RemoteConfigCapabilities.ASM_DD_RULES, false)
    rc.updateCapabilities(RemoteConfigCapabilities.ASM_EXCLUSIONS, false)
<<<<<<< HEAD
    rc.updateCapabilities(RemoteConfigCapabilities.ASM_REQUEST_BLOCKING, false)
=======
>>>>>>> a0c2514b

    rc.off('ASM_DATA', noop)
    rc.off('ASM_DD', noop)
    rc.off('ASM', noop)

    rc.off(RemoteConfigManager.kPreUpdate, RuleManager.updateWafFromRC)
  }
}

function noop () {}

module.exports = {
  enable,
  enableWafUpdate,
  disableWafUpdate
}<|MERGE_RESOLUTION|>--- conflicted
+++ resolved
@@ -41,10 +41,7 @@
     // TODO: we should have a different capability for rule override
     rc.updateCapabilities(RemoteConfigCapabilities.ASM_DD_RULES, true)
     rc.updateCapabilities(RemoteConfigCapabilities.ASM_EXCLUSIONS, true)
-<<<<<<< HEAD
     rc.updateCapabilities(RemoteConfigCapabilities.ASM_REQUEST_BLOCKING, true)
-=======
->>>>>>> a0c2514b
 
     rc.on('ASM_DATA', noop)
     rc.on('ASM_DD', noop)
@@ -62,10 +59,7 @@
     rc.updateCapabilities(RemoteConfigCapabilities.ASM_USER_BLOCKING, false)
     rc.updateCapabilities(RemoteConfigCapabilities.ASM_DD_RULES, false)
     rc.updateCapabilities(RemoteConfigCapabilities.ASM_EXCLUSIONS, false)
-<<<<<<< HEAD
     rc.updateCapabilities(RemoteConfigCapabilities.ASM_REQUEST_BLOCKING, false)
-=======
->>>>>>> a0c2514b
 
     rc.off('ASM_DATA', noop)
     rc.off('ASM_DD', noop)
