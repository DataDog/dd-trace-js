'use strict'

const RemoteConfigManager = require('./manager')
const RemoteConfigCapabilities = require('./capabilities')
const RuleManager = require('../rule_manager')

let rc

function enable (config) {
  rc = new RemoteConfigManager(config)

  if (config.appsec.enabled === undefined) { // only activate ASM_FEATURES when conf is not set locally
    rc.updateCapabilities(RemoteConfigCapabilities.ASM_ACTIVATION, true)

    rc.on('ASM_FEATURES', (action, conf) => {
      if (conf && conf.asm && typeof conf.asm.enabled === 'boolean') {
        let shouldEnable

        if (action === 'apply' || action === 'modify') {
          shouldEnable = conf.asm.enabled // take control
        } else {
          shouldEnable = config.appsec.enabled // give back control to local config
        }

        if (shouldEnable) {
          require('..').enable(config)
        } else {
          require('..').disable()
        }
      }
    })
  }
}

<<<<<<< HEAD
function enableWafUpdate (appsecConfig) {
  if (rc && appsecConfig && appsecConfig.rules === undefined) {
=======
function enableAsmData (appsecConfig) {
  if (rc && appsecConfig && !appsecConfig.customRulesProvided) {
>>>>>>> 34c7598d
    rc.updateCapabilities(RemoteConfigCapabilities.ASM_IP_BLOCKING, true)
    rc.updateCapabilities(RemoteConfigCapabilities.ASM_USER_BLOCKING, true)
    // TODO: we should have a different capability for rule override
    rc.updateCapabilities(RemoteConfigCapabilities.ASM_DD_RULES, true)
    rc.updateCapabilities(RemoteConfigCapabilities.ASM_EXCLUSIONS, true)

    rc.on('ASM_DATA', noop)
    rc.on('ASM_DD', noop)
    rc.on('ASM', noop)

    rc.on(RemoteConfigManager.kPreUpdate, RuleManager.updateWafFromRC)
  }
}

function disableWafUpdate () {
  if (rc) {
    rc.updateCapabilities(RemoteConfigCapabilities.ASM_IP_BLOCKING, false)
    rc.updateCapabilities(RemoteConfigCapabilities.ASM_USER_BLOCKING, false)
    rc.updateCapabilities(RemoteConfigCapabilities.ASM_DD_RULES, false)
    rc.updateCapabilities(RemoteConfigCapabilities.ASM_EXCLUSIONS, false)

    rc.off('ASM_DATA', noop)
    rc.off('ASM_DD', noop)
    rc.off('ASM', noop)

    rc.off(RemoteConfigManager.kPreUpdate, RuleManager.updateWafFromRC)
  }
}

function noop () {}

module.exports = {
  enable,
  enableWafUpdate,
  disableWafUpdate
}<|MERGE_RESOLUTION|>--- conflicted
+++ resolved
@@ -32,13 +32,8 @@
   }
 }
 
-<<<<<<< HEAD
 function enableWafUpdate (appsecConfig) {
-  if (rc && appsecConfig && appsecConfig.rules === undefined) {
-=======
-function enableAsmData (appsecConfig) {
   if (rc && appsecConfig && !appsecConfig.customRulesProvided) {
->>>>>>> 34c7598d
     rc.updateCapabilities(RemoteConfigCapabilities.ASM_IP_BLOCKING, true)
     rc.updateCapabilities(RemoteConfigCapabilities.ASM_USER_BLOCKING, true)
     // TODO: we should have a different capability for rule override
