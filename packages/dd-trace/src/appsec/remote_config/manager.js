--- conflicted
+++ resolved
@@ -234,15 +234,11 @@
 
   dispatch (list, action) {
     for (const item of list) {
-<<<<<<< HEAD
-      if (item.apply_state === UNACKNOWLEDGED) { // in case the item was already handled by kPreUpdate
-=======
       // TODO: we need a way to tell if unapply configs were handled by kPreUpdate or not, because they're always
       // emitted unlike the apply and modify configs
 
       // in case the item was already handled by kPreUpdate
       if (item.apply_state === UNACKNOWLEDGED || action === 'unapply') {
->>>>>>> a0c2514b
         try {
           // TODO: do we want to pass old and new config ?
           const hadListeners = this.emit(item.product, action, item.file, item.id)
