--- conflicted
+++ resolved
@@ -20,11 +20,8 @@
   TEST_SKIPPED_BY_ITR,
   ITR_CORRELATION_ID,
   TEST_SOURCE_FILE,
-<<<<<<< HEAD
-  TEST_LEVEL_EVENT_TYPES
-=======
+  TEST_LEVEL_EVENT_TYPES,
   TEST_SUITE
->>>>>>> 9ac2e588
 } = require('./util/test')
 const Plugin = require('./plugin')
 const { COMPONENT } = require('../constants')
@@ -242,22 +239,7 @@
       ...extraTags
     }
 
-<<<<<<< HEAD
-    const { [TEST_SOURCE_FILE]: testSourceFile } = extraTags
-    // We'll try with the test source file if available (it could be different from the test suite)
-    let codeOwners = getCodeOwnersForFilename(testSourceFile, this.codeOwnersEntries)
-    if (!codeOwners) {
-      codeOwners = getCodeOwnersForFilename(testSuite, this.codeOwnersEntries)
-    }
-
-=======
-    // this.testSessionName might be empty for parallel workers
-    if (this.testSessionName) {
-      testTags[TEST_SESSION_NAME] = this.testSessionName
-    }
-
     const codeOwners = this.getCodeOwners(testTags)
->>>>>>> 9ac2e588
     if (codeOwners) {
       testTags[TEST_CODE_OWNERS] = codeOwners
     }
