--- conflicted
+++ resolved
@@ -129,12 +129,7 @@
         [TEST_SUITE_ID]: testSuiteSpan.context().toSpanId(),
         [TEST_SESSION_ID]: testSuiteSpan.context().toTraceId(),
         [TEST_COMMAND]: testSuiteSpan.context()._tags[TEST_COMMAND],
-<<<<<<< HEAD
-        [TEST_MODULE]: this.constructor.name
-=======
-        [TEST_BUNDLE]: this.constructor.id,
         [TEST_MODULE]: this.constructor.id
->>>>>>> 692048f1
       }
       if (testSuiteSpan.context()._parentId) {
         suiteTags[TEST_MODULE_ID] = testSuiteSpan.context()._parentId.toString(10)
