'use strict'

const Plugin = require('./plugin')
const { storage } = require('../../../datadog-core')
const analyticsSampler = require('../analytics_sampler')
const { COMPONENT } = require('../constants')
const { detectedDependencyToVersion } = require('../telemetry/dependencies')

class TracingPlugin extends Plugin {
  constructor (...args) {
    super(...args)

    this.component = this.constructor.component || this.constructor.id
    this.operation = this.constructor.operation

    this.addTraceSubs()
  }

  get activeSpan () {
    const store = storage('legacy').getStore()

    return store && store.span
  }

  serviceName (opts = {}) {
    const {
      type = this.constructor.type,
      id = this.constructor.id,
      kind = this.constructor.kind
    } = opts

    return this._tracer._nomenclature.serviceName(type, kind, id, opts)
  }

  operationName (opts = {}) {
    const {
      type = this.constructor.type,
      id = this.constructor.id,
      kind = this.constructor.kind
    } = opts

    return this._tracer._nomenclature.opName(type, kind, id, opts)
  }

  configure (config) {
    return super.configure({
      ...config,
      hooks: {
        [this.operation]: () => {},
        ...config.hooks
      }
    })
  }

  start () {} // implemented by individual plugins

  finish (ctx) {
    const span = ctx?.currentStore?.span || this.activeSpan
    span?.finish()
  }

  error (ctxOrError) {
    if (ctxOrError?.currentStore) {
      ctxOrError.currentStore?.span.setTag('error', ctxOrError?.error)
      return
    }
    this.addError(ctxOrError)
  }

  addTraceSubs () {
    const events = ['start', 'end', 'asyncStart', 'asyncEnd', 'error', 'finish']

    for (const event of events) {
      const bindName = `bind${event.charAt(0).toUpperCase()}${event.slice(1)}`

      if (this[event]) {
        this.addTraceSub(event, message => {
          this[event](message)
        })
      }

      if (this[bindName]) {
        this.addTraceBind(event, message => this[bindName](message))
      }
    }
  }

  addTraceSub (eventName, handler) {
    const prefix = this.constructor.prefix || `apm:${this.component}:${this.operation}`
    this.addSub(`${prefix}:${eventName}`, handler)
  }

  addTraceBind (eventName, transform) {
    const prefix = this.constructor.prefix || `apm:${this.component}:${this.operation}`
    this.addBind(`${prefix}:${eventName}`, transform)
  }

  addError (error, span = this.activeSpan) {
    if (span && !span._spanContext._tags.error) {
      // Errors may be wrapped in a context.
      error = (error && error.error) || error
      span.setTag('error', error || 1)
    }
  }

  startSpan (name, options = {}, enterOrCtx = true) {
    // TODO: modularize this code to a helper function
    let {
      component = this.component,
      childOf,
      integrationName,
      kind,
      meta,
      metrics,
      service,
      startTime,
      resource,
      type
    } = options

    const tracer = options.tracer || this.tracer
    const config = options.config || this.config

    const store = storage('legacy').getStore()
    if (store && childOf === undefined) {
      childOf = store.span
    }

<<<<<<< HEAD
    const dependencyVersion = detectedDependencyToVersion[this.component]

    const span = this.tracer.startSpan(name, {
=======
    const span = tracer.startSpan(name, {
      startTime,
>>>>>>> da7c192e
      childOf,
      tags: {
        [COMPONENT]: component,
        'service.name': service || meta?.service || tracer._service,
        'resource.name': resource,
        'span.kind': kind,
        'span.type': type,
        '_dd.dependency_name': this.component,
        '_dd.dependency_version': dependencyVersion,
        ...meta,
        ...metrics
      },
      integrationName: integrationName || component,
      links: childOf?._links
    })

    analyticsSampler.sample(span, config.measured)

    // TODO: Remove this after migration to TracingChannel is done.
    if (enterOrCtx === true) {
      storage('legacy').enterWith({ ...store, span })
    } else if (enterOrCtx) {
      enterOrCtx.parentStore = store
      enterOrCtx.currentStore = { ...store, span }
    }

    return span
  }
}

module.exports = TracingPlugin<|MERGE_RESOLUTION|>--- conflicted
+++ resolved
@@ -126,14 +126,10 @@
       childOf = store.span
     }
 
-<<<<<<< HEAD
     const dependencyVersion = detectedDependencyToVersion[this.component]
 
-    const span = this.tracer.startSpan(name, {
-=======
     const span = tracer.startSpan(name, {
       startTime,
->>>>>>> da7c192e
       childOf,
       tags: {
         [COMPONENT]: component,
