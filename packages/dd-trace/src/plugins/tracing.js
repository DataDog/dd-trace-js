'use strict'

const Plugin = require('./plugin')
const { storage } = require('../../../datadog-core')
const analyticsSampler = require('../analytics_sampler')
const { COMPONENT } = require('../constants')
const Nomenclature = require('../service-naming')

class TracingPlugin extends Plugin {
  constructor (...args) {
    super(...args)

    this.component = this.constructor.component || this.constructor.id
    this.operation = this.constructor.operation

    this.addTraceSubs()
  }

  get activeSpan () {
    const store = storage.getStore()

    return store && store.span
  }

<<<<<<< HEAD
  serviceName (...serviceArgs) {
    const { type, id, kind } = this.constructor
    return Nomenclature.serviceName(type, kind, id, ...serviceArgs)
=======
  serviceName (opts = {}) {
    const {
      type = this.constructor.type,
      id = this.constructor.id,
      kind = this.constructor.kind
    } = opts

    return Nomenclature.serviceName(type, kind, id, opts)
>>>>>>> fe5390b6
  }

  operationName (opts = {}) {
    const {
      type = this.constructor.type,
      id = this.constructor.id,
      kind = this.constructor.kind
    } = opts

    return Nomenclature.opName(type, kind, id, opts)
  }

  configure (config) {
    return super.configure({
      ...config,
      hooks: {
        [this.operation]: () => {},
        ...config.hooks
      }
    })
  }

  start () {} // implemented by individual plugins

  finish () {
    this.activeSpan.finish()
  }

  error (error) {
    this.addError(error)
  }

  addTraceSubs () {
    const events = ['start', 'end', 'asyncStart', 'asyncEnd', 'error', 'finish']

    for (const event of events) {
      const bindName = `bind${event.charAt(0).toUpperCase()}${event.slice(1)}`

      if (this[event]) {
        this.addTraceSub(event, message => {
          this[event](message)
        })
      }

      if (this[bindName]) {
        this.addTraceBind(event, message => this[bindName](message))
      }
    }
  }

  addTraceSub (eventName, handler) {
    const prefix = this.constructor.prefix || `apm:${this.component}:${this.operation}`
    this.addSub(`${prefix}:${eventName}`, handler)
  }

  addTraceBind (eventName, transform) {
    const prefix = this.constructor.prefix || `apm:${this.component}:${this.operation}`
    this.addBind(`${prefix}:${eventName}`, transform)
  }

  addError (error, span = this.activeSpan) {
    if (!span._spanContext._tags['error']) {
      // Errors may be wrapped in a context.
      error = (error && error.error) || error
      span.setTag('error', error || 1)
    }
  }

  startSpan (name, { childOf, kind, meta, metrics, service, resource, type } = {}, enter = true) {
    const store = storage.getStore()

    if (store && childOf === undefined) {
      childOf = store.span
    }

    const span = this.tracer.startSpan(name, {
      childOf,
      tags: {
        [COMPONENT]: this.component,
        'service.name': service || this.tracer._service,
        'resource.name': resource,
        'span.kind': kind,
        'span.type': type,
        ...meta,
        ...metrics
      },
      integrationName: type
    })

    analyticsSampler.sample(span, this.config.measured)

    // TODO: Remove this after migration to TracingChannel is done.
    if (enter) {
      storage.enterWith({ ...store, span })
    }

    return span
  }
}

module.exports = TracingPlugin<|MERGE_RESOLUTION|>--- conflicted
+++ resolved
@@ -22,11 +22,6 @@
     return store && store.span
   }
 
-<<<<<<< HEAD
-  serviceName (...serviceArgs) {
-    const { type, id, kind } = this.constructor
-    return Nomenclature.serviceName(type, kind, id, ...serviceArgs)
-=======
   serviceName (opts = {}) {
     const {
       type = this.constructor.type,
@@ -35,7 +30,6 @@
     } = opts
 
     return Nomenclature.serviceName(type, kind, id, opts)
->>>>>>> fe5390b6
   }
 
   operationName (opts = {}) {
