'use strict'

const uniq = require('../../../../datadog-core/src/utils/src/uniq')
const analyticsSampler = require('../../analytics_sampler')
const FORMAT_HTTP_HEADERS = 'http_headers'
const log = require('../../log')
const tags = require('../../../../../ext/tags')
const types = require('../../../../../ext/types')
const kinds = require('../../../../../ext/kinds')
const urlFilter = require('./urlfilter')
const { ERROR_MESSAGE, ERROR_TYPE, ERROR_STACK } = require('../../constants')
const { createInferredProxySpan, finishInferredProxySpan } = require('./inferred_proxy')
const TracingPlugin = require('../tracing')

let extractIp

const WEB = types.WEB
const SERVER = kinds.SERVER
const RESOURCE_NAME = tags.RESOURCE_NAME
const SERVICE_NAME = tags.SERVICE_NAME
const SPAN_TYPE = tags.SPAN_TYPE
const SPAN_KIND = tags.SPAN_KIND
const ERROR = tags.ERROR
const HTTP_METHOD = tags.HTTP_METHOD
const HTTP_URL = tags.HTTP_URL
const HTTP_STATUS_CODE = tags.HTTP_STATUS_CODE
const HTTP_ROUTE = tags.HTTP_ROUTE
const HTTP_REQUEST_HEADERS = tags.HTTP_REQUEST_HEADERS
const HTTP_RESPONSE_HEADERS = tags.HTTP_RESPONSE_HEADERS
const HTTP_USERAGENT = tags.HTTP_USERAGENT
const HTTP_CLIENT_IP = tags.HTTP_CLIENT_IP
const MANUAL_DROP = tags.MANUAL_DROP

const HTTP2_HEADER_AUTHORITY = ':authority'
const HTTP2_HEADER_SCHEME = ':scheme'
const HTTP2_HEADER_PATH = ':path'

const contexts = new WeakMap()
const ends = new WeakMap()

// TODO: change this to no longer rely on creating a dummy plugin to be able to access startSpan
function createWebPlugin (tracer, config = {}) {
  const plugin = new TracingPlugin(tracer, tracer._config)
  plugin.component = 'web'
  plugin.config = config
  return plugin
}

function startSpanHelper (tracer, name, options, traceCtx, config = {}) {
  if (!web.plugin) {
    web.plugin = createWebPlugin(tracer, config)
  }

  return web.plugin.startSpan(name, { ...options, tracer, config }, traceCtx)
}

const web = {
  TYPE: WEB,
  plugin: null,

  // Ensure the configuration has the correct structure and defaults.
  normalizeConfig (config) {
    const headers = getHeadersToRecord(config)
    const validateStatus = getStatusValidator(config)
    const hooks = getHooks(config)
    const filter = urlFilter.getFilter(config)
    const middleware = getMiddlewareSetting(config)
    const queryStringObfuscation = getQsObfuscator(config)

    extractIp = config.clientIpEnabled && require('./ip_extractor').extractIp

    return {
      ...config,
      headers,
      validateStatus,
      hooks,
      filter,
      middleware,
      queryStringObfuscation
    }
  },

  setFramework (req, name, config) {
    const context = this.patch(req)
    const span = context.span

    if (!span) return

    span.context()._name = `${name}.request`
    span.context()._tags.component = name
    span._integrationName = name

    web.setConfig(req, config)
  },

  setConfig (req, config) {
    const context = contexts.get(req)
    const span = context.span

    context.config = config

    if (!config.filter(req.url)) {
      span.setTag(MANUAL_DROP, true)
      span.context()._trace.isRecording = false
    }

    if (config.service) {
      span.setTag(SERVICE_NAME, config.service)
    }

    analyticsSampler.sample(span, config.measured, true)
  },

  startSpan (tracer, config, req, res, name, traceCtx) {
    const context = this.patch(req)

    let span

    if (context.span) {
      context.span.context()._name = name
      span = context.span
    } else {
      span = web.startChildSpan(tracer, config, name, req, traceCtx)
    }

    context.tracer = tracer
    context.span = span
    context.res = res

    this.setConfig(req, config)
    addRequestTags(context, this.TYPE)

    return span
  },
  wrap (req) {
    const context = contexts.get(req)
    if (!context.instrumented) {
      this.wrapEnd(context)
      context.instrumented = true
    }
  },
  // Start a span and activate a scope for a request.
  instrument (tracer, config, req, res, name, callback) {
    const span = this.startSpan(tracer, config, req, res, name)

    this.wrap(req)

    return callback && tracer.scope().activate(span, () => callback(span))
  },

  // Reactivate the request scope in case it was changed by a middleware.
  reactivate (req, fn) {
    return reactivate(req, fn)
  },

  // Add a route segment that will be used for the resource name.
  enterRoute (req, path) {
    if (typeof path === 'string') {
      contexts.get(req).paths.push(path)
    }
  },

  setRoute (req, path) {
    const context = contexts.get(req)

    if (!context) return

    context.paths = [path]
  },

  // Remove the current route segment.
  exitRoute (req) {
    contexts.get(req).paths.pop()
  },

  // Start a new middleware span and activate a new scope with the span.
  wrapMiddleware (req, middleware, name, fn) {
    if (!this.active(req)) return fn()

    const context = contexts.get(req)
    const tracer = context.tracer
    const childOf = this.active(req)
    const config = context.config
    const traceCtx = context.traceCtx

    if (config.middleware === false) return this.bindAndWrapMiddlewareErrors(fn, req, tracer, childOf)

    const span = startSpanHelper(tracer, name, { childOf }, traceCtx, config)

    analyticsSampler.sample(span, config.measured)

    span.addTags({
      [RESOURCE_NAME]: middleware._name || middleware.name || '<anonymous>'
    })

    context.middleware.push(span)

    return tracer.scope().activate(span, fn)
  },

  // catch errors and apply to active span
  bindAndWrapMiddlewareErrors (fn, req, tracer, activeSpan) {
    try {
      return tracer.scope().bind(fn, activeSpan).apply(this, arguments)
    } catch (e) {
      web.addError(req, e) // TODO: remove when error formatting is moved to Span
      throw e
    }
  },

  // Finish the active middleware span.
  finish (req, error) {
    if (!this.active(req)) return

    const context = contexts.get(req)
    const span = context.middleware.pop()

    if (span) {
      if (error) {
        span.addTags({
          [ERROR_TYPE]: error.name,
          [ERROR_MESSAGE]: error.message,
          [ERROR_STACK]: error.stack
        })
      }

      span.finish()
    }
  },

  // Register a callback to run before res.end() is called.
  beforeEnd (req, callback) {
    contexts.get(req).beforeEnd.push(callback)
  },

  // Prepare the request for instrumentation.
  patch (req) {
    let context = contexts.get(req)

    if (context) return context

    context = req.stream && contexts.get(req.stream)

    if (context) {
      contexts.set(req, context)
      return context
    }

    context = {
      req,
      span: null,
      paths: [],
      middleware: [],
      beforeEnd: [],
      config: {}
    }

    contexts.set(req, context)

    return context
  },

  // Return the request root span.
  root (req) {
    const context = contexts.get(req)
    return context ? context.span : null
  },

  // Return the active span.
  active (req) {
    const context = contexts.get(req)

    if (!context) return null
    if (context.middleware.length === 0) return context.span || null

    return context.middleware.at(-1)
  },

  startChildSpan (tracer, config, name, req, traceCtx) {
    const headers = req.headers
    const reqCtx = contexts.get(req)
<<<<<<< HEAD

    // Check async storage first - if there's a delivery span, use it as parent
    // This ensures pubsub.delivery spans properly parent HTTP spans
=======
>>>>>>> a1fd1eb7
    const { storage } = require('../../../../datadog-core')
    const store = storage('legacy').getStore()
    const deliverySpan = store?.span?._name === 'pubsub.delivery' ? store.span : null

    let childOf = deliverySpan || tracer.extract(FORMAT_HTTP_HEADERS, headers)

    // we may have headers signaling a router proxy span should be created (such as for AWS API Gateway)
    if (tracer._config?.inferredProxyServicesEnabled) {
      const proxySpan = createInferredProxySpan(headers, childOf, tracer, reqCtx, traceCtx, config, startSpanHelper)
      if (proxySpan) {
        childOf = proxySpan
      }
    }

    const span = startSpanHelper(tracer, name, { childOf }, traceCtx, config)

    return span
  },

  // Validate a request's status code and then add error tags if necessary
  addStatusError (req, statusCode) {
    const context = contexts.get(req)
    const { span, inferredProxySpan, error } = context

    const spanHasExistingError = span.context()._tags.error || span.context()._tags[ERROR_MESSAGE]
    const inferredSpanContext = inferredProxySpan?.context()
    const inferredSpanHasExistingError = inferredSpanContext?._tags.error || inferredSpanContext?._tags[ERROR_MESSAGE]

    const isValidStatusCode = context.config.validateStatus(statusCode)

    if (!spanHasExistingError && !isValidStatusCode) {
      span.setTag(ERROR, error || true)
    }

    if (inferredProxySpan && !inferredSpanHasExistingError && !isValidStatusCode) {
      inferredProxySpan.setTag(ERROR, error || true)
    }
  },

  // Add an error to the request
  addError (req, error) {
    if (error instanceof Error) {
      const context = contexts.get(req)

      if (context) {
        context.error = error
      }
    }
  },

  finishMiddleware (context) {
    if (context.finished) return

    let span

    while ((span = context.middleware.pop())) {
      span.finish()
    }
  },

  finishSpan (context) {
    const { req, res } = context

    if (context.finished && !req.stream) return

    addRequestTags(context, this.TYPE)
    addResponseTags(context)

    context.config.hooks.request(context.span, req, res)
    addResourceTag(context)

    context.span.finish()
    context.finished = true
  },

  finishAll (context) {
    for (const beforeEnd of context.beforeEnd) {
      beforeEnd()
    }

    web.finishMiddleware(context)

    web.finishSpan(context)

    finishInferredProxySpan(context)
  },

  obfuscateQs (config, url) {
    const { queryStringObfuscation } = config

    if (queryStringObfuscation === false) return url

    const i = url.indexOf('?')
    if (i === -1) return url

    const path = url.slice(0, i)
    if (queryStringObfuscation === true) return path

    let qs = url.slice(i + 1)

    qs = qs.replace(queryStringObfuscation, '<redacted>')

    return `${path}?${qs}`
  },

  wrapWriteHead (context) {
    const { req, res } = context
    const writeHead = res.writeHead

    return function (statusCode, statusMessage, headers) {
      headers = typeof statusMessage === 'string' ? headers : statusMessage
      headers = { ...res.getHeaders(), ...headers }

      if (req.method.toLowerCase() === 'options' && isOriginAllowed(req, headers)) {
        addAllowHeaders(req, res, headers)
      }

      return writeHead.apply(this, arguments)
    }
  },
  getContext (req) {
    return contexts.get(req)
  },
  wrapRes (context, req, res, end) {
    return function () {
      web.finishAll(context)

      return end.apply(res, arguments)
    }
  },
  wrapEnd (context) {
    const scope = context.tracer.scope()
    const req = context.req
    const res = context.res
    const end = res.end

    res.writeHead = web.wrapWriteHead(context)

    ends.set(res, this.wrapRes(context, req, res, end))

    Object.defineProperty(res, 'end', {
      configurable: true,
      get () {
        return ends.get(this)
      },
      set (value) {
        ends.set(this, scope.bind(value, context.span))
      }
    })
  }
}

function addAllowHeaders (req, res, headers) {
  const allowHeaders = splitHeader(headers['access-control-allow-headers'])
  const requestHeaders = splitHeader(req.headers['access-control-request-headers'])
  const contextHeaders = [
    'x-datadog-origin',
    'x-datadog-parent-id',
    'x-datadog-sampled', // Deprecated, but still accept it in case it's sent.
    'x-datadog-sampling-priority',
    'x-datadog-trace-id',
    'x-datadog-tags'
  ]

  for (const header of contextHeaders) {
    if (requestHeaders.includes(header)) {
      allowHeaders.push(header)
    }
  }

  if (allowHeaders.length > 0) {
    res.setHeader('access-control-allow-headers', uniq(allowHeaders).join(','))
  }
}

function isOriginAllowed (req, headers) {
  const origin = req.headers.origin
  const allowOrigin = headers['access-control-allow-origin']

  return origin && (allowOrigin === '*' || allowOrigin === origin)
}

function splitHeader (str) {
  return typeof str === 'string' ? str.split(/\s*,\s*/) : []
}

function reactivate (req, fn) {
  const context = contexts.get(req)

  return context
    ? context.tracer.scope().activate(context.span, fn)
    : fn()
}

function addRequestTags (context, spanType) {
  const { req, span, inferredProxySpan, config } = context
  const url = extractURL(req)

  span.addTags({
    [HTTP_URL]: web.obfuscateQs(config, url),
    [HTTP_METHOD]: req.method,
    [SPAN_KIND]: SERVER,
    [SPAN_TYPE]: spanType,
    [HTTP_USERAGENT]: req.headers['user-agent']
  })

  // if client ip has already been set by appsec, no need to run it again
  if (extractIp && !span.context()._tags.hasOwnProperty(HTTP_CLIENT_IP)) {
    const clientIp = extractIp(config, req)

    if (clientIp) {
      span.setTag(HTTP_CLIENT_IP, clientIp)
      inferredProxySpan?.setTag(HTTP_CLIENT_IP, clientIp)
    }
  }

  addHeaders(context)
}

function addResponseTags (context) {
  const { req, res, paths, span, inferredProxySpan } = context

  const route = paths.join('')
  if (route) {
    span.setTag(HTTP_ROUTE, route)
  }

  span.addTags({
    [HTTP_STATUS_CODE]: res.statusCode
  })
  inferredProxySpan?.addTags({
    [HTTP_STATUS_CODE]: res.statusCode
  })

  web.addStatusError(req, res.statusCode)
}

function addResourceTag (context) {
  const { req, span } = context
  const tags = span.context()._tags

  if (tags['resource.name']) return

  const resource = [req.method, tags[HTTP_ROUTE]]
    .filter(Boolean)
    .join(' ')

  span.setTag(RESOURCE_NAME, resource)
}

function addHeaders (context) {
  const { req, res, config, span, inferredProxySpan } = context

  config.headers.forEach(([key, tag]) => {
    const reqHeader = req.headers[key]
    const resHeader = res.getHeader(key)

    if (reqHeader) {
      span.setTag(tag || `${HTTP_REQUEST_HEADERS}.${key}`, reqHeader)
      inferredProxySpan?.setTag(tag || `${HTTP_REQUEST_HEADERS}.${key}`, reqHeader)
    }

    if (resHeader) {
      span.setTag(tag || `${HTTP_RESPONSE_HEADERS}.${key}`, resHeader)
      inferredProxySpan?.setTag(tag || `${HTTP_RESPONSE_HEADERS}.${key}`, resHeader)
    }
  })
}

function extractURL (req) {
  const headers = req.headers

  if (req.stream) {
    return `${headers[HTTP2_HEADER_SCHEME]}://${headers[HTTP2_HEADER_AUTHORITY]}${headers[HTTP2_HEADER_PATH]}`
  }
  const protocol = getProtocol(req)
  return `${protocol}://${req.headers.host}${req.originalUrl || req.url}`
}

function getProtocol (req) {
  if (req.socket && req.socket.encrypted) return 'https'
  if (req.connection && req.connection.encrypted) return 'https'

  return 'http'
}

function getHeadersToRecord (config) {
  if (Array.isArray(config.headers)) {
    try {
      return config.headers
        .map(h => h.split(':'))
        .map(([key, tag]) => [key.toLowerCase(), tag])
    } catch (err) {
      log.error('Web plugin error getting headers', err)
    }
  } else if (config.hasOwnProperty('headers')) {
    log.error('Expected `headers` to be an array of strings.')
  }
  return []
}

function isNot500ErrorCode (code) {
  return code < 500
}

function getStatusValidator (config) {
  if (typeof config.validateStatus === 'function') {
    return config.validateStatus
  } else if (config.hasOwnProperty('validateStatus')) {
    log.error('Expected `validateStatus` to be a function.')
  }
  return isNot500ErrorCode
}

const noop = () => {}

function getHooks (config) {
  const request = config.hooks?.request ?? noop

  return { request }
}

function getMiddlewareSetting (config) {
  if (config && typeof config.middleware === 'boolean') {
    return config.middleware
  } else if (config && config.hasOwnProperty('middleware')) {
    log.error('Expected `middleware` to be a boolean.')
  }

  return true
}

function getQsObfuscator (config) {
  const obfuscator = config.queryStringObfuscation

  if (typeof obfuscator === 'boolean') {
    return obfuscator
  }

  if (typeof obfuscator === 'string') {
    if (obfuscator === '') return false // disable obfuscator

    if (obfuscator === '.*') return true // optimize full redact

    try {
      return new RegExp(obfuscator, 'gi')
    } catch (err) {
      log.error('Web plugin error getting qs obfuscator', err)
    }
  }

  if (config.hasOwnProperty('queryStringObfuscation')) {
    log.error('Expected `queryStringObfuscation` to be a regex string or boolean.')
  }

  return true
}

module.exports = web<|MERGE_RESOLUTION|>--- conflicted
+++ resolved
@@ -279,12 +279,6 @@
   startChildSpan (tracer, config, name, req, traceCtx) {
     const headers = req.headers
     const reqCtx = contexts.get(req)
-<<<<<<< HEAD
-
-    // Check async storage first - if there's a delivery span, use it as parent
-    // This ensures pubsub.delivery spans properly parent HTTP spans
-=======
->>>>>>> a1fd1eb7
     const { storage } = require('../../../../datadog-core')
     const store = storage('legacy').getStore()
     const deliverySpan = store?.span?._name === 'pubsub.delivery' ? store.span : null
