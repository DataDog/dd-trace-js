const cp = require('child_process')
const os = require('os')
const path = require('path')
const fs = require('fs')

const log = require('../../log')
const {
  GIT_COMMIT_SHA,
  GIT_BRANCH,
  GIT_REPOSITORY_URL,
  GIT_TAG,
  GIT_COMMIT_MESSAGE,
  GIT_COMMIT_COMMITTER_DATE,
  GIT_COMMIT_COMMITTER_EMAIL,
  GIT_COMMIT_COMMITTER_NAME,
  GIT_COMMIT_AUTHOR_DATE,
  GIT_COMMIT_AUTHOR_EMAIL,
  GIT_COMMIT_AUTHOR_NAME,
  CI_WORKSPACE_PATH
} = require('./tags')
const {
  incrementCountMetric,
  distributionMetric,
  TELEMETRY_GIT_COMMAND,
  TELEMETRY_GIT_COMMAND_MS,
  TELEMETRY_GIT_COMMAND_ERRORS
} = require('../../ci-visibility/telemetry')
const { filterSensitiveInfoFromRepository } = require('./url')
const { storage } = require('../../../../datadog-core')

const GIT_REV_LIST_MAX_BUFFER = 12 * 1024 * 1024 // 12MB

function sanitizedExec (
  cmd,
  flags,
  operationMetric,
  durationMetric,
  errorMetric,
  shouldTrim = true
) {
  const store = storage('legacy').getStore()
  storage('legacy').enterWith({ noop: true })

  let startTime
  if (operationMetric) {
    incrementCountMetric(operationMetric.name, operationMetric.tags)
  }
  if (durationMetric) {
    startTime = Date.now()
  }
  try {
    let result = cp.execFileSync(cmd, flags, { stdio: 'pipe' }).toString()
    if (shouldTrim) {
      result = result.replace(/(\r\n|\n|\r)/gm, '')
    }
    if (durationMetric) {
      distributionMetric(durationMetric.name, durationMetric.tags, Date.now() - startTime)
    }
    return result
  } catch (err) {
    if (errorMetric) {
      incrementCountMetric(errorMetric.name, {
        ...errorMetric.tags,
        errorType: err.code,
        exitCode: err.status || err.errno
      })
    }
    log.error('Git plugin error executing command', err)
    return ''
  } finally {
    storage('legacy').enterWith(store)
  }
}

function isDirectory (path) {
  try {
    const stats = fs.statSync(path)
    return stats.isDirectory()
  } catch {
    return false
  }
}

function isGitAvailable () {
  const isWindows = os.platform() === 'win32'
  const command = isWindows ? 'where' : 'which'
  try {
    cp.execFileSync(command, ['git'], { stdio: 'pipe' })
    return true
  } catch {
    incrementCountMetric(TELEMETRY_GIT_COMMAND_ERRORS, { command: 'check_git', exitCode: 'missing' })
    return false
  }
}

function isShallowRepository () {
  return sanitizedExec(
    'git',
    ['rev-parse', '--is-shallow-repository'],
    { name: TELEMETRY_GIT_COMMAND, tags: { command: 'check_shallow' } },
    { name: TELEMETRY_GIT_COMMAND_MS, tags: { command: 'check_shallow' } },
    { name: TELEMETRY_GIT_COMMAND_ERRORS, tags: { command: 'check_shallow' } }
  ) === 'true'
}

function getGitVersion () {
  const gitVersionString = sanitizedExec('git', ['version'])
  const gitVersionMatches = gitVersionString.match(/git version (\d+)\.(\d+)\.(\d+)/)
  try {
    return {
      major: Number.parseInt(gitVersionMatches[1]),
      minor: Number.parseInt(gitVersionMatches[2]),
      patch: Number.parseInt(gitVersionMatches[3])
    }
  } catch {
    return null
  }
}

function unshallowRepository () {
  const gitVersion = getGitVersion()
  if (!gitVersion) {
    log.warn('Git version could not be extracted, so git unshallow will not proceed')
    return
  }
  if (gitVersion.major < 2 || (gitVersion.major === 2 && gitVersion.minor < 27)) {
    log.warn('Git version is <2.27, so git unshallow will not proceed')
    return
  }
  const defaultRemoteName = sanitizedExec('git', ['config', '--default', 'origin', '--get', 'clone.defaultRemoteName'])
  const revParseHead = sanitizedExec('git', ['rev-parse', 'HEAD'])

  const baseGitOptions = [
    'fetch',
    '--shallow-since="1 month ago"',
    '--update-shallow',
    '--filter=blob:none',
    '--recurse-submodules=no',
    defaultRemoteName
  ]

  incrementCountMetric(TELEMETRY_GIT_COMMAND, { command: 'unshallow' })
  const start = Date.now()
  try {
    cp.execFileSync('git', [
      ...baseGitOptions,
      revParseHead
    ], { stdio: 'pipe' })
  } catch (err) {
    // If the local HEAD is a commit that has not been pushed to the remote, the above command will fail.
    log.error('Git plugin error executing git command', err)
    incrementCountMetric(
      TELEMETRY_GIT_COMMAND_ERRORS,
      { command: 'unshallow', errorType: err.code, exitCode: err.status || err.errno }
    )
    const upstreamRemote = sanitizedExec('git', ['rev-parse', '--abbrev-ref', '--symbolic-full-name', '@{upstream}'])
    try {
      cp.execFileSync('git', [
        ...baseGitOptions,
        upstreamRemote
      ], { stdio: 'pipe' })
    } catch (err) {
      // If the CI is working on a detached HEAD or branch tracking hasn’t been set up, the above command will fail.
      log.error('Git plugin error executing fallback git command', err)
      incrementCountMetric(
        TELEMETRY_GIT_COMMAND_ERRORS,
        { command: 'unshallow', errorType: err.code, exitCode: err.status || err.errno }
      )
      // We use sanitizedExec here because if this last option fails, we'll give up.
      sanitizedExec(
        'git',
        baseGitOptions,
        null,
        null,
        { name: TELEMETRY_GIT_COMMAND_ERRORS, tags: { command: 'unshallow' } } // we log the error in sanitizedExec
      )
    }
  }
  distributionMetric(TELEMETRY_GIT_COMMAND_MS, { command: 'unshallow' }, Date.now() - start)
}

function getRepositoryUrl () {
  return sanitizedExec(
    'git',
    ['config', '--get', 'remote.origin.url'],
    { name: TELEMETRY_GIT_COMMAND, tags: { command: 'get_repository' } },
    { name: TELEMETRY_GIT_COMMAND_MS, tags: { command: 'get_repository' } },
    { name: TELEMETRY_GIT_COMMAND_ERRORS, tags: { command: 'get_repository' } }
  )
}

function getLatestCommits () {
  incrementCountMetric(TELEMETRY_GIT_COMMAND, { command: 'get_local_commits' })
  const startTime = Date.now()
  try {
    const result = cp.execFileSync('git', ['log', '--format=%H', '-n 1000', '--since="1 month ago"'], { stdio: 'pipe' })
      .toString()
      .split('\n')
      .filter(Boolean)
    distributionMetric(TELEMETRY_GIT_COMMAND_MS, { command: 'get_local_commits' }, Date.now() - startTime)
    return result
  } catch (err) {
    log.error('Get latest commits failed: %s', err.message)
    incrementCountMetric(
      TELEMETRY_GIT_COMMAND_ERRORS,
      { command: 'get_local_commits', errorType: err.status }
    )
    return []
  }
}

function getGitDiff (baseCommit, targetCommit) {
  const flags = ['diff', '-U0', '--word-diff=porcelain', baseCommit]
  if (targetCommit) {
    flags.push(targetCommit)
  }
  return sanitizedExec(
    'git',
    flags,
    { name: TELEMETRY_GIT_COMMAND, tags: { command: 'diff' } },
    { name: TELEMETRY_GIT_COMMAND_MS, tags: { command: 'diff' } },
    { name: TELEMETRY_GIT_COMMAND_ERRORS, tags: { command: 'diff' } },
    false // important not to trim or we'll lose the line breaks which we need to detect impacted tests
  )
}

function getGitRemoteName () {
  const upstreamRemote = sanitizedExec(
    'git',
    ['rev-parse', '--abbrev-ref', '--symbolic-full-name', '@{upstream}'],
    { name: TELEMETRY_GIT_COMMAND, tags: { command: 'get_remote_name' } },
    { name: TELEMETRY_GIT_COMMAND_MS, tags: { command: 'get_remote_name' } },
    { name: TELEMETRY_GIT_COMMAND_ERRORS, tags: { command: 'get_remote_name' } }
  )

  if (upstreamRemote) {
    return upstreamRemote.split('/')[0]
  }

  const remotes = sanitizedExec(
    'git',
    ['remote'],
    { name: TELEMETRY_GIT_COMMAND, tags: { command: 'get_remote_name' } },
    { name: TELEMETRY_GIT_COMMAND_MS, tags: { command: 'get_remote_name' } },
    { name: TELEMETRY_GIT_COMMAND_ERRORS, tags: { command: 'get_remote_name' } },
    false
  )

  return remotes.split('\n')[0] || 'origin'
}

function getSourceBranch () {
  return sanitizedExec(
    'git',
    ['rev-parse', '--abbrev-ref', 'HEAD'],
    { name: TELEMETRY_GIT_COMMAND, tags: { command: 'get_source_branch' } },
    { name: TELEMETRY_GIT_COMMAND_MS, tags: { command: 'get_source_branch' } },
    { name: TELEMETRY_GIT_COMMAND_ERRORS, tags: { command: 'get_source_branch' } }
  )
}

function checkAndFetchBranch (branch, remoteName) {
  try {
    // `git show-ref --verify --quiet refs/heads/${branch}` will exit 0 if the branch exists locally
    // Otherwise it will exit 1
    cp.execFileSync('git', ['show-ref', '--verify', '--quiet', `refs/heads/${branch}`], { stdio: 'pipe' })
    // branch exists locally, so we finish
  } catch {
    // branch does not exist locally, so we will check the remote
    try {
      // IMPORTANT: we use timeouts because these commands hang if the branch can't be found
      // `git ls-remote --heads origin my-branch` will exit 0 even if the branch doesn't exist.
      // The piece of information we need is whether the command outputs anything.
      // `git ls-remote --heads origin my-branch` could exit an error code if the remote does not exist.
      const remoteHeads = cp.execFileSync(
        'git',
        ['ls-remote', '--heads', remoteName, branch],
        { stdio: 'pipe', timeout: 2000 }
      )
      if (remoteHeads) {
        // branch exists, so we'll fetch it
        cp.execFileSync(
          'git',
          ['fetch', '--depth', '1', remoteName, `${branch}:${branch}`],
          { stdio: 'pipe', timeout: 5000 }
        )
      }
    } catch (e) {
      // branch does not exist or couldn't be fetched, so we can't do anything
      log.error('Git plugin error checking and fetching branch', e)
    }
  }
}

function getLocalBranches (remoteName) {
  const localBranches = sanitizedExec(
    'git',
    ['for-each-ref', '--format=%(refname:short)', 'refs/heads', `refs/remotes/${remoteName}`],
    { name: TELEMETRY_GIT_COMMAND, tags: { command: 'get_local_branches' } },
    { name: TELEMETRY_GIT_COMMAND_MS, tags: { command: 'get_local_branches' } },
    { name: TELEMETRY_GIT_COMMAND_ERRORS, tags: { command: 'get_local_branches' } },
    false
  )
  try {
    return localBranches.split('\n').filter(Boolean)
  } catch {
    return []
  }
}

function getMergeBase (baseBranch, sourceBranch) {
  return sanitizedExec(
    'git',
    ['merge-base', baseBranch, sourceBranch],
    { name: TELEMETRY_GIT_COMMAND, tags: { command: 'get_merge_base' } },
    { name: TELEMETRY_GIT_COMMAND_MS, tags: { command: 'get_merge_base' } },
    { name: TELEMETRY_GIT_COMMAND_ERRORS, tags: { command: 'get_merge_base' } }
  )
}

function getCounts (sourceBranch, candidateBranch) {
  const counts = sanitizedExec(
    'git',
    ['rev-list', '--left-right', '--count', `${candidateBranch}...${sourceBranch}`],
    { name: TELEMETRY_GIT_COMMAND, tags: { command: 'get_counts' } },
    { name: TELEMETRY_GIT_COMMAND_MS, tags: { command: 'get_counts' } },
    { name: TELEMETRY_GIT_COMMAND_ERRORS, tags: { command: 'get_counts' } }
  )
  try {
    if (!counts) {
      return { behind: null, ahead: null }
    }
    const [behind, ahead] = counts.split(/\s+/).map(Number)
    return { behind, ahead }
  } catch {
    return { behind: null, ahead: null }
  }
}

function getCommitsRevList (commitsToExclude, commitsToInclude) {
  let result = null

  const commitsToExcludeString = commitsToExclude.map(commit => `^${commit}`)

  incrementCountMetric(TELEMETRY_GIT_COMMAND, { command: 'get_objects' })
  const startTime = Date.now()
  try {
    result = cp.execFileSync(
      'git',
      [
        'rev-list',
        '--objects',
        '--no-object-names',
        '--filter=blob:none',
        '--since="1 month ago"',
        ...commitsToExcludeString,
        ...commitsToInclude
      ],
      { stdio: 'pipe', maxBuffer: GIT_REV_LIST_MAX_BUFFER })
      .toString()
      .split('\n')
      .filter(Boolean)
  } catch (err) {
    log.error('Get commits to upload failed: %s', err.message)
    incrementCountMetric(
      TELEMETRY_GIT_COMMAND_ERRORS,
      { command: 'get_objects', errorType: err.code, exitCode: err.status || err.errno } // err.status might be null
    )
  }
  distributionMetric(TELEMETRY_GIT_COMMAND_MS, { command: 'get_objects' }, Date.now() - startTime)
  return result
}

function generatePackFilesForCommits (commitsToUpload) {
  let result = []
  const tmpFolder = os.tmpdir()

  if (!isDirectory(tmpFolder)) {
    log.error(new Error('Provided path to generate packfiles is not a directory'))
    return []
  }

  const randomPrefix = String(Math.floor(Math.random() * 10_000))
  const temporaryPath = path.join(tmpFolder, randomPrefix)
  const cwdPath = path.join(process.cwd(), randomPrefix)

  incrementCountMetric(TELEMETRY_GIT_COMMAND, { command: 'pack_objects' })
  const startTime = Date.now()
  // Generates pack files to upload and
  // returns the ordered list of packfiles' paths
  function execGitPackObjects (targetPath) {
    return cp.execFileSync(
      'git',
      [
        'pack-objects',
        '--compression=9',
        '--max-pack-size=3m',
        targetPath
      ],
      { stdio: 'pipe', input: commitsToUpload.join('\n') }
    ).toString().split('\n').filter(Boolean).map(commit => `${targetPath}-${commit}.pack`)
  }

  try {
    result = execGitPackObjects(temporaryPath)
  } catch (err) {
    log.error('Git plugin error executing git pack-objects command', err)
    incrementCountMetric(
      TELEMETRY_GIT_COMMAND_ERRORS,
      { command: 'pack_objects', exitCode: err.status || err.errno, errorType: err.code }
    )
    /**
     * The generation of pack files in the temporary folder (from `os.tmpdir()`)
     * sometimes fails in certain CI setups with the error message
     * `unable to rename temporary pack file: Invalid cross-device link`.
     * The reason why is unclear.
     *
     * A workaround is to attempt to generate the pack files in `process.cwd()`.
     * While this works most of the times, it's not ideal since it affects the git status.
     * This workaround is intended to be temporary.
     *
     * TODO: fix issue and remove workaround.
     */
    try {
      result = execGitPackObjects(cwdPath)
    } catch (err) {
      log.error('Git plugin error executing fallback git pack-objects command', err)
      incrementCountMetric(
        TELEMETRY_GIT_COMMAND_ERRORS,
        { command: 'pack_objects', exitCode: err.status || err.errno, errorType: err.code }
      )
    }
  }
  distributionMetric(TELEMETRY_GIT_COMMAND_MS, { command: 'pack_objects' }, Date.now() - startTime)

  return result
}

// If there is ciMetadata, it takes precedence.
function getGitMetadata (ciMetadata) {
  const {
    commitSHA,
    branch,
    repositoryUrl,
    tag,
    commitMessage,
    authorName: ciAuthorName,
    authorEmail: ciAuthorEmail,
    ciWorkspacePath
  } = ciMetadata

  // With stdio: 'pipe', errors in this command will not be output to the parent process,
  // so if `git` is not present in the env, we won't show a warning to the user.
  const [
    authorName,
    authorEmail,
    authorDate,
    committerName,
    committerEmail,
    committerDate
  ] = sanitizedExec('git', ['show', '-s', '--format=%an,%ae,%aI,%cn,%ce,%cI']).split(',')

  const tags = {
    [GIT_COMMIT_MESSAGE]:
      commitMessage || sanitizedExec('git', ['show', '-s', '--format=%B'], null, null, null, false),
    [GIT_BRANCH]: branch || sanitizedExec('git', ['rev-parse', '--abbrev-ref', 'HEAD']),
    [GIT_COMMIT_SHA]: commitSHA || sanitizedExec('git', ['rev-parse', 'HEAD']),
    [CI_WORKSPACE_PATH]: ciWorkspacePath || sanitizedExec('git', ['rev-parse', '--show-toplevel'])
  }

  const entries = [
    GIT_REPOSITORY_URL,
    filterSensitiveInfoFromRepository(repositoryUrl || sanitizedExec('git', ['ls-remote', '--get-url'])),
    GIT_COMMIT_AUTHOR_DATE, authorDate,
    GIT_COMMIT_AUTHOR_NAME, ciAuthorName || authorName,
    GIT_COMMIT_AUTHOR_EMAIL, ciAuthorEmail || authorEmail,
    GIT_COMMIT_COMMITTER_DATE, committerDate,
    GIT_COMMIT_COMMITTER_NAME, committerName,
    GIT_COMMIT_COMMITTER_EMAIL, committerEmail,
    GIT_TAG, tag
  ]

  for (let i = 0; i < entries.length; i += 2) {
    const value = entries[i + 1]
    if (value) {
      tags[entries[i]] = value
    }
  }

  return tags
}

function getGitInformationDiscrepancy () {
  const gitRepositoryUrl = sanitizedExec(
    'git',
    ['ls-remote', '--get-url'],
    { name: TELEMETRY_GIT_COMMAND, tags: { command: 'get_repository_url' } },
    { name: TELEMETRY_GIT_COMMAND_MS, tags: { command: 'get_repository_url' } },
    { name: TELEMETRY_GIT_COMMAND_ERRORS, tags: { command: 'get_repository_url' } }
  )

  const gitCommitSHA = sanitizedExec(
    'git',
    ['rev-parse', 'HEAD'],
    { name: TELEMETRY_GIT_COMMAND, tags: { command: 'get_commit_sha' } },
    { name: TELEMETRY_GIT_COMMAND_MS, tags: { command: 'get_commit_sha' } },
    { name: TELEMETRY_GIT_COMMAND_ERRORS, tags: { command: 'get_commit_sha' } }
  )

  return { gitRepositoryUrl, gitCommitSHA }
}

module.exports = {
  getGitMetadata,
  getLatestCommits,
  getRepositoryUrl,
  generatePackFilesForCommits,
  getCommitsRevList,
  GIT_REV_LIST_MAX_BUFFER,
  isShallowRepository,
  unshallowRepository,
  isGitAvailable,
<<<<<<< HEAD
  getGitInformationDiscrepancy
=======
  getGitDiff,
  getGitRemoteName,
  getSourceBranch,
  checkAndFetchBranch,
  getLocalBranches,
  getMergeBase,
  getCounts
>>>>>>> 569c46d7
}<|MERGE_RESOLUTION|>--- conflicted
+++ resolved
@@ -520,9 +520,7 @@
   isShallowRepository,
   unshallowRepository,
   isGitAvailable,
-<<<<<<< HEAD
-  getGitInformationDiscrepancy
-=======
+  getGitInformationDiscrepancy,
   getGitDiff,
   getGitRemoteName,
   getSourceBranch,
@@ -530,5 +528,4 @@
   getLocalBranches,
   getMergeBase,
   getCounts
->>>>>>> 569c46d7
 }