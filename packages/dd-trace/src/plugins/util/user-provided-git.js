const {
  GIT_COMMIT_SHA,
  GIT_BRANCH,
  GIT_REPOSITORY_URL,
  GIT_TAG,
  GIT_COMMIT_MESSAGE,
  GIT_COMMIT_COMMITTER_DATE,
  GIT_COMMIT_COMMITTER_EMAIL,
  GIT_COMMIT_COMMITTER_NAME,
  GIT_COMMIT_AUTHOR_DATE,
  GIT_COMMIT_AUTHOR_EMAIL,
  GIT_COMMIT_AUTHOR_NAME,
  GIT_PULL_REQUEST_BASE_BRANCH,
  GIT_PULL_REQUEST_BASE_BRANCH_SHA,
  GIT_COMMIT_HEAD_SHA
} = require('./tags')

const { normalizeRef } = require('./ci')
const { filterSensitiveInfoFromRepository } = require('./url')
const { getEnvironmentVariables } = require('../../config-helper')

function removeEmptyValues (tags) {
  return Object.keys(tags).reduce((filteredTags, tag) => {
    if (!tags[tag]) {
      return filteredTags
    }
    return {
      ...filteredTags,
      [tag]: tags[tag]
    }
  }, {})
}

// The regex is inspired by
// https://github.com/jonschlinkert/is-git-url/blob/396965ffabf2f46656c8af4c47bef1d69f09292e/index.js#L9C15-L9C87
// The `.git` suffix is optional in this version
function validateGitRepositoryUrl (repoUrl) {
  return /(?:git|ssh|https?|git@[-\w.]+):(\/\/)?(.*?)(\/?|#[-\d\w._]+?)$/.test(repoUrl)
}

function validateGitCommitSha (gitCommitSha) {
  const isValidSha1 = /^[0-9a-f]{40}$/.test(gitCommitSha)
  const isValidSha256 = /^[0-9a-f]{64}$/.test(gitCommitSha)
  return isValidSha1 || isValidSha256
}

function getUserProviderGitMetadata () {
  const {
    DD_GIT_COMMIT_SHA,
    DD_GIT_BRANCH,
    DD_GIT_REPOSITORY_URL,
    DD_GIT_TAG,
    DD_GIT_COMMIT_MESSAGE,
    DD_GIT_COMMIT_COMMITTER_NAME,
    DD_GIT_COMMIT_COMMITTER_EMAIL,
    DD_GIT_COMMIT_COMMITTER_DATE,
    DD_GIT_COMMIT_AUTHOR_NAME,
    DD_GIT_COMMIT_AUTHOR_EMAIL,
<<<<<<< HEAD
    DD_GIT_COMMIT_AUTHOR_DATE
  } = getEnvironmentVariables()
=======
    DD_GIT_COMMIT_AUTHOR_DATE,
    DD_GIT_PULL_REQUEST_BASE_BRANCH,
    DD_GIT_PULL_REQUEST_BASE_BRANCH_SHA,
    DD_GIT_COMMIT_HEAD_SHA
  } = process.env
>>>>>>> 5d7a7f18

  const branch = normalizeRef(DD_GIT_BRANCH)
  let tag = normalizeRef(DD_GIT_TAG)

  // if DD_GIT_BRANCH is a tag, we associate its value to TAG too
  if ((DD_GIT_BRANCH || '').includes('origin/tags') || (DD_GIT_BRANCH || '').includes('refs/heads/tags')) {
    tag = normalizeRef(DD_GIT_BRANCH)
  }

  return removeEmptyValues({
    [GIT_COMMIT_SHA]: DD_GIT_COMMIT_SHA,
    [GIT_BRANCH]: branch,
    [GIT_REPOSITORY_URL]: filterSensitiveInfoFromRepository(DD_GIT_REPOSITORY_URL),
    [GIT_TAG]: tag,
    [GIT_COMMIT_MESSAGE]: DD_GIT_COMMIT_MESSAGE,
    [GIT_COMMIT_COMMITTER_NAME]: DD_GIT_COMMIT_COMMITTER_NAME,
    [GIT_COMMIT_COMMITTER_DATE]: DD_GIT_COMMIT_COMMITTER_DATE,
    [GIT_COMMIT_COMMITTER_EMAIL]: DD_GIT_COMMIT_COMMITTER_EMAIL,
    [GIT_COMMIT_AUTHOR_NAME]: DD_GIT_COMMIT_AUTHOR_NAME,
    [GIT_COMMIT_AUTHOR_EMAIL]: DD_GIT_COMMIT_AUTHOR_EMAIL,
    [GIT_COMMIT_AUTHOR_DATE]: DD_GIT_COMMIT_AUTHOR_DATE,
    [GIT_PULL_REQUEST_BASE_BRANCH]: DD_GIT_PULL_REQUEST_BASE_BRANCH,
    [GIT_PULL_REQUEST_BASE_BRANCH_SHA]: DD_GIT_PULL_REQUEST_BASE_BRANCH_SHA,
    [GIT_COMMIT_HEAD_SHA]: DD_GIT_COMMIT_HEAD_SHA
  })
}

module.exports = { getUserProviderGitMetadata, validateGitRepositoryUrl, validateGitCommitSha }<|MERGE_RESOLUTION|>--- conflicted
+++ resolved
@@ -56,16 +56,11 @@
     DD_GIT_COMMIT_COMMITTER_DATE,
     DD_GIT_COMMIT_AUTHOR_NAME,
     DD_GIT_COMMIT_AUTHOR_EMAIL,
-<<<<<<< HEAD
-    DD_GIT_COMMIT_AUTHOR_DATE
-  } = getEnvironmentVariables()
-=======
     DD_GIT_COMMIT_AUTHOR_DATE,
     DD_GIT_PULL_REQUEST_BASE_BRANCH,
     DD_GIT_PULL_REQUEST_BASE_BRANCH_SHA,
     DD_GIT_COMMIT_HEAD_SHA
-  } = process.env
->>>>>>> 5d7a7f18
+  } = getEnvironmentVariables()
 
   const branch = normalizeRef(DD_GIT_BRANCH)
   let tag = normalizeRef(DD_GIT_TAG)
