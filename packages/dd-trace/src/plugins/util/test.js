const path = require('path')
const fs = require('fs')
const { URL } = require('url')
const log = require('../../log')

const istanbul = require('istanbul-lib-coverage')
const ignore = require('ignore')

<<<<<<< HEAD
const { getGitMetadata, getGitInformationDiscrepancy } = require('./git')
=======
const {
  getGitMetadata,
  getGitDiff,
  getGitRemoteName,
  getSourceBranch,
  checkAndFetchBranch,
  getLocalBranches,
  getMergeBase,
  getCounts
} = require('./git')
>>>>>>> 569c46d7
const { getUserProviderGitMetadata, validateGitRepositoryUrl, validateGitCommitSha } = require('./user-provided-git')
const { getCIMetadata } = require('./ci')
const { getRuntimeAndOSMetadata } = require('./env')
const {
  GIT_BRANCH,
  GIT_COMMIT_SHA,
  GIT_REPOSITORY_URL,
  GIT_TAG,
  GIT_COMMIT_AUTHOR_EMAIL,
  GIT_COMMIT_AUTHOR_NAME,
  GIT_COMMIT_MESSAGE,
  CI_WORKSPACE_PATH,
  CI_PIPELINE_URL,
  CI_JOB_NAME
} = require('./tags')
const id = require('../../id')
const {
  incrementCountMetric,
  TELEMETRY_GIT_COMMIT_SHA_DISCREPANCY,
  TELEMETRY_GIT_SHA_MATCH
} = require('../../ci-visibility/telemetry')

const { SPAN_TYPE, RESOURCE_NAME, SAMPLING_PRIORITY } = require('../../../../../ext/tags')
const { SAMPLING_RULE_DECISION } = require('../../constants')
const { AUTO_KEEP } = require('../../../../../ext/priority')
const { version: ddTraceVersion } = require('../../../../../package.json')

// session tags
const TEST_SESSION_NAME = 'test_session.name'

const TEST_FRAMEWORK = 'test.framework'
const TEST_FRAMEWORK_VERSION = 'test.framework_version'
const TEST_TYPE = 'test.type'
const TEST_NAME = 'test.name'
const TEST_SUITE = 'test.suite'
const TEST_STATUS = 'test.status'
const TEST_PARAMETERS = 'test.parameters'
const TEST_SKIP_REASON = 'test.skip_reason'
const TEST_IS_RUM_ACTIVE = 'test.is_rum_active'
const TEST_CODE_OWNERS = 'test.codeowners'
const TEST_SOURCE_FILE = 'test.source.file'
const TEST_SOURCE_START = 'test.source.start'
const LIBRARY_VERSION = 'library_version'
const TEST_COMMAND = 'test.command'
const TEST_MODULE = 'test.module'
const TEST_SESSION_ID = 'test_session_id'
const TEST_MODULE_ID = 'test_module_id'
const TEST_SUITE_ID = 'test_suite_id'
const TEST_TOOLCHAIN = 'test.toolchain'
const TEST_SKIPPED_BY_ITR = 'test.skipped_by_itr'
// Early flake detection
const TEST_IS_NEW = 'test.is_new'
const TEST_IS_RETRY = 'test.is_retry'
const TEST_EARLY_FLAKE_ENABLED = 'test.early_flake.enabled'
const TEST_EARLY_FLAKE_ABORT_REASON = 'test.early_flake.abort_reason'
const TEST_RETRY_REASON = 'test.retry_reason'
const TEST_HAS_FAILED_ALL_RETRIES = 'test.has_failed_all_retries'
const TEST_IS_MODIFIED = 'test.is_modified'
const CI_APP_ORIGIN = 'ciapp-test'

const JEST_TEST_RUNNER = 'test.jest.test_runner'
const JEST_DISPLAY_NAME = 'test.jest.display_name'

const CUCUMBER_IS_PARALLEL = 'test.cucumber.is_parallel'
const MOCHA_IS_PARALLEL = 'test.mocha.is_parallel'

const TEST_ITR_TESTS_SKIPPED = '_dd.ci.itr.tests_skipped'
const TEST_ITR_SKIPPING_ENABLED = 'test.itr.tests_skipping.enabled'
const TEST_ITR_SKIPPING_TYPE = 'test.itr.tests_skipping.type'
const TEST_ITR_SKIPPING_COUNT = 'test.itr.tests_skipping.count'
const TEST_CODE_COVERAGE_ENABLED = 'test.code_coverage.enabled'
const TEST_ITR_UNSKIPPABLE = 'test.itr.unskippable'
const TEST_ITR_FORCED_RUN = 'test.itr.forced_run'
const ITR_CORRELATION_ID = 'itr_correlation_id'

const TEST_CODE_COVERAGE_LINES_PCT = 'test.code_coverage.lines_pct'

// selenium tags
const TEST_BROWSER_DRIVER = 'test.browser.driver'
const TEST_BROWSER_DRIVER_VERSION = 'test.browser.driver_version'
const TEST_BROWSER_NAME = 'test.browser.name'
const TEST_BROWSER_VERSION = 'test.browser.version'

// jest worker variables
const JEST_WORKER_TRACE_PAYLOAD_CODE = 60
const JEST_WORKER_COVERAGE_PAYLOAD_CODE = 61
const JEST_WORKER_LOGS_PAYLOAD_CODE = 62

// cucumber worker variables
const CUCUMBER_WORKER_TRACE_PAYLOAD_CODE = 70

// mocha worker variables
const MOCHA_WORKER_TRACE_PAYLOAD_CODE = 80

// playwright worker variables
const PLAYWRIGHT_WORKER_TRACE_PAYLOAD_CODE = 90

// Early flake detection util strings
const EFD_STRING = "Retried by Datadog's Early Flake Detection"
const EFD_TEST_NAME_REGEX = new RegExp(EFD_STRING + String.raw` \(#\d+\): `, 'g')

// Library Capabilities Tagging
const DD_CAPABILITIES_TEST_IMPACT_ANALYSIS = '_dd.library_capabilities.test_impact_analysis'
const DD_CAPABILITIES_EARLY_FLAKE_DETECTION = '_dd.library_capabilities.early_flake_detection'
const DD_CAPABILITIES_AUTO_TEST_RETRIES = '_dd.library_capabilities.auto_test_retries'
const DD_CAPABILITIES_IMPACTED_TESTS = '_dd.library_capabilities.impacted_tests'
const DD_CAPABILITIES_TEST_MANAGEMENT_QUARANTINE = '_dd.library_capabilities.test_management.quarantine'
const DD_CAPABILITIES_TEST_MANAGEMENT_DISABLE = '_dd.library_capabilities.test_management.disable'
const DD_CAPABILITIES_TEST_MANAGEMENT_ATTEMPT_TO_FIX = '_dd.library_capabilities.test_management.attempt_to_fix'
const UNSUPPORTED_TIA_FRAMEWORKS = new Set(['playwright', 'vitest'])
const UNSUPPORTED_TIA_FRAMEWORKS_PARALLEL_MODE = new Set(['cucumber', 'mocha'])
const UNSUPPORTED_ATTEMPT_TO_FIX_FRAMEWORKS_PARALLEL_MODE = new Set(['mocha'])
const NOT_SUPPORTED_GRANULARITY_IMPACTED_TESTS_FRAMEWORKS = new Set(['mocha', 'playwright', 'vitest'])

const TEST_LEVEL_EVENT_TYPES = [
  'test',
  'test_suite_end',
  'test_module_end',
  'test_session_end'
]
const TEST_RETRY_REASON_TYPES = {
  efd: 'early_flake_detection',
  atr: 'auto_test_retry',
  atf: 'attempt_to_fix',
  ext: 'external'
}

const DD_TEST_IS_USER_PROVIDED_SERVICE = '_dd.test.is_user_provided_service'

// Dynamic instrumentation - Test optimization integration tags
const DI_ERROR_DEBUG_INFO_CAPTURED = 'error.debug_info_captured'
const DI_DEBUG_ERROR_PREFIX = '_dd.debug.error'
const DI_DEBUG_ERROR_SNAPSHOT_ID_SUFFIX = 'snapshot_id'
const DI_DEBUG_ERROR_FILE_SUFFIX = 'file'
const DI_DEBUG_ERROR_LINE_SUFFIX = 'line'

// Test Management tags
const TEST_MANAGEMENT_IS_ATTEMPT_TO_FIX = 'test.test_management.is_attempt_to_fix'
const TEST_MANAGEMENT_IS_DISABLED = 'test.test_management.is_test_disabled'
const TEST_MANAGEMENT_IS_QUARANTINED = 'test.test_management.is_quarantined'
const TEST_MANAGEMENT_ENABLED = 'test.test_management.enabled'
const TEST_MANAGEMENT_ATTEMPT_TO_FIX_PASSED = 'test.test_management.attempt_to_fix_passed'

// Test Management utils strings
const ATTEMPT_TO_FIX_STRING = "Retried by Datadog's Test Management"
const ATTEMPT_TEST_NAME_REGEX = new RegExp(ATTEMPT_TO_FIX_STRING + String.raw` \(#\d+\): `, 'g')

// Impacted tests
const POSSIBLE_BASE_BRANCHES = ['main', 'master', 'preprod', 'prod', 'dev', 'development', 'trunk']
const BASE_LIKE_BRANCH_FILTER = /^(main|master|preprod|prod|dev|development|trunk|release\/.*|hotfix\/.*)$/

module.exports = {
  TEST_CODE_OWNERS,
  TEST_SESSION_NAME,
  TEST_FRAMEWORK,
  TEST_FRAMEWORK_VERSION,
  JEST_TEST_RUNNER,
  JEST_DISPLAY_NAME,
  CUCUMBER_IS_PARALLEL,
  MOCHA_IS_PARALLEL,
  TEST_TYPE,
  TEST_NAME,
  TEST_SUITE,
  TEST_STATUS,
  TEST_PARAMETERS,
  TEST_SKIP_REASON,
  TEST_IS_RUM_ACTIVE,
  TEST_SOURCE_FILE,
  CI_APP_ORIGIN,
  LIBRARY_VERSION,
  JEST_WORKER_TRACE_PAYLOAD_CODE,
  JEST_WORKER_COVERAGE_PAYLOAD_CODE,
  JEST_WORKER_LOGS_PAYLOAD_CODE,
  CUCUMBER_WORKER_TRACE_PAYLOAD_CODE,
  MOCHA_WORKER_TRACE_PAYLOAD_CODE,
  PLAYWRIGHT_WORKER_TRACE_PAYLOAD_CODE,
  TEST_SOURCE_START,
  TEST_SKIPPED_BY_ITR,
  TEST_IS_NEW,
  TEST_IS_RETRY,
  TEST_EARLY_FLAKE_ENABLED,
  TEST_EARLY_FLAKE_ABORT_REASON,
  TEST_RETRY_REASON,
  TEST_HAS_FAILED_ALL_RETRIES,
  TEST_IS_MODIFIED,
  getTestEnvironmentMetadata,
  getTestParametersString,
  finishAllTraceSpans,
  getTestParentSpan,
  getTestSuitePath,
  getCodeOwnersFileEntries,
  getCodeOwnersForFilename,
  getTestCommonTags,
  getTestSessionCommonTags,
  getTestModuleCommonTags,
  getTestSuiteCommonTags,
  TEST_COMMAND,
  TEST_TOOLCHAIN,
  TEST_SESSION_ID,
  TEST_MODULE_ID,
  TEST_SUITE_ID,
  TEST_ITR_TESTS_SKIPPED,
  TEST_MODULE,
  TEST_ITR_SKIPPING_ENABLED,
  TEST_ITR_SKIPPING_TYPE,
  TEST_ITR_SKIPPING_COUNT,
  TEST_CODE_COVERAGE_ENABLED,
  TEST_CODE_COVERAGE_LINES_PCT,
  TEST_ITR_UNSKIPPABLE,
  TEST_ITR_FORCED_RUN,
  ITR_CORRELATION_ID,
  addIntelligentTestRunnerSpanTags,
  getCoveredFilenamesFromCoverage,
  resetCoverage,
  mergeCoverage,
  fromCoverageMapToCoverage,
  getTestLineStart,
  getTestEndLine,
  removeInvalidMetadata,
  parseAnnotations,
  EFD_STRING,
  EFD_TEST_NAME_REGEX,
  removeEfdStringFromTestName,
  removeAttemptToFixStringFromTestName,
  addEfdStringToTestName,
  addAttemptToFixStringToTestName,
  getIsFaultyEarlyFlakeDetection,
  TEST_BROWSER_DRIVER,
  TEST_BROWSER_DRIVER_VERSION,
  TEST_BROWSER_NAME,
  TEST_BROWSER_VERSION,
  getTestSessionName,
  DD_CAPABILITIES_TEST_IMPACT_ANALYSIS,
  DD_CAPABILITIES_EARLY_FLAKE_DETECTION,
  DD_CAPABILITIES_AUTO_TEST_RETRIES,
  DD_CAPABILITIES_IMPACTED_TESTS,
  DD_CAPABILITIES_TEST_MANAGEMENT_QUARANTINE,
  DD_CAPABILITIES_TEST_MANAGEMENT_DISABLE,
  DD_CAPABILITIES_TEST_MANAGEMENT_ATTEMPT_TO_FIX,
  TEST_LEVEL_EVENT_TYPES,
  TEST_RETRY_REASON_TYPES,
  getNumFromKnownTests,
  getFileAndLineNumberFromError,
  DI_ERROR_DEBUG_INFO_CAPTURED,
  DI_DEBUG_ERROR_PREFIX,
  DI_DEBUG_ERROR_SNAPSHOT_ID_SUFFIX,
  DI_DEBUG_ERROR_FILE_SUFFIX,
  DI_DEBUG_ERROR_LINE_SUFFIX,
  getFormattedError,
  DD_TEST_IS_USER_PROVIDED_SERVICE,
  TEST_MANAGEMENT_IS_ATTEMPT_TO_FIX,
  TEST_MANAGEMENT_IS_DISABLED,
  TEST_MANAGEMENT_IS_QUARANTINED,
  TEST_MANAGEMENT_ENABLED,
  TEST_MANAGEMENT_ATTEMPT_TO_FIX_PASSED,
  getLibraryCapabilitiesTags,
<<<<<<< HEAD
  checkShaDiscrepancies
=======
  getPullRequestDiff,
  getPullRequestBaseBranch,
  getModifiedTestsFromDiff,
  isModifiedTest,
  POSSIBLE_BASE_BRANCHES
>>>>>>> 569c46d7
}

// Returns pkg manager and its version, separated by '-', e.g. npm-8.15.0 or yarn-1.22.19
function getPkgManager () {
  try {
    return process.env.npm_config_user_agent.split(' ')[0].replace('/', '-')
  } catch {
    return ''
  }
}

function validateUrl (url) {
  try {
    const urlObject = new URL(url)
    return (urlObject.protocol === 'https:' || urlObject.protocol === 'http:')
  } catch {
    return false
  }
}

function removeInvalidMetadata (metadata) {
  return Object.keys(metadata).reduce((filteredTags, tag) => {
    if (tag === GIT_REPOSITORY_URL && !validateGitRepositoryUrl(metadata[GIT_REPOSITORY_URL])) {
      log.error('Repository URL is not a valid repository URL: %s.', metadata[GIT_REPOSITORY_URL])
      return filteredTags
    }
    if (tag === GIT_COMMIT_SHA && !validateGitCommitSha(metadata[GIT_COMMIT_SHA])) {
      log.error('Git commit SHA must be a full-length git SHA: %s.', metadata[GIT_COMMIT_SHA])
      return filteredTags
    }
    if (tag === CI_PIPELINE_URL && !validateUrl(metadata[CI_PIPELINE_URL])) {
      return filteredTags
    }
    filteredTags[tag] = metadata[tag]
    return filteredTags
  }, {})
}

function checkShaDiscrepancies (ciMetadata, userProvidedGitMetadata) {
  const {
    [GIT_COMMIT_SHA]: ciCommitSHA,
    [GIT_REPOSITORY_URL]: ciRepositoryUrl
  } = ciMetadata
  const {
    [GIT_COMMIT_SHA]: userProvidedCommitSHA,
    [GIT_REPOSITORY_URL]: userProvidedRepositoryUrl
  } = userProvidedGitMetadata
  const { gitRepositoryUrl, gitCommitSHA } = getGitInformationDiscrepancy()

  const checkDiscrepancyAndSendMetrics = (
    valueExpected,
    valueDiscrepant,
    discrepancyType,
    expectedProvider,
    discrepantProvider
  ) => {
    if (valueExpected && valueDiscrepant && valueExpected !== valueDiscrepant) {
      incrementCountMetric(
        TELEMETRY_GIT_COMMIT_SHA_DISCREPANCY,
        {
          type: discrepancyType,
          expected_provider: expectedProvider,
          discrepant_provider: discrepantProvider
        }
      )
      return true
    }
    return false
  }

  const checkConfigs = [
    // User provided vs Git metadata
    {
      v1: userProvidedRepositoryUrl,
      v2: gitRepositoryUrl,
      type: 'repository_discrepancy',
      expected: 'user_supplied',
      discrepant: 'git_client'
    },
    {
      v1: userProvidedCommitSHA,
      v2: gitCommitSHA,
      type: 'commit_discrepancy',
      expected: 'user_supplied',
      discrepant: 'git_client'
    },
    // User provided vs CI metadata
    {
      v1: userProvidedRepositoryUrl,
      v2: ciRepositoryUrl,
      type: 'repository_discrepancy',
      expected: 'user_supplied',
      discrepant: 'ci_provider'
    },
    {
      v1: userProvidedCommitSHA,
      v2: ciCommitSHA,
      type: 'commit_discrepancy',
      expected: 'user_supplied',
      discrepant: 'ci_provider'
    },
    // CI metadata vs Git metadata
    {
      v1: ciRepositoryUrl,
      v2: gitRepositoryUrl,
      type: 'repository_discrepancy',
      expected: 'ci_provider',
      discrepant: 'git_client'
    },
    {
      v1: ciCommitSHA,
      v2: gitCommitSHA,
      type: 'commit_discrepancy',
      expected: 'ci_provider',
      discrepant: 'git_client'
    }
  ]

  let gitCommitShaMatch = true
  for (const checkConfig of checkConfigs) {
    const { v1, v2, type, expected, discrepant } = checkConfig
    const discrepancy = checkDiscrepancyAndSendMetrics(v1, v2, type, expected, discrepant)
    if (discrepancy) {
      gitCommitShaMatch = false
    }
  }

  incrementCountMetric(
    TELEMETRY_GIT_SHA_MATCH,
    { match: gitCommitShaMatch }
  )
}

function getTestEnvironmentMetadata (testFramework, config) {
  // TODO: eventually these will come from the tracer (generally available)
  const ciMetadata = getCIMetadata()
  const {
    [GIT_COMMIT_SHA]: commitSHA,
    [GIT_BRANCH]: branch,
    [GIT_REPOSITORY_URL]: repositoryUrl,
    [GIT_TAG]: tag,
    [GIT_COMMIT_AUTHOR_NAME]: authorName,
    [GIT_COMMIT_AUTHOR_EMAIL]: authorEmail,
    [GIT_COMMIT_MESSAGE]: commitMessage,
    [CI_WORKSPACE_PATH]: ciWorkspacePath
  } = ciMetadata

  const gitMetadata = getGitMetadata({
    commitSHA,
    branch,
    repositoryUrl,
    tag,
    authorName,
    authorEmail,
    commitMessage,
    ciWorkspacePath
  })

  const userProvidedGitMetadata = getUserProviderGitMetadata()

  checkShaDiscrepancies(ciMetadata, userProvidedGitMetadata)

  const runtimeAndOSMetadata = getRuntimeAndOSMetadata()

  const metadata = {
    [TEST_FRAMEWORK]: testFramework,
    [DD_TEST_IS_USER_PROVIDED_SERVICE]: (config && config.isServiceUserProvided) ? 'true' : 'false',
    ...gitMetadata,
    ...ciMetadata,
    ...userProvidedGitMetadata,
    ...runtimeAndOSMetadata
  }
  if (config && config.service) {
    metadata['service.name'] = config.service
  }
  return removeInvalidMetadata(metadata)
}

function getTestParametersString (parametersByTestName, testName) {
  if (!parametersByTestName[testName]) {
    return ''
  }
  try {
    // test is invoked with each parameter set sequencially
    const testParameters = parametersByTestName[testName].shift()
    return JSON.stringify({ arguments: testParameters, metadata: {} })
  } catch {
    // We can't afford to interrupt the test if `testParameters` is not serializable to JSON,
    // so we ignore the test parameters and move on
    return ''
  }
}

function getTestTypeFromFramework (testFramework) {
  if (testFramework === 'playwright' || testFramework === 'cypress') {
    return 'browser'
  }
  return 'test'
}

function finishAllTraceSpans (span) {
  span.context()._trace.started.forEach(traceSpan => {
    if (traceSpan !== span) {
      traceSpan.finish()
    }
  })
}

function getTestParentSpan (tracer) {
  return tracer.extract('text_map', {
    'x-datadog-trace-id': id().toString(10),
    'x-datadog-parent-id': '0000000000000000'
  })
}

function getTestCommonTags (name, suite, version, testFramework) {
  return {
    [SPAN_TYPE]: 'test',
    [TEST_TYPE]: getTestTypeFromFramework(testFramework),
    [SAMPLING_RULE_DECISION]: 1,
    [SAMPLING_PRIORITY]: AUTO_KEEP,
    [TEST_NAME]: name,
    [TEST_SUITE]: suite,
    [RESOURCE_NAME]: `${suite}.${name}`,
    [TEST_FRAMEWORK_VERSION]: version,
    [LIBRARY_VERSION]: ddTraceVersion
  }
}

/**
 * We want to make sure that test suites are reported the same way for
 * every OS, so we replace `path.sep` by `/`
 */
function getTestSuitePath (testSuiteAbsolutePath, sourceRoot) {
  if (!testSuiteAbsolutePath) {
    return sourceRoot
  }
  const testSuitePath = testSuiteAbsolutePath === sourceRoot
    ? testSuiteAbsolutePath
    : path.relative(sourceRoot, testSuiteAbsolutePath)

  return testSuitePath.replace(path.sep, '/')
}

const POSSIBLE_CODEOWNERS_LOCATIONS = [
  'CODEOWNERS',
  '.github/CODEOWNERS',
  'docs/CODEOWNERS',
  '.gitlab/CODEOWNERS'
]

function readCodeOwners (rootDir) {
  for (const location of POSSIBLE_CODEOWNERS_LOCATIONS) {
    try {
      return fs.readFileSync(path.join(rootDir, location)).toString()
    } catch {
      // retry with next path
    }
  }
  return ''
}

function getCodeOwnersFileEntries (rootDir) {
  let codeOwnersContent
  let usedRootDir = rootDir
  let isTriedCwd = false

  const processCwd = process.cwd()

  if (!usedRootDir || usedRootDir === processCwd) {
    usedRootDir = processCwd
    isTriedCwd = true
  }

  codeOwnersContent = readCodeOwners(usedRootDir)

  // If we haven't found CODEOWNERS in the provided root dir, we try with process.cwd()
  if (!codeOwnersContent && !isTriedCwd) {
    codeOwnersContent = readCodeOwners(processCwd)
  }

  if (!codeOwnersContent) {
    return null
  }

  const entries = []
  const lines = codeOwnersContent.split('\n')

  for (const line of lines) {
    const [content] = line.split('#')
    const trimmed = content.trim()
    if (trimmed === '') continue
    const [pattern, ...owners] = trimmed.split(/\s+/)
    entries.push({ pattern, owners })
  }
  // Reverse because rules defined last take precedence
  return entries.reverse()
}

function getCodeOwnersForFilename (filename, entries) {
  if (!entries) {
    return null
  }
  for (const entry of entries) {
    try {
      const isResponsible = ignore().add(entry.pattern).ignores(filename)
      if (isResponsible) {
        return JSON.stringify(entry.owners)
      }
    } catch {
      return null
    }
  }
  return null
}

function getTestLevelCommonTags (command, testFrameworkVersion, testFramework) {
  return {
    [TEST_FRAMEWORK_VERSION]: testFrameworkVersion,
    [LIBRARY_VERSION]: ddTraceVersion,
    [TEST_COMMAND]: command,
    [TEST_TYPE]: getTestTypeFromFramework(testFramework)
  }
}

function getTestSessionCommonTags (command, testFrameworkVersion, testFramework) {
  return {
    [SPAN_TYPE]: 'test_session_end',
    [RESOURCE_NAME]: `test_session.${command}`,
    [TEST_MODULE]: testFramework,
    [TEST_TOOLCHAIN]: getPkgManager(),
    ...getTestLevelCommonTags(command, testFrameworkVersion, testFramework)
  }
}

function getTestModuleCommonTags (command, testFrameworkVersion, testFramework) {
  return {
    [SPAN_TYPE]: 'test_module_end',
    [RESOURCE_NAME]: `test_module.${command}`,
    [TEST_MODULE]: testFramework,
    ...getTestLevelCommonTags(command, testFrameworkVersion, testFramework)
  }
}

function getTestSuiteCommonTags (command, testFrameworkVersion, testSuite, testFramework) {
  return {
    [SPAN_TYPE]: 'test_suite_end',
    [RESOURCE_NAME]: `test_suite.${testSuite}`,
    [TEST_MODULE]: testFramework,
    [TEST_SUITE]: testSuite,
    ...getTestLevelCommonTags(command, testFrameworkVersion, testFramework)
  }
}

function addIntelligentTestRunnerSpanTags (
  testSessionSpan,
  testModuleSpan,
  {
    isSuitesSkipped,
    isSuitesSkippingEnabled,
    isCodeCoverageEnabled,
    testCodeCoverageLinesTotal,
    skippingCount,
    skippingType = 'suite',
    hasUnskippableSuites,
    hasForcedToRunSuites
  }
) {
  testSessionSpan.setTag(TEST_ITR_TESTS_SKIPPED, isSuitesSkipped ? 'true' : 'false')
  testSessionSpan.setTag(TEST_ITR_SKIPPING_ENABLED, isSuitesSkippingEnabled ? 'true' : 'false')
  testSessionSpan.setTag(TEST_ITR_SKIPPING_TYPE, skippingType)
  testSessionSpan.setTag(TEST_ITR_SKIPPING_COUNT, skippingCount)
  testSessionSpan.setTag(TEST_CODE_COVERAGE_ENABLED, isCodeCoverageEnabled ? 'true' : 'false')

  testModuleSpan.setTag(TEST_ITR_TESTS_SKIPPED, isSuitesSkipped ? 'true' : 'false')
  testModuleSpan.setTag(TEST_ITR_SKIPPING_ENABLED, isSuitesSkippingEnabled ? 'true' : 'false')
  testModuleSpan.setTag(TEST_ITR_SKIPPING_TYPE, skippingType)
  testModuleSpan.setTag(TEST_ITR_SKIPPING_COUNT, skippingCount)
  testModuleSpan.setTag(TEST_CODE_COVERAGE_ENABLED, isCodeCoverageEnabled ? 'true' : 'false')

  if (hasUnskippableSuites) {
    testSessionSpan.setTag(TEST_ITR_UNSKIPPABLE, 'true')
    testModuleSpan.setTag(TEST_ITR_UNSKIPPABLE, 'true')
  }
  if (hasForcedToRunSuites) {
    testSessionSpan.setTag(TEST_ITR_FORCED_RUN, 'true')
    testModuleSpan.setTag(TEST_ITR_FORCED_RUN, 'true')
  }

  // This will not be reported unless the user has manually added code coverage.
  // This is always the case for Mocha and Cucumber, but not for Jest.
  if (testCodeCoverageLinesTotal !== undefined) {
    testSessionSpan.setTag(TEST_CODE_COVERAGE_LINES_PCT, testCodeCoverageLinesTotal)
    testModuleSpan.setTag(TEST_CODE_COVERAGE_LINES_PCT, testCodeCoverageLinesTotal)
  }
}

function getCoveredFilenamesFromCoverage (coverage) {
  const coverageMap = istanbul.createCoverageMap(coverage)

  return coverageMap
    .files()
    .filter(filename => {
      const fileCoverage = coverageMap.fileCoverageFor(filename)
      const lineCoverage = fileCoverage.getLineCoverage()
      const isAnyLineExecuted = Object.entries(lineCoverage).some(([, numExecutions]) => !!numExecutions)

      return isAnyLineExecuted
    })
}

function resetCoverage (coverage) {
  const coverageMap = istanbul.createCoverageMap(coverage)

  return coverageMap
    .files()
    .forEach(filename => {
      const fileCoverage = coverageMap.fileCoverageFor(filename)
      fileCoverage.resetHits()
    })
}

function mergeCoverage (coverage, targetCoverage) {
  const coverageMap = istanbul.createCoverageMap(coverage)
  return coverageMap
    .files()
    .forEach(filename => {
      const fileCoverage = coverageMap.fileCoverageFor(filename)

      // If the fileCoverage is not there for this filename,
      // we create it to force a merge between the fileCoverages
      // instead of a reference assignment (which would not work if the coverage is reset later on)
      if (!targetCoverage.data[filename]) {
        targetCoverage.addFileCoverage(istanbul.createFileCoverage(filename))
      }
      targetCoverage.addFileCoverage(fileCoverage)
      const targetFileCoverage = targetCoverage.fileCoverageFor(filename)

      // branches (.b) are copied by reference, so `resetHits` affects the copy, so we need to copy it manually
      Object.entries(targetFileCoverage.data.b).forEach(([key, value]) => {
        targetFileCoverage.data.b[key] = [...value]
      })
    })
}

function fromCoverageMapToCoverage (coverageMap) {
  return Object.entries(coverageMap.data).reduce((acc, [filename, fileCoverage]) => {
    acc[filename] = fileCoverage.data
    return acc
  }, {})
}

// Get the start line of a test by inspecting a given error's stack trace
function getTestLineStart (err, testSuitePath) {
  if (!err.stack) {
    return null
  }
  // From https://github.com/felixge/node-stack-trace/blob/ba06dcdb50d465cd440d84a563836e293b360427/index.js#L40
  const testFileLine = err.stack.split('\n').find(line => line.includes(testSuitePath))
  try {
    const testFileLineMatch = testFileLine.match(/at (?:(.+?)\s+\()?(?:(.+?):(\d+)(?::(\d+))?|([^)]+))\)?/)
    return Number.parseInt(testFileLineMatch[3], 10) || null
  } catch {
    return null
  }
}

// Get the end line of a test by inspecting a given function's source code
function getTestEndLine (testFn, startLine = 0) {
  const source = testFn.toString()
  const lineCount = source.split('\n').length
  return startLine + lineCount - 1
}

/**
 * Gets an object of test tags from an Playwright annotations array.
 * @param {Object[]} annotations - Annotations from a Playwright test.
 * @param {string} annotations[].type - Type of annotation. A string of the shape DD_TAGS[$tag_name].
 * @param {string} annotations[].description - Value of the tag.
 */
function parseAnnotations (annotations) {
  return annotations.reduce((tags, annotation) => {
    if (!annotation?.type) {
      return tags
    }
    const { type, description } = annotation
    if (type.startsWith('DD_TAGS')) {
      const regex = /\[(.*?)\]/
      const match = regex.exec(type)
      let tagValue = ''
      if (match) {
        tagValue = match[1]
      }
      if (tagValue) {
        tags[tagValue] = description
      }
    }
    return tags
  }, {})
}

function addEfdStringToTestName (testName, numAttempt) {
  return `${EFD_STRING} (#${numAttempt}): ${testName}`
}

function addAttemptToFixStringToTestName (testName, numAttempt) {
  return `${ATTEMPT_TO_FIX_STRING} (#${numAttempt}): ${testName}`
}

function removeEfdStringFromTestName (testName) {
  return testName.replace(EFD_TEST_NAME_REGEX, '')
}

function removeAttemptToFixStringFromTestName (testName) {
  return testName.replace(ATTEMPT_TEST_NAME_REGEX, '')
}

function getIsFaultyEarlyFlakeDetection (projectSuites, testsBySuiteName, faultyThresholdPercentage) {
  let newSuites = 0
  for (const suite of projectSuites) {
    if (!testsBySuiteName[suite]) {
      newSuites++
    }
  }
  const newSuitesPercentage = (newSuites / projectSuites.length) * 100

  // The faulty threshold represents a percentage, but we also want to consider
  // smaller projects, where big variations in the % are more likely.
  // This is why we also check the absolute number of new suites.
  return (
    newSuites > faultyThresholdPercentage &&
    newSuitesPercentage > faultyThresholdPercentage
  )
}

function getTestSessionName (config, trimmedCommand, envTags) {
  if (config.ciVisibilityTestSessionName) {
    return config.ciVisibilityTestSessionName
  }
  if (envTags[CI_JOB_NAME]) {
    return `${envTags[CI_JOB_NAME]}-${trimmedCommand}`
  }
  return trimmedCommand
}

// Calculate the number of a tests from the known tests response, which has a shape like:
// { testModule1: { testSuite1: [test1, test2, test3] }, testModule2: { testSuite2: [test4, test5] } }
function getNumFromKnownTests (knownTests) {
  if (!knownTests) {
    return 0
  }

  let totalNumTests = 0

  for (const testModule of Object.values(knownTests)) {
    for (const testSuite of Object.values(testModule)) {
      totalNumTests += testSuite.length
    }
  }

  return totalNumTests
}

const DEPENDENCY_FOLDERS = [
  'node_modules',
  'node:',
  '.pnpm',
  '.yarn',
  '.pnp'
]

function getFileAndLineNumberFromError (error, repositoryRoot) {
  // Split the stack trace into individual lines
  const stackLines = error.stack.split('\n')

  // Remove potential messages on top of the stack that are not frames
  const frames = stackLines.filter(line => line.includes('at ') && line.includes(repositoryRoot))

  const topRelevantFrameIndex = frames.findIndex(line =>
    line.includes(repositoryRoot) && !DEPENDENCY_FOLDERS.some(pattern => line.includes(pattern))
  )

  if (topRelevantFrameIndex === -1) {
    return []
  }

  const topFrame = frames[topRelevantFrameIndex]
  // Regular expression to match the file path, line number, and column number
  const regex = /\s*at\s+(?:.*\()?(.+):(\d+):(\d+)\)?/
  const match = topFrame.match(regex)

  if (match) {
    const filePath = match[1]
    const lineNumber = Number(match[2])

    return [filePath, lineNumber, topRelevantFrameIndex]
  }
  return []
}

function getFormattedError (error, repositoryRoot) {
  const newError = new Error(error.message)
  if (error.stack) {
    newError.stack = error.stack.split('\n').filter(line => line.includes(repositoryRoot)).join('\n')
  }
  newError.name = error.name

  return newError
}

function isTiaSupported (testFramework, isParallel) {
  return !(UNSUPPORTED_TIA_FRAMEWORKS.has(testFramework) ||
           (isParallel && UNSUPPORTED_TIA_FRAMEWORKS_PARALLEL_MODE.has(testFramework)))
}

function isAttemptToFixSupported (testFramework, isParallel) {
  return !(isParallel && UNSUPPORTED_ATTEMPT_TO_FIX_FRAMEWORKS_PARALLEL_MODE.has(testFramework))
}

function getLibraryCapabilitiesTags (testFramework, isParallel) {
  return {
    [DD_CAPABILITIES_TEST_IMPACT_ANALYSIS]: isTiaSupported(testFramework, isParallel) ? '1' : undefined,
    [DD_CAPABILITIES_EARLY_FLAKE_DETECTION]: '1',
    [DD_CAPABILITIES_AUTO_TEST_RETRIES]: '1',
    [DD_CAPABILITIES_IMPACTED_TESTS]: '1',
    [DD_CAPABILITIES_TEST_MANAGEMENT_QUARANTINE]: '1',
    [DD_CAPABILITIES_TEST_MANAGEMENT_DISABLE]: '1',
    [DD_CAPABILITIES_TEST_MANAGEMENT_ATTEMPT_TO_FIX]: isAttemptToFixSupported(testFramework, isParallel)
      ? '4'
      : undefined
  }
}

function getPullRequestBaseBranch (pullRequestBaseBranch) {
  const remoteName = getGitRemoteName()

  const sourceBranch = getSourceBranch()
  const shortBranchName = sourceBranch.replace(new RegExp(`^${remoteName}/`), '')
  if (BASE_LIKE_BRANCH_FILTER.test(shortBranchName)) {
    return null
  }
  // TODO: We will get the default branch name from the backend in the future.
  const POSSIBLE_DEFAULT_BRANCHES = ['main', 'master']

  const candidateBranches = []
  if (pullRequestBaseBranch) {
    checkAndFetchBranch(pullRequestBaseBranch, remoteName)
    candidateBranches.push(pullRequestBaseBranch)
  } else {
    for (const branch of POSSIBLE_BASE_BRANCHES) {
      checkAndFetchBranch(branch, remoteName)
    }

    const localBranches = getLocalBranches(remoteName)
    for (const branch of localBranches) {
      if (branch !== sourceBranch && BASE_LIKE_BRANCH_FILTER.test(branch)) {
        candidateBranches.push(branch)
      }
    }
  }

  if (candidateBranches.length === 1) {
    return getMergeBase(candidateBranches[0], sourceBranch)
  }

  const metrics = {}
  for (const candidate of candidateBranches) {
    // Find common ancestor
    const baseSha = getMergeBase(candidate, sourceBranch)
    if (!baseSha) {
      continue
    }
    // Count commits ahead/behind
    const counts = getCounts(candidate, sourceBranch)
    if (!counts) {
      continue
    }
    const behind = counts.behind
    const ahead = counts.ahead
    metrics[candidate] = {
      behind,
      ahead,
      baseSha
    }
  }

  function isDefaultBranch (branch) {
    return POSSIBLE_DEFAULT_BRANCHES.some(defaultBranch =>
      branch === defaultBranch || branch === `${remoteName}/${defaultBranch}`
    )
  }

  if (Object.keys(metrics).length === 0) {
    return null
  }
  // Find branch with smallest "ahead" value, preferring default branch on tie
  let bestBranch = null
  let bestScore = Infinity
  for (const branch of Object.keys(metrics)) {
    const score = metrics[branch].ahead
    if (score < bestScore) {
      bestScore = score
      bestBranch = branch
    } else if (score === bestScore && isDefaultBranch(branch)) {
      bestScore = score
      bestBranch = branch
    }
  }
  return bestBranch ? metrics[bestBranch].baseSha : null
}

function getPullRequestDiff (baseCommit, targetCommit) {
  if (!baseCommit) {
    return
  }
  return getGitDiff(baseCommit, targetCommit)
}

function getModifiedTestsFromDiff (diff) {
  if (!diff) return null
  const result = {}

  const filesRegex = /^diff --git a\/(?<file>.+) b\/(?<file2>.+)$/g
  const linesRegex = /^@@ -\d+(,\d+)? \+(?<start>\d+)(,(?<count>\d+))? @@/g

  let currentFile = null

  // Go line by line
  const lines = diff.split('\n')
  for (const line of lines) {
    // Check for new file
    const fileMatch = filesRegex.exec(line)
    if (fileMatch && fileMatch.groups.file) {
      currentFile = fileMatch.groups.file
      result[currentFile] = []
      continue
    }

    // Check for changed lines
    const lineMatch = linesRegex.exec(line)
    if (lineMatch && currentFile) {
      const start = Number(lineMatch.groups.start)
      const count = lineMatch.groups.count ? Number(lineMatch.groups.count) : 1
      for (let j = 0; j < count; j++) {
        result[currentFile].push(start + j)
      }
    }

    // Reset regexes to allow re-use
    filesRegex.lastIndex = 0
    linesRegex.lastIndex = 0
  }

  if (Object.keys(result).length === 0) {
    return null
  }
  return result
}

function isModifiedTest (testPath, testStartLine, testEndLine, modifiedTests, testFramework) {
  if (modifiedTests === undefined) {
    return false
  }

  const lines = modifiedTests[testPath]
  if (!lines) {
    return false
  }

  // For unsupported frameworks, consider the test modified if any lines were changed
  if (NOT_SUPPORTED_GRANULARITY_IMPACTED_TESTS_FRAMEWORKS.has(testFramework)) {
    return lines.length > 0
  }

  // For supported frameworks, check if the test's line range overlaps with modified lines
  return lines.some(line => line >= testStartLine && line <= testEndLine)
}<|MERGE_RESOLUTION|>--- conflicted
+++ resolved
@@ -6,11 +6,9 @@
 const istanbul = require('istanbul-lib-coverage')
 const ignore = require('ignore')
 
-<<<<<<< HEAD
-const { getGitMetadata, getGitInformationDiscrepancy } = require('./git')
-=======
 const {
   getGitMetadata,
+  getGitInformationDiscrepancy,
   getGitDiff,
   getGitRemoteName,
   getSourceBranch,
@@ -19,7 +17,6 @@
   getMergeBase,
   getCounts
 } = require('./git')
->>>>>>> 569c46d7
 const { getUserProviderGitMetadata, validateGitRepositoryUrl, validateGitCommitSha } = require('./user-provided-git')
 const { getCIMetadata } = require('./ci')
 const { getRuntimeAndOSMetadata } = require('./env')
@@ -276,15 +273,12 @@
   TEST_MANAGEMENT_ENABLED,
   TEST_MANAGEMENT_ATTEMPT_TO_FIX_PASSED,
   getLibraryCapabilitiesTags,
-<<<<<<< HEAD
-  checkShaDiscrepancies
-=======
+  checkShaDiscrepancies,
   getPullRequestDiff,
   getPullRequestBaseBranch,
   getModifiedTestsFromDiff,
   isModifiedTest,
   POSSIBLE_BASE_BRANCHES
->>>>>>> 569c46d7
 }
 
 // Returns pkg manager and its version, separated by '-', e.g. npm-8.15.0 or yarn-1.22.19
