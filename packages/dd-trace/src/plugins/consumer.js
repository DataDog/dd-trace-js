--- conflicted
+++ resolved
@@ -7,22 +7,14 @@
   static get kind () { return 'consumer' }
   static get type () { return 'messaging' }
 
-<<<<<<< HEAD
-  startSpan (options, ctx) {
-=======
   startSpan (options, enterOrCtx) {
->>>>>>> aa68b473
     if (!options.service) {
       options.service = this.config.service || this.serviceName()
     }
     if (!options.kind) {
       options.kind = this.constructor.kind
     }
-<<<<<<< HEAD
-    return super.startSpan(this.operationName(), options, ctx)
-=======
     return super.startSpan(this.operationName(), options, enterOrCtx)
->>>>>>> aa68b473
   }
 }
 
