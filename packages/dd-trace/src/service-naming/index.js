--- conflicted
+++ resolved
@@ -22,21 +22,12 @@
     return this.schema.getOpName(type, kind, plugin, opts)
   }
 
-<<<<<<< HEAD
-  serviceName (type, kind, plugin, ...serviceNameArgs) {
-    const schema = this.shouldUseConsistentServiceNaming
-      ? this.schemas['v1']
-      : this.schema
-
-    return schema.getServiceName(type, kind, plugin, this.config.service, ...serviceNameArgs)
-=======
   serviceName (type, kind, plugin, opts) {
     const schema = this.shouldUseConsistentServiceNaming
       ? this.schemas.v1
       : this.schema
 
     return schema.getServiceName(type, kind, plugin, { ...opts, tracerService: this.config.service })
->>>>>>> fe5390b6
   }
 
   configure (config = {}) {
