--- conflicted
+++ resolved
@@ -1,9 +1,5 @@
-<<<<<<< HEAD
 const { identityService, httpPluginClientService } = require('../util')
-=======
-const { identityService } = require('../util')
 const { DD_MAJOR } = require('../../../../../../version')
->>>>>>> a6295862
 
 const web = {
   client: {
