function getRedisService (config, connectionName) {
  if (config.splitByInstance && connectionName) {
    return config.service
      ? `${config.service}-${connectionName}`
      : connectionName
  }

  return config.service
}

function fromSystem (service, system) {
  return system ? `${service}-${system}` : undefined
}

function mysqlServiceName (service, config, dbConfig, system) {
  if (typeof config.service === 'function') {
    return config.service(dbConfig)
  }
  return config.service ? config.service : fromSystem(service, system)
}

const redisConfig = {
  opName: () => 'redis.command',
  serviceName: (service, config, system, connectionName) => {
    return getRedisService(config, connectionName) || fromSystem(service, system)
  }
}

const storage = {
  client: {
    ioredis: redisConfig,
    mariadb: {
      opName: () => 'mariadb.query',
      serviceName: mysqlServiceName
    },
    memcached: {
      opName: () => 'memcached.command',
      serviceName: (service, config, system) => config.service || fromSystem(service, system)
    },
<<<<<<< HEAD
    mysql: {
      opName: () => 'mysql.query',
      serviceName: mysqlServiceName
    },
    mysql2: {
      opName: () => 'mysql.query',
      serviceName: mysqlServiceName
    },
    redis: redisConfig
=======
    redis: redisConfig,
    tedious: {
      opName: () => 'tedious.request',
      serviceName: (service, config, system) => config.service || fromSystem(service, system)
    }
>>>>>>> 5b7040f9
  }
}

module.exports = storage<|MERGE_RESOLUTION|>--- conflicted
+++ resolved
@@ -37,7 +37,6 @@
       opName: () => 'memcached.command',
       serviceName: (service, config, system) => config.service || fromSystem(service, system)
     },
-<<<<<<< HEAD
     mysql: {
       opName: () => 'mysql.query',
       serviceName: mysqlServiceName
@@ -46,14 +45,11 @@
       opName: () => 'mysql.query',
       serviceName: mysqlServiceName
     },
-    redis: redisConfig
-=======
     redis: redisConfig,
     tedious: {
       opName: () => 'tedious.request',
       serviceName: (service, config, system) => config.service || fromSystem(service, system)
     }
->>>>>>> 5b7040f9
   }
 }
 
