--- conflicted
+++ resolved
@@ -202,21 +202,6 @@
     bytes.buffer[offset + 8] = lo
   }
 
-<<<<<<< HEAD
-=======
-  _encodeMapPrefix (bytes, keysLength) {
-    const offset = bytes.length
-
-    bytes.reserve(5)
-    bytes.length += 5
-    bytes.buffer[offset] = 0xdf
-    bytes.buffer[offset + 1] = keysLength >> 24
-    bytes.buffer[offset + 2] = keysLength >> 16
-    bytes.buffer[offset + 3] = keysLength >> 8
-    bytes.buffer[offset + 4] = keysLength
-  }
-
->>>>>>> ed9c4eb0
   _encode (bytes, trace) {
     this._eventCount += trace.length
     const events = trace.map(formatSpan)
