--- conflicted
+++ resolved
@@ -197,11 +197,7 @@
 
   _encodeMap (bytes, value) {
     const keys = Object.keys(value)
-<<<<<<< HEAD
     const validKeys = keys.filter(key => typeof value[key] === 'string' || typeof value[key] === 'number')
-=======
-    const offset = bytes.length
->>>>>>> ed9c4eb0
 
     this._encodeMapPrefix(bytes, validKeys.length)
 
@@ -209,15 +205,6 @@
       this._encodeString(bytes, key)
       this._encodeValue(bytes, value[key])
     }
-<<<<<<< HEAD
-=======
-
-    bytes.buffer[offset] = 0xdf
-    bytes.buffer[offset + 1] = length >> 24
-    bytes.buffer[offset + 2] = length >> 16
-    bytes.buffer[offset + 3] = length >> 8
-    bytes.buffer[offset + 4] = length
->>>>>>> ed9c4eb0
   }
 
   _encodeValue (bytes, value) {
