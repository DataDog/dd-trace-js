--- conflicted
+++ resolved
@@ -25,10 +25,6 @@
   encode (coverage) {
     const bytes = this._coverageBytes
     const coverageBuffer = this.encodeCodeCoverage(bytes, coverage)
-<<<<<<< HEAD
-
-=======
->>>>>>> 5538aa1a
     const coverageFilename = `coverage${this.fileIndex++}`
 
     this.form.append(
@@ -44,10 +40,6 @@
       log.debug('Coverage buffer reached the limit, flushing')
       this._writer.flush()
     }
-<<<<<<< HEAD
-=======
-
->>>>>>> 5538aa1a
     this.reset()
   }
 
@@ -82,16 +74,10 @@
   }
 
   makePayload () {
-<<<<<<< HEAD
-    // 'event' is a backend requirement
-    this.form.append(
-      'event',
-=======
     this.form.append(
       'event',
       // The intake requires a populated dictionary here. Simply having {} is not valid.
       // We use dummy: true but any other key/value pair would be valid.
->>>>>>> 5538aa1a
       JSON.stringify({ dummy: true }),
       { filename: 'event.json', contentType: 'application/json' }
     )
