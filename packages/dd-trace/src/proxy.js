--- conflicted
+++ resolved
@@ -31,14 +31,8 @@
     try {
       const config = new Config(options) // TODO: support dynamic config
 
-<<<<<<< HEAD
-      log.use(config.logger)
-      log.toggle(config.debug, config.logLevel, this)
-
       const rc = new RemoteConfigManager(config)
 
-=======
->>>>>>> c01f5067
       if (config.profiling.enabled) {
         // do not stop tracer initialization if the profiler fails to be imported
         try {
