'use strict'

/* eslint-disable no-var */
/* eslint-disable object-shorthand */

var fs = require('fs')
var spawn = require('child_process').spawn
var tracerVersion = require('../../../../package.json').version
var log = require('./log')
const { getConfiguration } = require('../config-helper')

module.exports = sendTelemetry

if (!getConfiguration('DD_INJECTION_ENABLED')) {
  module.exports = function () {}
}

<<<<<<< HEAD
if (!getConfiguration('DD_TELEMETRY_FORWARDER_PATH')) {
  module.exports = function () {}
}

if (!fs.existsSync(getConfiguration('DD_TELEMETRY_FORWARDER_PATH'))) {
=======
var telemetryForwarderPath = process.env.DD_TELEMETRY_FORWARDER_PATH
if (typeof telemetryForwarderPath !== 'string' || !fs.existsSync(telemetryForwarderPath)) {
>>>>>>> f13861a1
  module.exports = function () {}
}

var metadata = {
  language_name: 'nodejs',
  language_version: process.versions.node,
  runtime_name: 'nodejs',
  runtime_version: process.versions.node,
  tracer_version: tracerVersion,
  pid: process.pid
}

var seen = []
function hasSeen (point) {
  if (point.name === 'abort') {
    // This one can only be sent once, regardless of tags
    return seen.includes('abort')
  }
  if (point.name === 'abort.integration') {
    // For now, this is the only other one we want to dedupe
    var compiledPoint = point.name + point.tags.join('')
    return seen.includes(compiledPoint)
  }
  return false
}

function sendTelemetry (name, tags) {
  var points = name
  if (typeof name === 'string') {
    points = [{ name: name, tags: tags || [] }]
  }
  if (['1', 'true', 'True'].indexOf(getConfiguration('DD_INJECT_FORCE')) !== -1) {
    points = points.filter(function (p) { return ['error', 'complete'].includes(p.name) })
  }
  points = points.filter(function (p) { return !hasSeen(p) })
  for (var i = 0; i < points.length; i++) {
    points[i].name = 'library_entrypoint.' + points[i].name
  }
  if (points.length === 0) {
    return
  }
  var proc = spawn(getConfiguration('DD_TELEMETRY_FORWARDER_PATH'), ['library_entrypoint'], {
    stdio: 'pipe'
  })
  proc.on('error', function () {
    log.error('Failed to spawn telemetry forwarder')
  })
  proc.on('exit', function (code) {
    if (code !== 0) {
      log.error('Telemetry forwarder exited with code ' + code)
    }
  })
  proc.stdin.on('error', function () {
    log.error('Failed to write telemetry data to telemetry forwarder')
  })
  proc.stdin.end(JSON.stringify({ metadata: metadata, points: points }))
}<|MERGE_RESOLUTION|>--- conflicted
+++ resolved
@@ -15,16 +15,8 @@
   module.exports = function () {}
 }
 
-<<<<<<< HEAD
-if (!getConfiguration('DD_TELEMETRY_FORWARDER_PATH')) {
-  module.exports = function () {}
-}
-
-if (!fs.existsSync(getConfiguration('DD_TELEMETRY_FORWARDER_PATH'))) {
-=======
-var telemetryForwarderPath = process.env.DD_TELEMETRY_FORWARDER_PATH
+var telemetryForwarderPath = getConfiguration('DD_TELEMETRY_FORWARDER_PATH')
 if (typeof telemetryForwarderPath !== 'string' || !fs.existsSync(telemetryForwarderPath)) {
->>>>>>> f13861a1
   module.exports = function () {}
 }
 
