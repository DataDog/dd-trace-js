--- conflicted
+++ resolved
@@ -29,7 +29,6 @@
 function shouldSend (point) {
   if (point.name === 'abort') {
     // This one can only be sent once, regardless of tags
-<<<<<<< HEAD
     if (seen.abort) {
       return false
     }
@@ -41,14 +40,6 @@
       return false
     }
     seen[compiledPoint] = true
-=======
-    return seen.indexOf('abort') !== -1
-  }
-  if (point.name === 'abort.integration') {
-    // For now, this is the only other one we want to dedupe
-    var compiledPoint = point.name + point.tags.join('')
-    return seen.indexOf(compiledPoint) !== -1
->>>>>>> d5f5adf9
   }
   return true
 }
