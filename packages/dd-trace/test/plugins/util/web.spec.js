--- conflicted
+++ resolved
@@ -944,25 +944,16 @@
       req.method = 'GET'
       req.url = '/api/orders/12345/items?foo=bar'
 
-<<<<<<< HEAD
       web.instrument(tracer, config, req, res, 'test.request', () => {
         span = tracer.scope().active()
         tags = span.context()._tags
       })
-=======
-      assert.strictEqual(result, url + qs)
-    })
->>>>>>> cbcd3951
 
       res.statusCode = 200
       res.end()
 
-<<<<<<< HEAD
-      expect(tags).to.not.have.property(HTTP_ROUTE)
-      expect(tags).to.have.property(HTTP_ENDPOINT, '/api/orders/{param:int}/items')
-=======
-      assert.strictEqual(result, url)
->>>>>>> cbcd3951
+      assert.ok(!Object.hasOwn(tags, HTTP_ROUTE))
+      assert.strictEqual(tags[HTTP_ENDPOINT], '/api/orders/{param:int}/items')
     })
 
     it('should not set http.endpoint when resource renaming is disabled', () => {
@@ -970,26 +961,17 @@
       req.method = 'GET'
       req.url = '/api/orders/12345/items'
 
-<<<<<<< HEAD
       web.instrument(tracer, config, req, res, 'test.request', () => {
         span = tracer.scope().active()
         tags = span.context()._tags
       })
-=======
-      assert.strictEqual(result, url)
-    })
->>>>>>> cbcd3951
 
       res.statusCode = 200
       res.end()
 
-<<<<<<< HEAD
-      expect(tags).to.not.have.property(HTTP_ENDPOINT)
-      expect(tags).to.not.have.property(HTTP_ROUTE)
-      expect(tags).to.have.property(RESOURCE_NAME, 'GET')
-=======
-      assert.strictEqual(result, url + 'secret/?data=<redacted>')
->>>>>>> cbcd3951
+      assert.ok(!Object.hasOwn(tags, HTTP_ENDPOINT))
+      assert.ok(!Object.hasOwn(tags, HTTP_ROUTE))
+      assert.strictEqual(tags[RESOURCE_NAME], 'GET')
     })
   })
 })