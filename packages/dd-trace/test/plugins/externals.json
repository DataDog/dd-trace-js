--- conflicted
+++ resolved
@@ -131,12 +131,6 @@
       "dep": true
     }
   ],
-<<<<<<< HEAD
-  "undici": [
-    {
-      "name": "undici",
-      "versions": [">=4.7.1"]
-=======
   "q": [
     {
       "name": "collections",
@@ -145,7 +139,11 @@
     {
       "name": "q",
       "versions": ["2"]
->>>>>>> 036c5e77
+    },
+    "undici": [
+    {
+      "name": "undici",
+      "versions": [">=4.7.1"]
     }
   ]
 }