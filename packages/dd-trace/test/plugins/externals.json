--- conflicted
+++ resolved
@@ -67,13 +67,12 @@
       "versions": [">=1.4.6"]
     },
     {
-<<<<<<< HEAD
+      "name": "request",
+      "versions": ["2.88.2"]
+    },
+    {
       "name": "multer",
       "versions": ["1.4.5-lts.1"]
-=======
-      "name": "request",
-      "versions": ["2.88.2"]
->>>>>>> 5e4900d7
     }
   ],
   "express-mongo-sanitize": [
