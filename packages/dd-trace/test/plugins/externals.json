--- conflicted
+++ resolved
@@ -285,15 +285,15 @@
       "versions": [">=0.1"]
     },
     {
-<<<<<<< HEAD
       "name": "@langchain/google-genai",
       "versions": [">=0.1"]
     },
     {
       "name": "@langchain/openai",
-=======
+      "versions": [">=0.1"]
+    },
+    {
       "name": "@langchain/cohere",
->>>>>>> f5bec490
       "versions": [">=0.1"]
     }
   ],
