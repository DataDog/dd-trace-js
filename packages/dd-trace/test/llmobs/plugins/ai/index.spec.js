'use strict'

const { useEnv } = require('../../../../../../integration-tests/helpers')
const chai = require('chai')
const { expect } = chai
const semifies = require('semifies')
const { withVersions } = require('../../../setup/mocha')

const { NODE_MAJOR } = require('../../../../../../version')

const {
  expectedLLMObsLLMSpanEvent,
  expectedLLMObsNonLLMSpanEvent,
  deepEqualWithMockValues,
  MOCK_STRING,
  useLlmObs,
  MOCK_NUMBER,
  MOCK_OBJECT
} = require('../../util')

chai.Assertion.addMethod('deepEqualWithMockValues', deepEqualWithMockValues)

// ai<4.0.2 is not supported in CommonJS with Node.js < 22
const range = NODE_MAJOR < 22 ? '>=4.0.2' : '>=4.0.0'

function getAiSdkOpenAiPackage (vercelAiVersion) {
  return semifies(vercelAiVersion, '>=5.0.0') ? '@ai-sdk/openai' : '@ai-sdk/openai@1.3.23'
}

describe('Plugin', () => {
  useEnv({
<<<<<<< HEAD
    OPENAI_API_KEY: '<not-a-real-key>',
=======
    OPENAI_API_KEY: '<not-a-real-key>'
>>>>>>> 0852179c
  })

  const getEvents = useLlmObs({ plugin: 'ai' })

  withVersions('ai', 'ai', range, (version, _, realVersion) => {
    let ai
    let openai

    beforeEach(function () {
      ai = require(`../../../../../../versions/ai@${version}`).get()

      const OpenAI = require(`../../../../../../versions/${getAiSdkOpenAiPackage(realVersion)}`).get()
      openai = OpenAI.createOpenAI({
        baseURL: 'http://127.0.0.1:9126/vcr/openai',
        compatibility: 'strict'
      })
    })

    it('creates a span for generateText', async () => {
      await ai.generateText({
        model: openai('gpt-4o-mini'),
        system: 'You are a helpful assistant',
        prompt: 'Hello, OpenAI!',
        maxTokens: 100,
        temperature: 0.5
      })

      const { apmSpans, llmobsSpans } = await getEvents()

      const expectedWorkflowSpan = expectedLLMObsNonLLMSpanEvent({
        span: apmSpans[0],
        name: 'generateText',
        spanKind: 'workflow',
        inputValue: 'Hello, OpenAI!',
        outputValue: MOCK_STRING,
        metadata: {
          maxTokens: 100,
          temperature: 0.5,
          maxSteps: MOCK_NUMBER,
          maxRetries: MOCK_NUMBER,
        },
        tokenMetrics: { input_tokens: MOCK_NUMBER, output_tokens: MOCK_NUMBER, total_tokens: MOCK_NUMBER },
        tags: { ml_app: 'test', language: 'javascript', integration: 'ai' },
      })

      const expectedLlmSpan = expectedLLMObsLLMSpanEvent({
        span: apmSpans[1],
        parentId: llmobsSpans[0].span_id,
        spanKind: 'llm',
        modelName: 'gpt-4o-mini',
        modelProvider: 'openai',
        name: 'doGenerate',
        inputMessages: [
          { content: 'You are a helpful assistant', role: 'system' },
          { content: 'Hello, OpenAI!', role: 'user' }
        ],
        outputMessages: [{ content: MOCK_STRING, role: 'assistant' }],
        metadata: {
          max_tokens: 100,
          temperature: 0.5,
        },
        tokenMetrics: { input_tokens: MOCK_NUMBER, output_tokens: MOCK_NUMBER, total_tokens: MOCK_NUMBER },
        tags: { ml_app: 'test', language: 'javascript', integration: 'ai' },
      })

      expect(llmobsSpans[0]).to.deepEqualWithMockValues(expectedWorkflowSpan)
      expect(llmobsSpans[1]).to.deepEqualWithMockValues(expectedLlmSpan)
    })

    it('creates a span for generateObject', async () => {
      const schema = ai.jsonSchema({
        type: 'object',
        properties: {
          name: { type: 'string' },
          age: { type: 'number' },
          height: { type: 'string' }
        },
        required: ['name', 'age', 'height']
      })

      await ai.generateObject({
        model: openai('gpt-4o-mini'),
        schema,
        prompt: 'Invent a character for a video game'
      })

      const { apmSpans, llmobsSpans } = await getEvents()

      const expectedWorkflowSpan = expectedLLMObsNonLLMSpanEvent({
        span: apmSpans[0],
        name: 'generateObject',
        spanKind: 'workflow',
        inputValue: 'Invent a character for a video game',
        outputValue: MOCK_STRING,
        metadata: {
          schema: MOCK_OBJECT,
          output: 'object',
          maxRetries: MOCK_NUMBER,
        },
        tokenMetrics: { input_tokens: MOCK_NUMBER, output_tokens: MOCK_NUMBER, total_tokens: MOCK_NUMBER },
        tags: { ml_app: 'test', language: 'javascript', integration: 'ai' },
      })

      const expectedLlmSpan = expectedLLMObsLLMSpanEvent({
        span: apmSpans[1],
        parentId: llmobsSpans[0].span_id,
        spanKind: 'llm',
        modelName: 'gpt-4o-mini',
        modelProvider: 'openai',
        name: 'doGenerate',
        inputMessages: [{ content: 'Invent a character for a video game', role: 'user' }],
        outputMessages: [{ content: MOCK_STRING, role: 'assistant' }],
        tokenMetrics: { input_tokens: MOCK_NUMBER, output_tokens: MOCK_NUMBER, total_tokens: MOCK_NUMBER },
        tags: { ml_app: 'test', language: 'javascript', integration: 'ai' }
      })

      expect(llmobsSpans[0]).to.deepEqualWithMockValues(expectedWorkflowSpan)
      expect(llmobsSpans[1]).to.deepEqualWithMockValues(expectedLlmSpan)
    })

    it('creates a span for embed', async () => {
      await ai.embed({
        model: openai.embedding('text-embedding-ada-002'),
        value: 'hello world'
      })

      const { apmSpans, llmobsSpans } = await getEvents()

      const expectedWorkflowSpan = expectedLLMObsNonLLMSpanEvent({
        span: apmSpans[0],
        name: 'embed',
        spanKind: 'workflow',
        inputValue: 'hello world',
        outputValue: '[1 embedding(s) returned with size 1536]',
        metadata: {
          maxSteps: MOCK_NUMBER,
          maxRetries: MOCK_NUMBER,
        },
        tags: { ml_app: 'test', language: 'javascript', integration: 'ai' }
      })

      const expectedEmbeddingSpan = expectedLLMObsLLMSpanEvent({
        span: apmSpans[1],
        parentId: llmobsSpans[0].span_id,
        spanKind: 'embedding',
        modelName: 'text-embedding-ada-002',
        modelProvider: 'openai',
        name: 'doEmbed',
        inputDocuments: [{ text: 'hello world' }],
        outputValue: '[1 embedding(s) returned with size 1536]',
        tokenMetrics: { input_tokens: MOCK_NUMBER, total_tokens: MOCK_NUMBER },
        tags: { ml_app: 'test', language: 'javascript', integration: 'ai' }
      })

      expect(llmobsSpans[0]).to.deepEqualWithMockValues(expectedWorkflowSpan)
      expect(llmobsSpans[1]).to.deepEqualWithMockValues(expectedEmbeddingSpan)
    })

    it('creates a span for embedMany', async () => {
      await ai.embedMany({
        model: openai.embedding('text-embedding-ada-002'),
        values: ['hello world', 'goodbye world']
      })

      const { apmSpans, llmobsSpans } = await getEvents()

      const expectedWorkflowSpan = expectedLLMObsNonLLMSpanEvent({
        span: apmSpans[0],
        name: 'embedMany',
        spanKind: 'workflow',
        inputValue: JSON.stringify(['hello world', 'goodbye world']),
        outputValue: '[2 embedding(s) returned with size 1536]',
        metadata: {
          maxSteps: MOCK_NUMBER,
          maxRetries: MOCK_NUMBER,
        },
        tags: { ml_app: 'test', language: 'javascript', integration: 'ai' }
      })

      const expectedEmbeddingSpan = expectedLLMObsLLMSpanEvent({
        span: apmSpans[1],
        parentId: llmobsSpans[0].span_id,
        spanKind: 'embedding',
        modelName: 'text-embedding-ada-002',
        modelProvider: 'openai',
        name: 'doEmbed',
        inputDocuments: [{ text: 'hello world' }, { text: 'goodbye world' }],
        outputValue: '[2 embedding(s) returned with size 1536]',
        tokenMetrics: { input_tokens: MOCK_NUMBER, total_tokens: MOCK_NUMBER },
        tags: { ml_app: 'test', language: 'javascript', integration: 'ai' }
      })

      expect(llmobsSpans[0]).to.deepEqualWithMockValues(expectedWorkflowSpan)
      expect(llmobsSpans[1]).to.deepEqualWithMockValues(expectedEmbeddingSpan)
    })

    it('creates a span for streamText', async () => {
      const result = await ai.streamText({
        model: openai('gpt-4o-mini'),
        system: 'You are a helpful assistant',
        prompt: 'Hello, OpenAI!',
        maxTokens: 100,
        temperature: 0.5
      })

      const textStream = result.textStream

      for await (const part of textStream) {} // eslint-disable-line

      const { apmSpans, llmobsSpans } = await getEvents()

      const expectedWorkflowSpan = expectedLLMObsNonLLMSpanEvent({
        span: apmSpans[0],
        name: 'streamText',
        spanKind: 'workflow',
        inputValue: 'Hello, OpenAI!',
        outputValue: 'Hello! How can I assist you today?', // assert text from stream is fully captured
        metadata: {
          maxSteps: MOCK_NUMBER,
          maxRetries: MOCK_NUMBER,
        },
        tags: { ml_app: 'test', language: 'javascript', integration: 'ai' }
      })

      const expectedLlmSpan = expectedLLMObsLLMSpanEvent({
        span: apmSpans[1],
        parentId: llmobsSpans[0].span_id,
        spanKind: 'llm',
        modelName: 'gpt-4o-mini',
        modelProvider: 'openai',
        name: 'doStream',
        inputMessages: [
          { content: 'You are a helpful assistant', role: 'system' },
          { content: 'Hello, OpenAI!', role: 'user' }
        ],
        metadata: {
          max_tokens: 100,
          temperature: 0.5,
        },
        outputMessages: [{ content: 'Hello! How can I assist you today?', role: 'assistant' }],
        tokenMetrics: { input_tokens: MOCK_NUMBER, output_tokens: MOCK_NUMBER, total_tokens: MOCK_NUMBER },
        tags: { ml_app: 'test', language: 'javascript', integration: 'ai' }
      })

      expect(llmobsSpans[0]).to.deepEqualWithMockValues(expectedWorkflowSpan)
      expect(llmobsSpans[1]).to.deepEqualWithMockValues(expectedLlmSpan)
    })

    it('creates a span for streamObject', async () => {
      const schema = ai.jsonSchema({
        type: 'object',
        properties: {
          name: { type: 'string' },
          age: { type: 'number' },
          height: { type: 'string' }
        },
        required: ['name', 'age', 'height']
      })

      const result = await ai.streamObject({
        model: openai('gpt-4o-mini'),
        schema,
        prompt: 'Invent a character for a video game'
      })

      const partialObjectStream = result.partialObjectStream

      for await (const part of partialObjectStream) {} // eslint-disable-line

      const { apmSpans, llmobsSpans } = await getEvents()

      const expectedCharacter = { name: 'Zara Nightshade', age: 28, height: "5'7\"" }

      const expectedWorkflowSpan = expectedLLMObsNonLLMSpanEvent({
        span: apmSpans[0],
        name: 'streamObject',
        spanKind: 'workflow',
        inputValue: 'Invent a character for a video game',
        outputValue: JSON.stringify(expectedCharacter),
        metadata: {
          schema: MOCK_OBJECT,
          output: 'object',
          maxRetries: MOCK_NUMBER,
        },
        tags: { ml_app: 'test', language: 'javascript', integration: 'ai' }
      })

      const expectedLlmSpan = expectedLLMObsLLMSpanEvent({
        span: apmSpans[1],
        parentId: llmobsSpans[0].span_id,
        spanKind: 'llm',
        modelName: 'gpt-4o-mini',
        modelProvider: 'openai',
        name: 'doStream',
        inputMessages: [{ content: 'Invent a character for a video game', role: 'user' }],
        outputMessages: [{
          content: JSON.stringify(expectedCharacter),
          role: 'assistant'
        }],
        tokenMetrics: { input_tokens: MOCK_NUMBER, output_tokens: MOCK_NUMBER, total_tokens: MOCK_NUMBER },
        tags: { ml_app: 'test', language: 'javascript', integration: 'ai' }
      })

      expect(llmobsSpans[0]).to.deepEqualWithMockValues(expectedWorkflowSpan)
      expect(llmobsSpans[1]).to.deepEqualWithMockValues(expectedLlmSpan)
    })

    it('creates a span for a tool call', async () => {
      let tools
      let maxStepsArg = {}
      const toolSchema = ai.jsonSchema({
        type: 'object',
        properties: {
          location: { type: 'string', description: 'The location to get the weather for' }
        },
        required: ['location']
      })

      if (semifies(realVersion, '>=5.0.0')) {
        tools = {
          weather: ai.tool({
            description: 'Get the weather in a given location',
            inputSchema: toolSchema,
            execute: async ({ location }) => ({
              location,
              temperature: 72
            })
          })
        }

        maxStepsArg = { stopWhen: ai.stepCountIs(5) }
      } else {
        tools = [ai.tool({
          id: 'weather',
          description: 'Get the weather in a given location',
          parameters: toolSchema,
          execute: async ({ location }) => ({
            location,
            temperature: 72
          })
        })]

        maxStepsArg = { maxSteps: 5 }
      }

      await ai.generateText({
        model: openai('gpt-4o-mini'),
        system: 'You are a helpful assistant',
        prompt: 'What is the weather in Tokyo?',
        tools,
        ...maxStepsArg,
      })

      const { apmSpans, llmobsSpans } = await getEvents()

      const workflowSpan = llmobsSpans[0]
      const llmSpan = llmobsSpans[1]
      const toolCallSpan = llmobsSpans[2]
      const llmSpan2 = llmobsSpans[3]

      const expectedFinalOutput = semifies(realVersion, '>=5.0.0')
        ? 'The current temperature in Tokyo is 72°F. If you need more details about the weather, just let me know!'
        : 'The current weather in Tokyo is 72°F.'

      const expectedWorkflowSpan = expectedLLMObsNonLLMSpanEvent({
        span: apmSpans[0],
        name: 'generateText',
        spanKind: 'workflow',
        inputValue: 'What is the weather in Tokyo?',
        outputValue: expectedFinalOutput,
        metadata: {
          maxSteps: MOCK_NUMBER,
          maxRetries: MOCK_NUMBER,
        },
        tokenMetrics: { input_tokens: MOCK_NUMBER, output_tokens: MOCK_NUMBER, total_tokens: MOCK_NUMBER },
        tags: { ml_app: 'test', language: 'javascript', integration: 'ai' },
      })

      const expectedLlmSpan = expectedLLMObsLLMSpanEvent({
        span: apmSpans[1],
        parentId: llmobsSpans[0].span_id,
        spanKind: 'llm',
        modelName: 'gpt-4o-mini',
        modelProvider: 'openai',
        name: 'doGenerate',
        inputMessages: [
          { content: 'You are a helpful assistant', role: 'system' },
          { content: 'What is the weather in Tokyo?', role: 'user' }
        ],
        outputMessages: [{
          content: MOCK_STRING,
          role: 'assistant',
          tool_calls: [{
            tool_id: MOCK_STRING,
            name: 'weather',
            arguments: {
              location: 'Tokyo'
            },
            type: 'function'
          }]
        }],
        metadata: {
          max_tokens: 100,
          temperature: 0.5,
        },
        tokenMetrics: { input_tokens: MOCK_NUMBER, output_tokens: MOCK_NUMBER, total_tokens: MOCK_NUMBER },
        tags: { ml_app: 'test', language: 'javascript', integration: 'ai' },
      })

      const expectedToolCallSpan = expectedLLMObsNonLLMSpanEvent({
        span: apmSpans[2],
        parentId: llmobsSpans[0].span_id,
        name: 'weather',
        spanKind: 'tool',
        inputValue: '{"location":"Tokyo"}',
        outputValue: JSON.stringify({ location: 'Tokyo', temperature: 72 }),
        tags: { ml_app: 'test', language: 'javascript', integration: 'ai' },
      })

      const expectedLlmSpan2 = expectedLLMObsLLMSpanEvent({
        span: apmSpans[3],
        parentId: llmobsSpans[0].span_id,
        spanKind: 'llm',
        modelName: 'gpt-4o-mini',
        modelProvider: 'openai',
        name: 'doGenerate',
        inputMessages: [
          { content: 'You are a helpful assistant', role: 'system' },
          { content: 'What is the weather in Tokyo?', role: 'user' },
          {
            content: '',
            role: 'assistant',
            tool_calls: [{
              tool_id: MOCK_STRING,
              name: 'weather',
              arguments: {
                location: 'Tokyo'
              },
              type: 'function'
            }]
          },
          {
            content: JSON.stringify({ location: 'Tokyo', temperature: 72 }),
            role: 'tool',
            tool_id: MOCK_STRING
          }
        ],
        outputMessages: [{ content: expectedFinalOutput, role: 'assistant' }],
        metadata: {
          max_tokens: 100,
          temperature: 0.5,
        },
        tokenMetrics: { input_tokens: MOCK_NUMBER, output_tokens: MOCK_NUMBER, total_tokens: MOCK_NUMBER },
        tags: { ml_app: 'test', language: 'javascript', integration: 'ai' },
      })

      expect(workflowSpan).to.deepEqualWithMockValues(expectedWorkflowSpan)
      expect(llmSpan).to.deepEqualWithMockValues(expectedLlmSpan)
      expect(toolCallSpan).to.deepEqualWithMockValues(expectedToolCallSpan)
      expect(llmSpan2).to.deepEqualWithMockValues(expectedLlmSpan2)
    })

    it('created a span for a tool call from a stream', async () => {
      let tools
      let maxStepsArg = {}
      const toolSchema = ai.jsonSchema({
        type: 'object',
        properties: {
          location: { type: 'string', description: 'The location to get the weather for' }
        },
        required: ['location']
      })

      if (semifies(realVersion, '>=5.0.0')) {
        tools = {
          weather: ai.tool({
            description: 'Get the weather in a given location',
            inputSchema: toolSchema,
            execute: async ({ location }) => ({
              location,
              temperature: 72
            })
          })
        }

        maxStepsArg = { stopWhen: ai.stepCountIs(5) }
      } else {
        tools = [ai.tool({
          id: 'weather',
          description: 'Get the weather in a given location',
          parameters: toolSchema,
          execute: async ({ location }) => ({
            location,
            temperature: 72
          })
        })]

        maxStepsArg = { maxSteps: 5 }
      }

      const result = await ai.streamText({
        model: openai('gpt-4o-mini'),
        system: 'You are a helpful assistant',
        prompt: 'What is the weather in Tokyo?',
        tools,
        ...maxStepsArg,
      })

      const textStream = result.textStream

      for await (const part of textStream) {} // eslint-disable-line

      const { apmSpans, llmobsSpans } = await getEvents()

      const workflowSpan = llmobsSpans[0]
      const llmSpan = llmobsSpans[1]
      const toolCallSpan = llmobsSpans[2]
      const llmSpan2 = llmobsSpans[3]

      const expectedFinalOutput = semifies(realVersion, '>=5.0.0')
        ? 'The current temperature in Tokyo is 72°F. If you need more details or specific forecasts, feel free to ask!'
        : 'The current weather in Tokyo is 72°F.'

      const expectedWorkflowSpan = expectedLLMObsNonLLMSpanEvent({
        span: apmSpans[0],
        name: 'streamText',
        spanKind: 'workflow',
        inputValue: 'What is the weather in Tokyo?',
        outputValue: expectedFinalOutput,
        metadata: {
          maxSteps: MOCK_NUMBER,
          maxRetries: MOCK_NUMBER,
        },
        tokenMetrics: { input_tokens: MOCK_NUMBER, output_tokens: MOCK_NUMBER, total_tokens: MOCK_NUMBER },
        tags: { ml_app: 'test', language: 'javascript', integration: 'ai' },
      })

      const expectedLlmSpan = expectedLLMObsLLMSpanEvent({
        span: apmSpans[1],
        parentId: llmobsSpans[0].span_id,
        spanKind: 'llm',
        modelName: 'gpt-4o-mini',
        modelProvider: 'openai',
        name: 'doStream',
        inputMessages: [
          { content: 'You are a helpful assistant', role: 'system' },
          { content: 'What is the weather in Tokyo?', role: 'user' }
        ],
        outputMessages: [{
          content: MOCK_STRING,
          role: 'assistant',
          tool_calls: [{
            tool_id: MOCK_STRING,
            name: 'weather',
            arguments: {
              location: 'Tokyo'
            },
            type: 'function'
          }]
        }],
        metadata: {
          max_tokens: 100,
          temperature: 0.5,
        },
        tokenMetrics: { input_tokens: MOCK_NUMBER, output_tokens: MOCK_NUMBER, total_tokens: MOCK_NUMBER },
        tags: { ml_app: 'test', language: 'javascript', integration: 'ai' },
      })

      const expectedToolCallSpan = expectedLLMObsNonLLMSpanEvent({
        span: apmSpans[2],
        parentId: llmobsSpans[0].span_id,
        /**
         * MOCK_STRING used as the stream implementation for ai does not finish the initial llm spans
         * first to associate the tool call id with the tool itself (by matching descriptions).
         *
         * Usually, this would mean the tool call name is 'toolCall'.
         *
         * However, because we used mocked responses, the second time this test is called, the tool call
         * will have the name 'weather' instead. We just assert that the name exists and is a string to simplify.
         */
        name: MOCK_STRING,
        spanKind: 'tool',
        inputValue: JSON.stringify({ location: 'Tokyo' }),
        outputValue: JSON.stringify({ location: 'Tokyo', temperature: 72 }),
        tags: { ml_app: 'test', language: 'javascript', integration: 'ai' },
      })

      const expectedLlmSpan2 = expectedLLMObsLLMSpanEvent({
        span: apmSpans[3],
        parentId: llmobsSpans[0].span_id,
        spanKind: 'llm',
        modelName: 'gpt-4o-mini',
        modelProvider: 'openai',
        name: 'doStream',
        inputMessages: [
          { content: 'You are a helpful assistant', role: 'system' },
          { content: 'What is the weather in Tokyo?', role: 'user' },
          {
            content: '',
            role: 'assistant',
            tool_calls: [{
              tool_id: MOCK_STRING,
              name: 'weather',
              arguments: {
                location: 'Tokyo'
              },
              type: 'function'
            }]
          },
          {
            content: JSON.stringify({ location: 'Tokyo', temperature: 72 }),
            role: 'tool',
            tool_id: MOCK_STRING
          }
        ],
        outputMessages: [{ content: expectedFinalOutput, role: 'assistant' }],
        metadata: {
          max_tokens: 100,
          temperature: 0.5,
        },
        tokenMetrics: { input_tokens: MOCK_NUMBER, output_tokens: MOCK_NUMBER, total_tokens: MOCK_NUMBER },
        tags: { ml_app: 'test', language: 'javascript', integration: 'ai' },
      })

      expect(workflowSpan).to.deepEqualWithMockValues(expectedWorkflowSpan)
      expect(llmSpan).to.deepEqualWithMockValues(expectedLlmSpan)
      expect(toolCallSpan).to.deepEqualWithMockValues(expectedToolCallSpan)
      expect(llmSpan2).to.deepEqualWithMockValues(expectedLlmSpan2)
    })
  })
})<|MERGE_RESOLUTION|>--- conflicted
+++ resolved
@@ -29,11 +29,7 @@
 
 describe('Plugin', () => {
   useEnv({
-<<<<<<< HEAD
-    OPENAI_API_KEY: '<not-a-real-key>',
-=======
     OPENAI_API_KEY: '<not-a-real-key>'
->>>>>>> 0852179c
   })
 
   const getEvents = useLlmObs({ plugin: 'ai' })
