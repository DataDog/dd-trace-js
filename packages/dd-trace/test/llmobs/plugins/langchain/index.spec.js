--- conflicted
+++ resolved
@@ -486,15 +486,10 @@
               secondChain
             ])
 
-<<<<<<< HEAD
-            const result = await completeChain.invoke({ person: 'Abraham Lincoln', language: 'Spanish' })
-            assert.ok(result)
-=======
             const result = await llmobs.annotationContext({ tags: { foo: 'bar' } }, () => {
               return completeChain.invoke({ person: 'Abraham Lincoln', language: 'Spanish' })
             })
-            expect(result).to.exist
->>>>>>> 191e9088
+            assert.ok(result)
 
             const { apmSpans, llmobsSpans } = await getEvents()
 
@@ -511,15 +506,9 @@
               span: topLevelWorkflow,
               spanKind: 'workflow',
               name: 'langchain_core.runnables.RunnableSequence',
-<<<<<<< HEAD
               inputData: JSON.stringify({ person: 'Abraham Lincoln', language: 'Spanish' }),
               outputData: expectedOutput,
-              tags: { ml_app: 'test', integration: 'langchain' }
-=======
-              inputValue: JSON.stringify({ person: 'Abraham Lincoln', language: 'Spanish' }),
-              outputValue: expectedOutput,
-              tags: { ml_app: 'test', language: 'javascript', integration: 'langchain', foo: 'bar' }
->>>>>>> 191e9088
+              tags: { ml_app: 'test', integration: 'langchain', foo: 'bar' }
             })
 
             assertLlmObsSpanEvent(llmobsSpans[1], {
@@ -530,11 +519,7 @@
               inputData: JSON.stringify({ person: 'Abraham Lincoln', language: 'Spanish' }),
               outputData: 'Abraham Lincoln was born in Hodgenville, Kentucky. He later lived ' +
               'in Springfield, Illinois, which is often associated with him as his home city.',
-<<<<<<< HEAD
-              tags: { ml_app: 'test', integration: 'langchain' }
-=======
-              tags: { ml_app: 'test', language: 'javascript', integration: 'langchain', foo: 'bar' }
->>>>>>> 191e9088
+              tags: { ml_app: 'test', integration: 'langchain', foo: 'bar' }
             })
 
             assertLlmObsSpanEvent(llmobsSpans[2], {
@@ -553,13 +538,8 @@
                 role: 'assistant'
               }],
               metadata: MOCK_ANY,
-<<<<<<< HEAD
               metrics: { input_tokens: 16, output_tokens: 30, total_tokens: 46 },
-              tags: { ml_app: 'test', integration: 'langchain' }
-=======
-              tokenMetrics: { input_tokens: 16, output_tokens: 30, total_tokens: 46 },
-              tags: { ml_app: 'test', language: 'javascript', integration: 'langchain', foo: 'bar' }
->>>>>>> 191e9088
+              tags: { ml_app: 'test', integration: 'langchain', foo: 'bar' }
             })
 
             assertLlmObsSpanEvent(llmobsSpans[3], {
@@ -572,13 +552,8 @@
                 city: 'Abraham Lincoln was born in Hodgenville, Kentucky. He later lived in ' +
                 'Springfield, Illinois, which is often associated with him as his home city.'
               }),
-<<<<<<< HEAD
               outputData: expectedOutput,
-              tags: { ml_app: 'test', integration: 'langchain' }
-=======
-              outputValue: expectedOutput,
-              tags: { ml_app: 'test', language: 'javascript', integration: 'langchain', foo: 'bar' }
->>>>>>> 191e9088
+              tags: { ml_app: 'test', integration: 'langchain', foo: 'bar' }
             })
 
             assertLlmObsSpanEvent(llmobsSpans[4], {
@@ -598,13 +573,8 @@
               ],
               outputData: [{ content: expectedOutput, role: 'assistant' }],
               metadata: MOCK_ANY,
-<<<<<<< HEAD
               metrics: { input_tokens: 46, output_tokens: 37, total_tokens: 83 },
-              tags: { ml_app: 'test', integration: 'langchain' }
-=======
-              tokenMetrics: { input_tokens: 46, output_tokens: 37, total_tokens: 83 },
-              tags: { ml_app: 'test', language: 'javascript', integration: 'langchain', foo: 'bar' }
->>>>>>> 191e9088
+              tags: { ml_app: 'test', integration: 'langchain', foo: 'bar' }
             })
           })
 
