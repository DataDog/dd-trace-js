--- conflicted
+++ resolved
@@ -9,10 +9,6 @@
 const sinon = require('sinon')
 
 const AgentInfoExporter = require('../../src/exporters/common/agent-info-exporter')
-<<<<<<< HEAD
-
-=======
->>>>>>> ed3cc6d9
 const spanFinishCh = channel('dd-trace:span:finish')
 const evalMetricAppendCh = channel('llmobs:eval-metric:append')
 const flushCh = channel('llmobs:writers:flush')
@@ -269,16 +265,9 @@
 
     llmobsModule.disable()
 
-<<<<<<< HEAD
-    expect(injectCh.hasSubscribers).to.be.false
-    expect(evalMetricAppendCh.hasSubscribers).to.be.false
-    expect(spanFinishCh.hasSubscribers).to.be.false
-    expect(flushCh.hasSubscribers).to.be.false
-=======
     assert.strictEqual(injectCh.hasSubscribers, false)
     assert.strictEqual(evalMetricAppendCh.hasSubscribers, false)
     assert.strictEqual(spanFinishCh.hasSubscribers, false)
     assert.strictEqual(flushCh.hasSubscribers, false)
->>>>>>> ed3cc6d9
   })
 })