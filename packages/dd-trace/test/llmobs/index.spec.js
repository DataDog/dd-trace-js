--- conflicted
+++ resolved
@@ -62,13 +62,8 @@
   })
 
   describe('handle llmobs info injection', () => {
-<<<<<<< HEAD
     it('injects LLMObs info when there is a parent LLMObs span', () => {
-      llmobsModule.enable(config)
-=======
-    it('injects LLMObs parent ID when there is a parent LLMObs span', () => {
       llmobsModule.enable({ llmobs: { mlApp: 'test', agentlessEnabled: false } })
->>>>>>> 0672b4d7
       store.span = {
         context () {
           return {
@@ -87,13 +82,8 @@
       expect(carrier['x-datadog-tags']).to.equal(',_dd.p.llmobs_parent_id=parent-id,_dd.p.llmobs_ml_app=test')
     })
 
-<<<<<<< HEAD
     it('does not inject LLMObs parent ID info when there is no parent LLMObs span', () => {
-      llmobsModule.enable(config)
-=======
-    it('does not inject LLMObs parent ID when there is no parent LLMObs span', () => {
       llmobsModule.enable({ llmobs: { mlApp: 'test', agentlessEnabled: false } })
->>>>>>> 0672b4d7
 
       const carrier = {
         'x-datadog-tags': ''
@@ -103,7 +93,7 @@
     })
 
     it('does not inject LLMOBs info when there is no mlApp configured and no parent LLMObs span', () => {
-      llmobsModule.enable({ llmobs: {} })
+      llmobsModule.enable({ llmobs: { agentlessEnabled: false } })
 
       const carrier = {
         'x-datadog-tags': ''
