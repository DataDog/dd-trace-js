--- conflicted
+++ resolved
@@ -8,12 +8,9 @@
 const { once } = require('events')
 const { storage } = require('../../../datadog-core')
 const os = require('os')
-<<<<<<< HEAD
 const { expect } = require('chai')
 const sinon = require('sinon')
 
-=======
->>>>>>> 9f42c773
 const DEFAULT_HEARTBEAT_INTERVAL = 60000
 
 let traceAgent
@@ -24,7 +21,6 @@
   let pluginsByName
 
   before(done => {
- 
     // I'm not sure how, but some other test in some other file keeps context
     // alive after it's done, meaning this test here runs in its async context.
     // If we don't no-op the server inside it, it will trace it, which will
@@ -181,9 +177,93 @@
       clearTimeout()
     })
   })
+
+  describe('telemetry app-heartbeat', () => {
+    const HEARTBEAT_INTERVAL = 1000
+    let telemetry
+    let pluginsByName
+
+    before(done => {
+      storage.run({ noop: true }, () => {
+        traceAgent = http.createServer(async (req, res) => {
+          const chunks = []
+          for await (const chunk of req) {
+            chunks.push(chunk)
+          }
+          req.body = JSON.parse(Buffer.concat(chunks).toString('utf8'))
+          traceAgent.reqs.push(req)
+          traceAgent.emit('handled-req')
+          res.end()
+        }).listen(0, done)
+      })
+
+      traceAgent.reqs = []
+
+      telemetry = proxyquire('../../src/telemetry', {
+        '../exporters/common/docker': {
+          id () {
+            return 'test docker id'
+          }
+        }
+      })
+
+      pluginsByName = {
+        foo2: { _enabled: true },
+        bar2: { _enabled: false }
+      }
+
+      const circularObject = {
+        child: { parent: null, field: 'child_value' },
+        field: 'parent_value'
+      }
+      circularObject.child.parent = circularObject
+
+      telemetry.start({
+        telemetry: { enabled: true, heartbeatInterval: HEARTBEAT_INTERVAL },
+        hostname: 'localhost',
+        port: traceAgent.address().port,
+        service: 'test service',
+        version: '1.2.3-beta4',
+        env: 'preprod',
+        tags: {
+          'runtime-id': '1a2b3c'
+        },
+        circularObject,
+        appsec: { enabled: false },
+        profiling: { enabled: false }
+      }, {
+        _pluginsByName: pluginsByName
+      })
+    })
+
+    after(() => {
+      setTimeout(() => {
+        telemetry.stop()
+        traceAgent.close()
+        clearTimeout()
+      }, 3000)
+    })
+
+    it('should send app-heartbeat at uniform intervals', () => {
+      // TODO: switch to clock.tick
+      setTimeout(() => {
+        const heartbeats = []
+        const reqCount = traceAgent.reqs.length
+        for (let i = 0; i < reqCount; i++) {
+          const req = traceAgent.reqs[i]
+          if (req.headers && req.headers['dd-telemetry-request-type'] === 'app-heartbeat') {
+            heartbeats.push(req.body.tracer_time)
+          }
+        }
+        expect(heartbeats.length).to.be.greaterThanOrEqual(2)
+        for (let k = 0; k < heartbeats.length - 1; k++) {
+          expect(heartbeats[k + 1] - heartbeats[k]).to.be.equal(1)
+        }
+      }, HEARTBEAT_INTERVAL * 3)
+    })
+  })
 })
 
-<<<<<<< HEAD
 describe('Telemetry retry', () => {
   let clock
   let telemetry
@@ -224,35 +304,11 @@
       }
 
     }
-=======
-describe('telemetry app-heartbeat', () => {
-  const HEARTBEAT_INTERVAL = 1000
-  let telemetry
-  let pluginsByName
-  
-  before(done => {
-    storage.run({ noop: true }, () => {
-      traceAgent = http.createServer(async (req, res) => {
-        const chunks = []
-        for await (const chunk of req) {
-          chunks.push(chunk)
-        }
-        req.body = JSON.parse(Buffer.concat(chunks).toString('utf8'))
-        traceAgent.reqs.push(req)
-        traceAgent.emit('handled-req')
-        res.end()
-      }).listen(0, done)
-    })
-
-    traceAgent.reqs = []
-
->>>>>>> 9f42c773
     telemetry = proxyquire('../../src/telemetry', {
       '../exporters/common/docker': {
         id () {
           return 'test docker id'
         }
-<<<<<<< HEAD
       },
       './send-data': sendDataError
     })
@@ -341,26 +397,10 @@
       },
       './send-data': sendDataError
     })
-=======
-      }
-    })
-
-    pluginsByName = {
-      foo2: { _enabled: true },
-      bar2: { _enabled: false }
-    }
-
-    const circularObject = {
-      child: { parent: null, field: 'child_value' },
-      field: 'parent_value'
-    }
-    circularObject.child.parent = circularObject
->>>>>>> 9f42c773
 
     telemetry.start({
       telemetry: { enabled: true, heartbeatInterval: HEARTBEAT_INTERVAL },
       hostname: 'localhost',
-<<<<<<< HEAD
       port: 0,
       service: 'test service',
       version: '1.2.3-beta4',
@@ -467,64 +507,14 @@
   })
 })
 
-=======
-      port: traceAgent.address().port,
-      service: 'test service',
-      version: '1.2.3-beta4',
-      env: 'preprod',
-      tags: {
-        'runtime-id': '1a2b3c'
-      },
-      circularObject,
-      appsec: { enabled: false },
-      profiling: { enabled: false }
-    }, {
-      _pluginsByName: pluginsByName
-    })
-  })
-
-  after(() => {
-    setTimeout(() => {
-      telemetry.stop()
-      traceAgent.close()
-      clearTimeout()
-    }, 3000)
-  })
-
-  it('should send app-heartbeat at uniform intervals', () => {
-    // TODO: switch to clock.tick
-    setTimeout(() => {
-      const heartbeats = []
-      const reqCount = traceAgent.reqs.length
-      for (let i = 0; i < reqCount; i++) {
-        const req = traceAgent.reqs[i]
-        if (req.headers && req.headers['dd-telemetry-request-type'] === 'app-heartbeat') {
-          heartbeats.push(req.body.tracer_time)
-        }
-      }
-      expect(heartbeats.length).to.be.greaterThanOrEqual(2)
-      for (let k = 0; k < heartbeats.length - 1; k++) {
-        expect(heartbeats[k + 1] - heartbeats[k]).to.be.equal(1)
-      }
-
-    }, HEARTBEAT_INTERVAL * 3)
-
-  })
-})
-
-// deleted this test for now since the global interval is now used for app-extended heartbeat
-// which is not supposed to be configurable
-// will ask Bryan why being able to change the interval is important after he is back from parental leave
-
->>>>>>> 9f42c773
 async function testSeq (seqId, reqType, validatePayload) {
   while (traceAgent.reqs.length < seqId) {
-    console.log('length', traceAgent.reqs.length)
-    console.log('sequence', seqId)
+    // console.log('length', traceAgent.reqs.length)
+    // console.log('sequence', seqId)
     await once(traceAgent, 'handled-req')
   }
   const req = traceAgent.reqs[seqId - 1]
-  console.log('req', [seqId - 1])
+  // console.log('req', [seqId - 1])
   expect(req.method).to.equal('POST')
   expect(req.url).to.equal(`/telemetry/proxy/api/v2/apmtelemetry`)
   expect(req.headers).to.include({
