'use strict'

require('../setup/tap')

const tracerVersion = require('../../../../package.json').version
const proxyquire = require('proxyquire')
const http = require('http')
const { once } = require('events')
const { storage } = require('../../../datadog-core')
const os = require('os')
const sinon = require('sinon')

const DEFAULT_HEARTBEAT_INTERVAL = 60000

let traceAgent

describe('telemetry', () => {
  const HEARTBEAT_INTERVAL = 60000
  let telemetry
  let pluginsByName

  before(done => {
<<<<<<< HEAD
    origSetInterval = setInterval

    global.setInterval = (fn, interval) => {
      expect(interval).to.equal(HEARTBEAT_INTERVAL * 60 * 24)
      // we only want one of these
      return setTimeout(fn, 100)
    }

=======
>>>>>>> 9373a436
    // I'm not sure how, but some other test in some other file keeps context
    // alive after it's done, meaning this test here runs in its async context.
    // If we don't no-op the server inside it, it will trace it, which will
    // screw up this test file entirely. -- bengl

    storage.run({ noop: true }, () => {
      traceAgent = http.createServer(async (req, res) => {
        const chunks = []
        for await (const chunk of req) {
          chunks.push(chunk)
        }
        req.body = JSON.parse(Buffer.concat(chunks).toString('utf8'))
        traceAgent.reqs.push(req)
        traceAgent.emit('handled-req')
        res.end()
      }).listen(0, done)
    })

    traceAgent.reqs = []

    telemetry = proxyquire('../../src/telemetry', {
      '../exporters/common/docker': {
        id () {
          return 'test docker id'
        }
      }
    })

    pluginsByName = {
      foo2: { _enabled: true },
      bar2: { _enabled: false }
    }

    const circularObject = {
      child: { parent: null, field: 'child_value' },
      field: 'parent_value'
    }
    circularObject.child.parent = circularObject

    telemetry.start({
      telemetry: { enabled: true, heartbeatInterval: HEARTBEAT_INTERVAL },
      hostname: 'localhost',
      port: traceAgent.address().port,
      service: 'test service',
      version: '1.2.3-beta4',
      env: 'preprod',
      tags: {
        'runtime-id': '1a2b3c'
      },
      circularObject,
      appsec: { enabled: true },
      profiling: { enabled: true },
      peerServiceMapping: {
        'service_1': 'remapped_service_1',
        'service_2': 'remapped_service_2'
      }
    }, {
      _pluginsByName: pluginsByName
    })
  })

  after(() => {
    telemetry.stop()
    traceAgent.close()
  })

  it('should send app-started', () => {
    return testSeq(1, 'app-started', payload => {
      expect(payload).to.have.property('products').that.deep.equal({
        appsec: { enabled: true },
        profiler: { version: '5.0.0-pre', enabled: true }
      })
      expect(payload).to.have.property('configuration').that.deep.equal([
        { name: 'telemetry.enabled', value: true },
        { name: 'telemetry.heartbeatInterval', value: DEFAULT_HEARTBEAT_INTERVAL },
        { name: 'hostname', value: 'localhost' },
        { name: 'port', value: traceAgent.address().port },
        { name: 'service', value: 'test service' },
        { name: 'version', value: '1.2.3-beta4' },
        { name: 'env', value: 'preprod' },
        { name: 'tags.runtime-id', value: '1a2b3c' },
        { name: 'circularObject.child.field', value: 'child_value' },
        { name: 'circularObject.field', value: 'parent_value' },
        { name: 'appsec.enabled', value: true },
        { name: 'profiling.enabled', value: true },
        { name: 'peerServiceMapping.service_1', value: 'remapped_service_1' },
        { name: 'peerServiceMapping.service_2', value: 'remapped_service_2' }
      ])
      expect(payload).to.have.property('additional_payload').that.deep.equal([])
    })
  })

  it('should send app-integrations', () => {
    return testSeq(2, 'app-integrations-change', payload => {
      expect(payload).to.deep.equal({
        integrations: [
          { name: 'foo2', enabled: true, auto_enabled: true },
          { name: 'bar2', enabled: false, auto_enabled: true }
        ]
      })
    })
  })

  it('should send app-integrations-change', () => {
    pluginsByName.baz2 = { _enabled: true }
    telemetry.updateIntegrations()

    return testSeq(3, 'app-integrations-change', payload => {
      expect(payload).to.deep.equal({
        integrations: [
          { name: 'baz2', enabled: true, auto_enabled: true }
        ]
      })
    })
  })

  it('should send app-integrations-change', () => {
    pluginsByName.boo2 = { _enabled: true }
    telemetry.updateIntegrations()

    return testSeq(4, 'app-integrations-change', payload => {
      expect(payload).to.deep.equal({
        integrations: [
          { name: 'boo2', enabled: true, auto_enabled: true }
        ]
      })
    })
  })

  // TODO: make this work regardless of the test runner
  it.skip('should send app-closing', () => {
    process.emit('beforeExit')
    return testSeq(5, 'app-closing', payload => {
      expect(payload).to.deep.equal({})
    })
  })

  it('should do nothing when not enabled', (done) => {
    telemetry.stop()

    const server = http.createServer(() => {
      expect.fail('server should not be called')
    }).listen(0, () => {
      telemetry.start({
        telemetry: { enabled: false, heartbeatInterval: 60000 },
        hostname: 'localhost',
        port: server.address().port
      })

      setTimeout(() => {
        server.close()
        done()
      }, 10)
      clearTimeout()
    })
  })

<<<<<<< HEAD
describe('telemetry app-heartbeat', () => {
  const HEARTBEAT_INTERVAL = 60
  let telemetry
  let pluginsByName

  before(done => {
    storage.run({ noop: true }, () => {
      traceAgent = http.createServer(async (req, res) => {
        const chunks = []
        for await (const chunk of req) {
          chunks.push(chunk)
=======
  describe('telemetry app-heartbeat', () => {
    const HEARTBEAT_INTERVAL = 1000
    let telemetry
    let pluginsByName

    before(done => {
      storage.run({ noop: true }, () => {
        traceAgent = http.createServer(async (req, res) => {
          const chunks = []
          for await (const chunk of req) {
            chunks.push(chunk)
          }
          req.body = JSON.parse(Buffer.concat(chunks).toString('utf8'))
          traceAgent.reqs.push(req)
          traceAgent.emit('handled-req')
          res.end()
        }).listen(0, done)
      })

      traceAgent.reqs = []

      telemetry = proxyquire('../../src/telemetry', {
        '../exporters/common/docker': {
          id () {
            return 'test docker id'
          }
>>>>>>> 9373a436
        }
      })

      pluginsByName = {
        foo2: { _enabled: true },
        bar2: { _enabled: false }
      }

      const circularObject = {
        child: { parent: null, field: 'child_value' },
        field: 'parent_value'
      }
      circularObject.child.parent = circularObject

      telemetry.start({
        telemetry: { enabled: true, heartbeatInterval: HEARTBEAT_INTERVAL },
        hostname: 'localhost',
        port: traceAgent.address().port,
        service: 'test service',
        version: '1.2.3-beta4',
        env: 'preprod',
        tags: {
          'runtime-id': '1a2b3c'
        },
        circularObject,
        appsec: { enabled: false },
        profiling: { enabled: false }
      }, {
        _pluginsByName: pluginsByName
      })
    })

    after(() => {
      setTimeout(() => {
        telemetry.stop()
        traceAgent.close()
        clearTimeout()
      }, 3000)
    })

    it('should send app-heartbeat at uniform intervals', () => {
      // TODO: switch to clock.tick
      setTimeout(() => {
        const heartbeats = []
        const reqCount = traceAgent.reqs.length
        for (let i = 0; i < reqCount; i++) {
          const req = traceAgent.reqs[i]
          if (req.headers && req.headers['dd-telemetry-request-type'] === 'app-heartbeat') {
            heartbeats.push(req.body.tracer_time)
          }
        }
        expect(heartbeats.length).to.be.greaterThanOrEqual(2)
        for (let k = 0; k < heartbeats.length - 1; k++) {
          expect(heartbeats[k + 1] - heartbeats[k]).to.be.equal(1)
        }
      }, HEARTBEAT_INTERVAL * 3)
    })
  })

  describe('Telemetry retry', () => {
    let telemetry
    let capturedRequestType
    let capturedPayload
    let count = 0
    let pluginsByName
    let clock
    const HEARTBEAT_INTERVAL = 60000

    beforeEach(() => {
      clock = sinon.useFakeTimers()
      pluginsByName = {
        foo2: { _enabled: true },
        bar2: { _enabled: false }
      }
      // clock = sinon.useFakeTimers()
    })
    afterEach(() => {
      clock.restore()
    })

    it('should retry data on next app change', () => {
      const sendDataError = {
        sendData: (config, application, host, reqType, payload, cb = () => {}) => {
          capturedRequestType = reqType
          capturedPayload = payload

          if (count < 2) {
            count += 1
            return
          }

          // Simulate an HTTP error by calling the callback with an error
          cb(new Error('HTTP request error'), {
            payload: payload,
            reqType: 'app-integrations-change'
          })
        }

      }
      telemetry = proxyquire('../../src/telemetry', {
        '../exporters/common/docker': {
          id () {
            return 'test docker id'
          }
        },
        './send-data': sendDataError
      })

      telemetry.start({
        telemetry: { enabled: true, heartbeatInterval: HEARTBEAT_INTERVAL },
        hostname: 'localhost',
        port: 0,
        service: 'test service',
        version: '1.2.3-beta4',
        appsec: { enabled: true },
        profiling: { enabled: true },
        env: 'preprod',
        tags: {
          'runtime-id': '1a2b3c'
        }
      }, {
        _pluginsByName: pluginsByName
      })

      pluginsByName.boo3 = { _enabled: true }
      telemetry.updateIntegrations()
      expect(capturedRequestType).to.equal('app-integrations-change')

      expect(capturedPayload).to.deep.equal({
        'integrations': [{
          name: 'boo3',
          enabled: true,
          auto_enabled: true
        }]
      })

      pluginsByName.boo5 = { _enabled: true }
      telemetry.updateIntegrations()
      expect(capturedRequestType).to.equal('message-batch')
      expect(capturedPayload).to.deep.equal([{
        request_type: 'app-integrations-change',
        payload: {
          'integrations': [{
            name: 'boo5',
            enabled: true,
            auto_enabled: true
          }]
        }

      }, {
        request_type: 'app-integrations-change',
        payload: {
          'integrations': [{
            name: 'boo3',
            enabled: true,
            auto_enabled: true
          }]
        }

      }]
      )
    })

<<<<<<< HEAD
  after(() => {
    setTimeout(() => {
      telemetry.stop()
      traceAgent.close()
    }, HEARTBEAT_INTERVAL * 3)
  })

  it('should send app-heartbeat at uniform intervals', (done) => {
    // TODO: switch to clock.tick
    setTimeout(() => {
      expect(getHeartbeatCount()).to.be.equal(0)
    }, HEARTBEAT_INTERVAL * 0.75)
    setTimeout(() => {
      expect(getHeartbeatCount()).to.be.equal(1)
    }, HEARTBEAT_INTERVAL * 1.2)
    setTimeout(() => {
      expect(getHeartbeatCount()).to.be.equal(1)
    }, HEARTBEAT_INTERVAL * 1.9)
    setTimeout(() => {
      expect(getHeartbeatCount()).to.be.equal(2)
      done()
    }, HEARTBEAT_INTERVAL * 2.1)
  })
})

function getHeartbeatCount () {
  let heartbeatCount = 0
  const reqCount = traceAgent.reqs.length
  for (let i = 0; i < reqCount; i++) {
    const req = traceAgent.reqs[i]
    if (req.headers && req.headers['dd-telemetry-request-type'] === 'app-heartbeat') {
      heartbeatCount++
    }
  }
  return heartbeatCount
}

// deleted this test for now since the global interval is now used for app-extended heartbeat
// which is not supposed to be configurable
// will ask Bryan why being able to change the interval is important after he is back from parental leave

=======
    it('should retry data on next heartbeat', () => {
      const sendDataError = {
        sendData: (config, application, host, reqType, payload, cb = () => {}) => {
          // skipping startup command
          if (reqType === 'app-started') {
            cb()
            return
          }
          // skipping startup command
          if (reqType === 'message-batch') {
            capturedRequestType = reqType
            capturedPayload = payload
            cb()
            return
          }
          // Simulate an HTTP error by calling the callback with an error
          cb(new Error('HTTP request error'), {
            payload: payload,
            reqType: reqType
          })
        }

      }
      telemetry = proxyquire('../../src/telemetry', {
        '../exporters/common/docker': {
          id () {
            return 'test docker id'
          }
        },
        './send-data': sendDataError
      })

      telemetry.start({
        telemetry: { enabled: true, heartbeatInterval: HEARTBEAT_INTERVAL },
        hostname: 'localhost',
        port: 0,
        service: 'test service',
        version: '1.2.3-beta4',
        appsec: { enabled: true },
        profiling: { enabled: true },
        env: 'preprod',
        tags: {
          'runtime-id': '1a2b3c'
        }
      }, {
        _pluginsByName: pluginsByName
      })
      // jump to next heartbeat request
      clock.tick(HEARTBEAT_INTERVAL)
      expect(capturedRequestType).to.equal('message-batch')
      expect(capturedPayload).to.deep.equal([{
        request_type: 'app-heartbeat',
        payload: {}
      }, {
        request_type: 'app-integrations-change',
        payload: {
          'integrations': [{
            name: 'foo2',
            enabled: true,
            auto_enabled: true
          },
          {
            name: 'bar2',
            enabled: false,
            auto_enabled: true
          }]
        }

      }]
      )
    })

    it('should send regular request after completed batch request ', () => {
      const sendDataError = {
        sendData: (config, application, host, reqType, payload, cb = () => {}) => {
          capturedRequestType = reqType
          capturedPayload = payload

          // skipping startup command
          if (reqType === 'app-started' || reqType === 'message-batch') {
            cb()
            return
          }

          // Simulate an HTTP error by calling the callback with an error
          cb(new Error('HTTP request error'), {
            payload: payload,
            reqType: 'app-integrations-change'
          })
        }

      }
      telemetry = proxyquire('../../src/telemetry', {
        '../exporters/common/docker': {
          id () {
            return 'test docker id'
          }
        },
        './send-data': sendDataError
      })

      telemetry.start({
        telemetry: { enabled: true, heartbeatInterval: HEARTBEAT_INTERVAL },
        hostname: 'localhost',
        port: 0,
        service: 'test service',
        version: '1.2.3-beta4',
        appsec: { enabled: true },
        profiling: { enabled: true },
        env: 'preprod',
        tags: {
          'runtime-id': '1a2b3c'
        }
      }, {
        _pluginsByName: pluginsByName
      })
      pluginsByName.foo1 = { _enabled: true }
      telemetry.updateIntegrations() // This sends an batch message and succeeds

      pluginsByName.zoo1 = { _enabled: true }
      telemetry.updateIntegrations()
      expect(capturedRequestType).to.equal('app-integrations-change')

      expect(capturedPayload).to.deep.equal({
        'integrations': [{
          name: 'zoo1',
          enabled: true,
          auto_enabled: true
        }]
      })
    })

    it('should updated batch request after previous fail', () => {
      const sendDataError = {
        sendData: (config, application, host, reqType, payload, cb = () => {}) => {
          capturedRequestType = reqType
          capturedPayload = payload

          // skipping startup command
          if (reqType === 'app-started') {
            cb()
            return
          }

          // Simulate an HTTP error by calling the callback with an error
          cb(new Error('HTTP request error'), {
            payload: payload,
            reqType: reqType
          })
        }

      }
      telemetry = proxyquire('../../src/telemetry', {
        '../exporters/common/docker': {
          id () {
            return 'test docker id'
          }
        },
        './send-data': sendDataError
      })

      // Start function sends 2 messages app-started & app-integrations-change
      telemetry.start({
        telemetry: { enabled: true, heartbeatInterval: HEARTBEAT_INTERVAL },
        hostname: 'localhost',
        port: 0,
        service: 'test service',
        version: '1.2.3-beta4',
        appsec: { enabled: true },
        profiling: { enabled: true },
        env: 'preprod',
        tags: {
          'runtime-id': '1a2b3c'
        }
      }, {
        _pluginsByName: pluginsByName
      })

      pluginsByName.foo1 = { _enabled: true }
      telemetry.updateIntegrations() // This sends an batch message and fails

      pluginsByName.zoo1 = { _enabled: true }
      telemetry.updateIntegrations()

      expect(capturedRequestType).to.equal('message-batch')
      expect(capturedPayload).to.deep.equal([{
        request_type: 'app-integrations-change',
        payload: {
          'integrations': [{
            name: 'zoo1',
            enabled: true,
            auto_enabled: true
          }]
        }

      }, {
        request_type: 'app-integrations-change',
        payload: {
          'integrations': [{
            name: 'foo1',
            enabled: true,
            auto_enabled: true
          }]
        }

      }]
      )
    })

    it('should set extended heartbeat payload', async () => {
      let extendedHeartbeatRequest
      let extendedHeartbeatPayload
      const sendDataError = {
        sendData: (config, application, host, reqType, payload, cb = () => {}) => {
          // skipping startup command
          if (reqType === 'app-started') {
            cb()
            return
          }

          if (reqType === 'app-extendedHeartbeat') {
            extendedHeartbeatRequest = reqType
            extendedHeartbeatPayload = payload
            return
          }

          // Simulate an HTTP error by calling the callback with an error
          cb(new Error('HTTP request error'), {
            payload: payload,
            reqType: reqType
          })
        }

      }
      telemetry = proxyquire('../../src/telemetry', {
        '../exporters/common/docker': {
          id () {
            return 'test docker id'
          }
        },
        './send-data': sendDataError
      })

      // Start function sends 2 messages app-started & app-integrations-change
      telemetry.start({
        telemetry: { enabled: true, heartbeatInterval: HEARTBEAT_INTERVAL },
        hostname: 'localhost',
        port: 0,
        service: 'test service',
        version: '1.2.3-beta4',
        appsec: { enabled: true },
        profiling: { enabled: true },
        env: 'preprod',
        tags: {
          'runtime-id': '1a2b3c'
        }
      }, {
        _pluginsByName: pluginsByName
      })
      pluginsByName.foo1 = { _enabled: true }
      telemetry.updateIntegrations() // This sends an batch message and fails
      // Skip forward a day
      clock.tick(86400000)
      expect(extendedHeartbeatRequest).to.equal('app-extendedHeartbeat')
      expect(extendedHeartbeatPayload).to.haveOwnProperty('integrations')
      expect(extendedHeartbeatPayload['integrations']).to.deep.include({
        integrations: [
          { name: 'foo2', enabled: true, auto_enabled: true },
          { name: 'bar2', enabled: false, auto_enabled: true }
        ]
      })
    })
  })
})

>>>>>>> 9373a436
async function testSeq (seqId, reqType, validatePayload) {
  while (traceAgent.reqs.length < seqId) {
    // console.log('length', traceAgent.reqs.length)
    // console.log('sequence', seqId)
    await once(traceAgent, 'handled-req')
  }
  const req = traceAgent.reqs[seqId - 1]
  // console.log('req', [seqId - 1])
  expect(req.method).to.equal('POST')
  expect(req.url).to.equal(`/telemetry/proxy/api/v2/apmtelemetry`)
  expect(req.headers).to.include({
    'content-type': 'application/json',
    'dd-telemetry-api-version': 'v2',
    'dd-telemetry-request-type': reqType
  })
  const osName = os.type()
  let host = {
    hostname: os.hostname(),
    os: osName
  }
  if (osName === 'Linux' || osName === 'Darwin') {
    host = {
      hostname: os.hostname(),
      os: osName,
      architecture: os.arch(),
      kernel_version: os.version(),
      kernel_release: os.release(),
      kernel_name: osName
    }
  } else if (osName === 'Windows_NT') {
    host = {
      hostname: os.hostname(),
      os: osName,
      os_version: os.version(),
      architecture: os.arch()
    }
  }
  expect(req.body).to.deep.include({
    api_version: 'v2',
    request_type: reqType,
    runtime_id: '1a2b3c',
    seq_id: seqId,
    application: {
      service_name: 'test service',
      env: 'preprod',
      service_version: '1.2.3-beta4',
      tracer_version: tracerVersion,
      language_name: 'nodejs',
      language_version: process.versions.node
    },
    host
  })
  expect([1, 0, -1].includes(Math.floor(Date.now() / 1000) - req.body.tracer_time)).to.be.true

  validatePayload(req.body.payload)
}<|MERGE_RESOLUTION|>--- conflicted
+++ resolved
@@ -20,7 +20,6 @@
   let pluginsByName
 
   before(done => {
-<<<<<<< HEAD
     origSetInterval = setInterval
 
     global.setInterval = (fn, interval) => {
@@ -29,8 +28,6 @@
       return setTimeout(fn, 100)
     }
 
-=======
->>>>>>> 9373a436
     // I'm not sure how, but some other test in some other file keeps context
     // alive after it's done, meaning this test here runs in its async context.
     // If we don't no-op the server inside it, it will trace it, which will
@@ -188,21 +185,8 @@
     })
   })
 
-<<<<<<< HEAD
-describe('telemetry app-heartbeat', () => {
-  const HEARTBEAT_INTERVAL = 60
-  let telemetry
-  let pluginsByName
-
-  before(done => {
-    storage.run({ noop: true }, () => {
-      traceAgent = http.createServer(async (req, res) => {
-        const chunks = []
-        for await (const chunk of req) {
-          chunks.push(chunk)
-=======
   describe('telemetry app-heartbeat', () => {
-    const HEARTBEAT_INTERVAL = 1000
+    const HEARTBEAT_INTERVAL = 60
     let telemetry
     let pluginsByName
 
@@ -227,7 +211,6 @@
           id () {
             return 'test docker id'
           }
->>>>>>> 9373a436
         }
       })
 
@@ -264,28 +247,42 @@
       setTimeout(() => {
         telemetry.stop()
         traceAgent.close()
-        clearTimeout()
-      }, 3000)
-    })
-
-    it('should send app-heartbeat at uniform intervals', () => {
-      // TODO: switch to clock.tick
+      }, HEARTBEAT_INTERVAL * 3)
+    })
+
+    it('should send app-heartbeat at uniform intervals', (done) => {
+    // TODO: switch to clock.tick
       setTimeout(() => {
-        const heartbeats = []
-        const reqCount = traceAgent.reqs.length
-        for (let i = 0; i < reqCount; i++) {
-          const req = traceAgent.reqs[i]
-          if (req.headers && req.headers['dd-telemetry-request-type'] === 'app-heartbeat') {
-            heartbeats.push(req.body.tracer_time)
-          }
-        }
-        expect(heartbeats.length).to.be.greaterThanOrEqual(2)
-        for (let k = 0; k < heartbeats.length - 1; k++) {
-          expect(heartbeats[k + 1] - heartbeats[k]).to.be.equal(1)
-        }
-      }, HEARTBEAT_INTERVAL * 3)
-    })
-  })
+        expect(getHeartbeatCount()).to.be.equal(0)
+      }, HEARTBEAT_INTERVAL * 0.75)
+      setTimeout(() => {
+        expect(getHeartbeatCount()).to.be.equal(1)
+      }, HEARTBEAT_INTERVAL * 1.2)
+      setTimeout(() => {
+        expect(getHeartbeatCount()).to.be.equal(1)
+      }, HEARTBEAT_INTERVAL * 1.9)
+      setTimeout(() => {
+        expect(getHeartbeatCount()).to.be.equal(2)
+        done()
+      }, HEARTBEAT_INTERVAL * 2.1)
+    })
+  })
+
+  function getHeartbeatCount () {
+    let heartbeatCount = 0
+    const reqCount = traceAgent.reqs.length
+    for (let i = 0; i < reqCount; i++) {
+      const req = traceAgent.reqs[i]
+      if (req.headers && req.headers['dd-telemetry-request-type'] === 'app-heartbeat') {
+        heartbeatCount++
+      }
+    }
+    return heartbeatCount
+  }
+
+  // deleted this test for now since the global interval is now used for app-extended heartbeat
+  // which is not supposed to be configurable
+  // will ask Bryan why being able to change the interval is important after he is back from parental leave
 
   describe('Telemetry retry', () => {
     let telemetry
@@ -391,49 +388,6 @@
       )
     })
 
-<<<<<<< HEAD
-  after(() => {
-    setTimeout(() => {
-      telemetry.stop()
-      traceAgent.close()
-    }, HEARTBEAT_INTERVAL * 3)
-  })
-
-  it('should send app-heartbeat at uniform intervals', (done) => {
-    // TODO: switch to clock.tick
-    setTimeout(() => {
-      expect(getHeartbeatCount()).to.be.equal(0)
-    }, HEARTBEAT_INTERVAL * 0.75)
-    setTimeout(() => {
-      expect(getHeartbeatCount()).to.be.equal(1)
-    }, HEARTBEAT_INTERVAL * 1.2)
-    setTimeout(() => {
-      expect(getHeartbeatCount()).to.be.equal(1)
-    }, HEARTBEAT_INTERVAL * 1.9)
-    setTimeout(() => {
-      expect(getHeartbeatCount()).to.be.equal(2)
-      done()
-    }, HEARTBEAT_INTERVAL * 2.1)
-  })
-})
-
-function getHeartbeatCount () {
-  let heartbeatCount = 0
-  const reqCount = traceAgent.reqs.length
-  for (let i = 0; i < reqCount; i++) {
-    const req = traceAgent.reqs[i]
-    if (req.headers && req.headers['dd-telemetry-request-type'] === 'app-heartbeat') {
-      heartbeatCount++
-    }
-  }
-  return heartbeatCount
-}
-
-// deleted this test for now since the global interval is now used for app-extended heartbeat
-// which is not supposed to be configurable
-// will ask Bryan why being able to change the interval is important after he is back from parental leave
-
-=======
     it('should retry data on next heartbeat', () => {
       const sendDataError = {
         sendData: (config, application, host, reqType, payload, cb = () => {}) => {
@@ -709,7 +663,6 @@
   })
 })
 
->>>>>>> 9373a436
 async function testSeq (seqId, reqType, validatePayload) {
   while (traceAgent.reqs.length < seqId) {
     // console.log('length', traceAgent.reqs.length)
