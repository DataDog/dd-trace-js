--- conflicted
+++ resolved
@@ -2,7 +2,6 @@
 
 const assert = require('node:assert/strict')
 
-const { expect } = require('chai')
 const { describe, it } = require('tap').mocha
 const sinon = require('sinon')
 const proxyquire = require('proxyquire')
@@ -96,35 +95,22 @@
 describe('SpanAggKey', () => {
   it('should make aggregation key for a basic span', () => {
     const key = new SpanAggKey(basicSpan)
-<<<<<<< HEAD
-    expect(key.toString()).to.equal('basic-span,service-name,resource-name,span-type,200,false,,')
-=======
-    assert.strictEqual(key.toString(), 'basic-span,service-name,resource-name,span-type,200,false')
->>>>>>> cbcd3951
+    assert.strictEqual(key.toString(), 'basic-span,service-name,resource-name,span-type,200,false,,')
   })
 
   it('should make aggregation key for a synthetic span', () => {
     const key = new SpanAggKey(syntheticSpan)
-<<<<<<< HEAD
-    expect(key.toString()).to.equal('synthetic-span,service-name,resource-name,span-type,200,true,,')
-=======
-    assert.strictEqual(key.toString(), 'synthetic-span,service-name,resource-name,span-type,200,true')
->>>>>>> cbcd3951
+    assert.strictEqual(key.toString(), 'synthetic-span,service-name,resource-name,span-type,200,true,,')
   })
 
   it('should make aggregation key for an error span', () => {
     const key = new SpanAggKey(errorSpan)
-<<<<<<< HEAD
-    expect(key.toString()).to.equal('error-span,service-name,resource-name,span-type,500,false,,')
-=======
-    assert.strictEqual(key.toString(), 'error-span,service-name,resource-name,span-type,500,false')
->>>>>>> cbcd3951
+    assert.strictEqual(key.toString(), 'error-span,service-name,resource-name,span-type,500,false,,')
   })
 
   it('should use sensible defaults', () => {
     const key = new SpanAggKey({ meta: {}, metrics: {} })
-<<<<<<< HEAD
-    expect(key.toString()).to.equal(`${DEFAULT_SPAN_NAME},${DEFAULT_SERVICE_NAME},,,0,false,,`)
+    assert.strictEqual(key.toString(), `${DEFAULT_SPAN_NAME},${DEFAULT_SERVICE_NAME},,,0,false,,`)
   })
 
   it('should include HTTP method and route in aggregation key', () => {
@@ -137,7 +123,7 @@
       }
     }
     const key = new SpanAggKey(span)
-    expect(key.toString()).to.equal('basic-span,service-name,resource-name,span-type,200,false,GET,/users/:id')
+    assert.strictEqual(key.toString(), 'basic-span,service-name,resource-name,span-type,200,false,GET,/users/:id')
   })
 
   it('should include HTTP method and endpoint in aggregation key', () => {
@@ -150,7 +136,7 @@
       }
     }
     const key = new SpanAggKey(span)
-    expect(key.toString()).to.equal('basic-span,service-name,resource-name,span-type,200,false,POST,/users/{param:int}')
+    assert.strictEqual(key.toString(), 'basic-span,service-name,resource-name,span-type,200,false,POST,/users/{param:int}')
   })
 
   it('should prioritize http.route over http.endpoint', () => {
@@ -164,10 +150,7 @@
       }
     }
     const key = new SpanAggKey(span)
-    expect(key.toString()).to.equal('basic-span,service-name,resource-name,span-type,200,false,GET,/users/:id')
-=======
-    assert.strictEqual(key.toString(), `${DEFAULT_SPAN_NAME},${DEFAULT_SERVICE_NAME},,,0,false`)
->>>>>>> cbcd3951
+    assert.strictEqual(key.toString(), 'basic-span,service-name,resource-name,span-type,200,false,GET,/users/:id')
   })
 })
 
@@ -263,7 +246,7 @@
 
   it('should add a new entry when no matching span agg key is found', () => {
     const bucket = buckets.forSpan(basicSpan)
-    expect(bucket).to.be.an.instanceOf(SpanAggStats)
+    assert.ok(bucket instanceof SpanAggStats)
     assert.strictEqual(buckets.size, 1)
     const [key, value] = Array.from(buckets.entries())[0]
     assert.strictEqual(key, (new SpanAggKey(basicSpan)).toString())
@@ -287,7 +270,7 @@
     assert.strictEqual(buckets.size, 0)
     const bucket = buckets.forTime(12345)
     assert.strictEqual(buckets.size, 1)
-    expect(bucket).to.be.an.instanceOf(SpanBuckets)
+    assert.ok(bucket instanceof SpanBuckets)
   })
 })
 
@@ -314,12 +297,12 @@
     processor = new SpanStatsProcessor(config)
     clearTimeout(processor.timer)
 
-    expect(SpanStatsExporter).to.be.calledWith({
+    assert.ok(SpanStatsExporter.calledWith({
       hostname: config.hostname,
       port: config.port,
       url: config.url,
       tags: config.tags
-    })
+    }))
     assert.strictEqual(processor.interval, config.stats.interval)
     assert.ok(processor.buckets instanceof TimeBuckets)
     assert.strictEqual(processor.hostname, hostname())
@@ -379,7 +362,7 @@
   it('should export on interval', () => {
     processor.onInterval()
 
-    expect(exporter.export).to.be.calledWith({
+    assert.ok(exporter.export.calledWith({
       Hostname: hostname(),
       Env: config.env,
       Version: config.version,
@@ -407,7 +390,7 @@
       TracerVersion: pkg.version,
       RuntimeID: processor.tags['runtime-id'],
       Sequence: processor.sequence
-    })
+    }))
   })
 
   it('should export on interval with default version', () => {
@@ -416,7 +399,7 @@
     const processor = new SpanStatsProcessor(versionlessConfig)
     processor.onInterval()
 
-    expect(exporter.export).to.be.calledWith({
+    assert.ok(exporter.export.calledWith({
       Hostname: hostname(),
       Env: config.env,
       Version: version,
@@ -425,6 +408,6 @@
       TracerVersion: pkg.version,
       RuntimeID: processor.tags['runtime-id'],
       Sequence: processor.sequence
-    })
+    }))
   })
 })