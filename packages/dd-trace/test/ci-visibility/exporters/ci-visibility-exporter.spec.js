--- conflicted
+++ resolved
@@ -119,11 +119,8 @@
           .reply(200, JSON.stringify({
             data: {
               attributes: {
-<<<<<<< HEAD
                 itr_enabled: true,
-=======
                 require_git: false,
->>>>>>> 2c293467
                 code_coverage: true,
                 tests_skipping: true
               }
@@ -153,11 +150,8 @@
           .reply(200, JSON.stringify({
             data: {
               attributes: {
-<<<<<<< HEAD
                 itr_enabled: true,
-=======
                 require_git: false,
->>>>>>> 2c293467
                 code_coverage: true,
                 tests_skipping: true
               }
@@ -185,11 +179,8 @@
           .reply(200, JSON.stringify({
             data: {
               attributes: {
-<<<<<<< HEAD
                 itr_enabled: true,
-=======
                 require_git: false,
->>>>>>> 2c293467
                 code_coverage: true,
                 tests_skipping: true
               }
