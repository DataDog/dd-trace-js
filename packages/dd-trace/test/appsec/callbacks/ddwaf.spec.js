'use strict'

const WAFCallback = require('../../../src/appsec/callbacks/ddwaf')
const Gateway = require('../../../src/appsec/gateway/engine')
const Reporter = require('../../../src/appsec/reporter')
const rules = require('../../../src/appsec/recommended.json')
const log = require('../../../src/log')

const config = { wafTimeout: 5e3, obfuscatorKeyRegex: '.*', obfuscatorValueRegex: '.*' }

describe('WAFCallback', () => {
  afterEach(() => {
    sinon.restore()
    Reporter.metricsQueue.clear()
  })

  describe('loadDDWAF', () => {
    it('should instanciate DDWAF', () => {
      const result = WAFCallback.loadDDWAF(rules, config)

      expect(result).itself.to.respondTo('createContext')
      expect(result).itself.to.respondTo('dispose')
      expect(result).to.have.property('rulesInfo')
    })

    it('should log exceptions', () => {
      sinon.spy(log, 'error')

      const wafError = () => WAFCallback.loadDDWAF({}, {})

      expect(wafError).to.throw('Invalid rules')

      expect(log.error).to.have.been
        .calledOnceWithExactly('AppSec could not load native package. In-app WAF features will not be available.')
    })
  })

  describe('constructor', () => {
    it('should parse rules', () => {
      const rules = {
        rules: [{
          conditions: [{
            parameters: {
              inputs: [{
                address: 'server.request.headers.no_cookies:user-agent'
              }, {
                address: 'server.request.uri.raw'
              }, {
                address: 'server.request.headers.no_cookies'
              }]
            }
          }, {
            parameters: {
              inputs: [{
                address: 'server.request.headers.no_cookies'
              }, {
                address: 'server.request.headers.no_cookies:user-agent'
              }, {
                address: 'server.request.uri.raw'
              }]
            }
          }]
        }, {
          conditions: [{
            parameters: {
              inputs: [{
                address: 'invalid_address'
              }, {
                address: 'server.request.headers.no_cookies'
              }, {
                address: 'server.request.headers.no_cookies:user-agent'
              }, {
                address: 'server.request.method'
              }]
            }
          }]
        }]
      }

      const ddwaf = {
        constructor: {
          version: sinon.stub().returns({ major: 1, minor: 2, patch: 3 })
        },
        rulesInfo: {
          loaded: 3,
          failed: 0
        },
        createContext: sinon.spy(() => ({
          run: sinon.stub().returns({ action: 'monitor', data: '[]' }),
          dispose: sinon.stub(),
          get disposed () {
            return this.dispose.called
          }
        })),
        dispose: sinon.stub()
      }

      sinon.stub(WAFCallback, 'loadDDWAF').returns(ddwaf)

      sinon.stub(WAFCallback.prototype, 'action').returns('result')

      sinon.stub(Gateway.manager, 'addSubscription')

      const waf = new WAFCallback(rules, config)

      expect(WAFCallback.loadDDWAF).to.have.been.calledOnceWithExactly(rules, {
        obfuscatorKeyRegex: '.*',
        obfuscatorValueRegex: '.*'
      })
      expect(waf.wafTimeout).to.equal(5e3)
      expect(ddwaf.constructor.version).to.have.been.calledOnce
      expect(Object.fromEntries(Reporter.metricsQueue)).to.deep.equal({
        '_dd.appsec.waf.version': '1.2.3',
        '_dd.appsec.event_rules.loaded': 3,
        '_dd.appsec.event_rules.error_count': 0,
        'manual.keep': true
      })
      expect(waf.ddwaf).to.equal(ddwaf)
      expect(waf.wafContextCache).to.be.an.instanceOf(WeakMap)

      expect(Gateway.manager.addSubscription).to.have.been.calledThrice

      const firstCall = Gateway.manager.addSubscription.firstCall.firstArg
      expect(firstCall).to.have.property('addresses').that.is.an('array').that.deep.equals([
        'server.request.headers.no_cookies'
      ])
      expect(firstCall).to.have.nested.property('callback.method').that.is.a('function')
      const callback = firstCall.callback

      const secondCall = Gateway.manager.addSubscription.secondCall.firstArg
      expect(secondCall).to.have.property('addresses').that.is.an('array').that.deep.equals([
        'server.request.uri.raw'
      ])
      expect(secondCall).to.have.property('callback').that.equals(callback)

      const thirdCall = Gateway.manager.addSubscription.thirdCall.firstArg
      expect(thirdCall).to.have.property('addresses').that.is.an('array').that.deep.equals([
        'server.request.method'
      ])
      expect(thirdCall).to.have.property('callback').that.equals(callback)

      const result = callback.method('params', 'store')
      expect(WAFCallback.prototype.action).to.have.been.calledOnceWithExactly('params', 'store')
      expect(WAFCallback.prototype.action).to.have.been.calledOn(waf)
      expect(result).to.equal('result')
    })
  })

  describe('methods', () => {
    let waf

    beforeEach(() => {
      sinon.stub(WAFCallback, 'loadDDWAF').returns({
        constructor: {
          version: sinon.stub().returns({ major: 1, minor: 2, patch: 3 })
        },
        rulesInfo: {
          loaded: rules.rules.length,
          failed: 0
        },
        createContext: sinon.spy(() => ({
          run: sinon.stub().returns({ action: 'monitor', data: '[]' }),
          dispose: sinon.stub(),
          get disposed () {
            return this.dispose.called
          }
        })),
        dispose: sinon.stub()
      })

      waf = new WAFCallback(rules, config)
    })

    describe('action', () => {
      let store

      beforeEach(() => {
        store = new Map()

        store.set('context', {})

        sinon.stub(process.hrtime, 'bigint').onFirstCall().returns(10n).onSecondCall().returns(20n)

        sinon.stub(waf, 'applyResult')
      })

      it('should get wafContext from cache', () => {
        const wafContext = waf.ddwaf.createContext()

        waf.wafContextCache.set(store.get('context'), wafContext)

        waf.action({ a: 1, b: 2 }, store)

        expect(wafContext.run).to.have.been.calledOnceWithExactly({ a: 1, b: 2 }, 5e3)
        expect(waf.applyResult).to.have.been.calledOnceWithExactly({
          action: 'monitor',
          data: '[]',
          durationExt: 10
        }, store)
        expect(wafContext.dispose).to.have.been.calledOnce
      })

      it('should create wafContext and cache it', () => {
        waf.action({ a: 1, b: 2 }, store)

        expect(waf.ddwaf.createContext).to.have.been.calledOnce

        const key = store.get('context')
        const wafContext = waf.wafContextCache.get(key)

        expect(wafContext.run).to.have.been.calledOnceWithExactly({ a: 1, b: 2 }, 5e3)
        expect(waf.applyResult).to.have.been.calledOnceWithExactly({
          action: 'monitor',
          data: '[]',
          durationExt: 10
        }, store)
        expect(wafContext.dispose).to.have.been.calledOnce
      })

      it('should create wafContext and not cache it when no request context is found', () => {
        sinon.spy(waf.wafContextCache, 'set')

        const store = new Map()

        waf.action({ a: 1, b: 2 }, store)

        expect(waf.ddwaf.createContext).to.have.been.calledOnce
        expect(waf.wafContextCache.set).to.not.have.been.called
        expect(waf.applyResult).to.have.been.calledOnceWithExactly({
          action: 'monitor',
          data: '[]',
          durationExt: 10
        }, store)
        expect(waf.ddwaf.createContext.firstCall.returnValue.dispose).to.have.been.calledOnce
      })

      it('should create wafContext and not cache it when no store is passed', () => {
        sinon.spy(waf.wafContextCache, 'set')

        waf.action({ a: 1, b: 2 })

        expect(waf.ddwaf.createContext).to.have.been.calledOnce
        expect(waf.wafContextCache.set).to.not.have.been.called
        expect(waf.applyResult).to.have.been.calledOnceWithExactly({
          action: 'monitor',
          data: '[]',
          durationExt: 10
        }, undefined)
        expect(waf.ddwaf.createContext.firstCall.returnValue.dispose).to.have.been.calledOnce
      })

      it('should create wafContext and not cache it when found wafContext is disposed', () => {
        sinon.spy(waf.wafContextCache, 'set')

        const wafContext = waf.ddwaf.createContext()

        wafContext.dispose()

        waf.wafContextCache.set(store.get('context'), wafContext)

        waf.ddwaf.createContext.resetHistory()
        waf.wafContextCache.set.resetHistory()
        wafContext.dispose.resetHistory()

        sinon.stub(wafContext, 'disposed').get(() => true)

        waf.action({ a: 1, b: 2 }, store)

        expect(waf.ddwaf.createContext).to.have.been.calledOnce
        expect(waf.wafContextCache.set).to.not.have.been.called

        expect(wafContext.run).to.not.have.been.called
        expect(wafContext.dispose).to.not.have.been.called

        const newWafContext = waf.ddwaf.createContext.firstCall.returnValue
        expect(newWafContext.run).to.have.been.calledOnceWithExactly({ a: 1, b: 2 }, 5e3)
        expect(newWafContext.dispose).to.have.been.calledOnce

        expect(waf.applyResult).to.have.been.calledOnceWithExactly({
          action: 'monitor',
          data: '[]',
          durationExt: 10
        }, store)
      })

      it('should cast status code into string', () => {
        const wafContext = waf.ddwaf.createContext()

        waf.wafContextCache.set(store.get('context'), wafContext)

        waf.action({
          'string': '/test',
          'server.response.status': 404,
          'number': 1337,
          'object': {
            a: 1,
            b: '2'
          }
        }, store)

        expect(wafContext.run).to.have.been.calledOnceWithExactly({
          'string': '/test',
          'server.response.status': '404',
          'number': 1337,
          'object': {
            a: 1,
            b: '2'
          }
        }, 5e3)

        expect(wafContext.dispose).to.have.been.calledOnce
      })

      it('should catch and log exceptions', () => {
        sinon.spy(log, 'error')

        const err = new Error('Empty params')

        const wafContext = waf.ddwaf.createContext()

        wafContext.run.throws(err)

        waf.wafContextCache.set(store.get('context'), wafContext)

        expect(() => waf.action({ a: 1, b: 2 }, store)).to.not.throw()
        expect(wafContext.run).to.have.been.calledOnceWithExactly({ a: 1, b: 2 }, 5e3)
        expect(waf.applyResult).to.not.have.been.called
        expect(log.error).to.have.been.calledTwice
        expect(log.error.firstCall).to.have.been.calledWithExactly('Error while running the AppSec WAF')
        expect(log.error.secondCall).to.have.been.calledWithExactly(err)
        expect(wafContext.dispose).to.have.been.calledOnce
      })
    })

    describe('applyResult', () => {
      beforeEach(() => {
        sinon.stub(Reporter, 'reportMetrics')
        sinon.stub(Reporter, 'reportAttack')
      })

      it('should call reporter with metrics and unparsed attacks when passed data', () => {
        const data = JSON.stringify([{
          rule: {
            id: 'ruleId',
            name: 'ruleName',
            tags: {
              type: 'ruleType',
              category: 'ruleCategory'
            }
          },
          rule_matches: [{
            not_relevant: true
          }, {
            not_relevant: true
          }, {
            operator: 'matchOperator',
            operator_value: 'matchOperatorValue',
            parameters: [{
              address: 'headers',
              key_path: ['user-agent', 0],
              value: 'arachni/v1',
              highlight: ['arachni/v']
            }, {
              address: 'url',
              key_path: [],
              value: '/wordpress?<script>',
              highlight: ['wordpress', '<script']
            }]
          }]
        }, {
          rule: {
            id: 'ua-1337-rx',
            name: 'Hacker rule',
            tags: {
              type: 'user-agent',
              category: 'hacker'
            }
          },
          rule_matches: [{
            operator: 'is_sqli',
            operator_value: '',
            parameters: [{
              address: 'url',
              key_path: [],
              value: '/PG_SLEEP 1',
              highlight: []
            }]
          }]
        }])

        waf.ddwaf.rulesInfo.version = '1.2.3'

        const store = new Map()

<<<<<<< HEAD
        waf.applyResult({ data, totalRuntime: 1337e3 }, store)
=======
        waf.applyResult({ data, totalRuntime: 1337, durationExt: 42e3 }, store)
>>>>>>> 9ab204e7

        expect(Reporter.reportMetrics).to.have.been.calledOnceWithExactly({
          duration: 1337,
          durationExt: 42,
          rulesVersion: '1.2.3'
        }, store)
        expect(Reporter.reportAttack).to.have.been.calledOnceWithExactly(data, store)
      })

      it('should not report attack when passed empty data', () => {
        waf.ddwaf.rulesInfo.version = '1.2.3'

        const store = new Map()

<<<<<<< HEAD
        waf.applyResult({ totalRuntime: 1337e3 }, store)
        waf.applyResult({ data: '[]', totalRuntime: 1337e3 }, store)
=======
        waf.applyResult({ totalRuntime: 1337, durationExt: 42e3 }, store)
        waf.applyResult({ data: '[]', totalRuntime: 1337, durationExt: 42e3 }, store)
>>>>>>> 9ab204e7

        expect(Reporter.reportMetrics).to.have.been.calledTwice
        expect(Reporter.reportMetrics.firstCall).to.have.been.calledWithExactly({
          duration: 1337,
          durationExt: 42,
          rulesVersion: '1.2.3'
        }, store)
        expect(Reporter.reportMetrics.secondCall).to.have.been.calledWithExactly({
          duration: 1337,
          durationExt: 42,
          rulesVersion: '1.2.3'
        }, store)
        expect(Reporter.reportAttack).to.not.have.been.called
      })
    })

    describe('clear', () => {
      it('should clear the context', () => {
        sinon.stub(Gateway.manager, 'clear')

        waf.wafContextCache.set(waf, {})

        waf.clear()

        expect(waf.ddwaf.dispose).to.have.been.calledOnce
        expect(waf.wafContextCache.get(waf)).to.be.undefined
        expect(Gateway.manager.clear).to.have.been.calledOnce
      })
    })
  })
})<|MERGE_RESOLUTION|>--- conflicted
+++ resolved
@@ -392,11 +392,7 @@
 
         const store = new Map()
 
-<<<<<<< HEAD
-        waf.applyResult({ data, totalRuntime: 1337e3 }, store)
-=======
-        waf.applyResult({ data, totalRuntime: 1337, durationExt: 42e3 }, store)
->>>>>>> 9ab204e7
+        waf.applyResult({ data, totalRuntime: 1337e3, durationExt: 42e3 }, store)
 
         expect(Reporter.reportMetrics).to.have.been.calledOnceWithExactly({
           duration: 1337,
@@ -411,13 +407,8 @@
 
         const store = new Map()
 
-<<<<<<< HEAD
-        waf.applyResult({ totalRuntime: 1337e3 }, store)
-        waf.applyResult({ data: '[]', totalRuntime: 1337e3 }, store)
-=======
-        waf.applyResult({ totalRuntime: 1337, durationExt: 42e3 }, store)
-        waf.applyResult({ data: '[]', totalRuntime: 1337, durationExt: 42e3 }, store)
->>>>>>> 9ab204e7
+        waf.applyResult({ totalRuntime: 1337e3, durationExt: 42e3 }, store)
+        waf.applyResult({ data: '[]', totalRuntime: 1337e3, durationExt: 42e3 }, store)
 
         expect(Reporter.reportMetrics).to.have.been.calledTwice
         expect(Reporter.reportMetrics.firstCall).to.have.been.calledWithExactly({
