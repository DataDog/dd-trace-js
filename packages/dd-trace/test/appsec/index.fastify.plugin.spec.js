'use strict'

const Axios = require('axios')
const { assert } = require('chai')
const path = require('path')
const zlib = require('zlib')
const fs = require('node:fs')
const agent = require('../plugins/agent')
const appsec = require('../../src/appsec')
const Config = require('../../src/config')
const { json } = require('../../src/appsec/blocked_templates')

withVersions('fastify', 'fastify', '5.4.0', version => {
  describe('Suspicious request blocking - query', () => {
    let server, requestBody, axios

    before(() => {
      return agent.load(['fastify', 'http'], { client: false })
    })

    before((done) => {
      const fastify = require(`../../../../versions/fastify@${version}`).get()

      const app = fastify()

      app.get('/', (request, reply) => {
        requestBody()
        reply.send('DONE')
      })

      app.listen({ port: 0 }, () => {
        const port = server.address().port
        axios = Axios.create({ baseURL: `http://localhost:${port}` })
        done()
      })
      server = app.server
    })

    after(() => {
      server.close()
      return agent.close({ ritmReset: false })
    })

    beforeEach(async () => {
      requestBody = sinon.stub()
      appsec.enable(new Config({
        appsec: {
          enabled: true,
          rules: path.join(__dirname, 'rules-example.json')
        }
      }))
    })

    afterEach(() => {
      appsec.disable()
    })

    it('should not block the request without an attack', async () => {
      const res = await axios.get('/?key=value')

      assert.equal(res.status, 200)
      assert.equal(res.data, 'DONE')
      sinon.assert.calledOnce(requestBody)
    })

    it('should block the request when attack is detected', async () => {
      try {
        await axios.get('/?key=testattack')

        return Promise.reject(new Error('Request should not return 200'))
      } catch (e) {
        assert.equal(e.response.status, 403)
        assert.deepEqual(e.response.data, JSON.parse(json))
        sinon.assert.notCalled(requestBody)
      }
    })
  })

  describe('Suspicious request blocking - body', () => {
    let server, requestBody, axios

    before(() => {
      return agent.load(['fastify', 'http'], { client: false })
    })

    before((done) => {
      const fastify = require(`../../../../versions/fastify@${version}`).get()

      const app = fastify()

      app.post('/', (request, reply) => {
        requestBody()
        reply.send('DONE')
      })

      app.listen({ port: 0 }, () => {
        const port = server.address().port
        axios = Axios.create({ baseURL: `http://localhost:${port}` })
        done()
      })
      server = app.server
    })

    after(() => {
      server.close()
      return agent.close({ ritmReset: false })
    })

    beforeEach(async () => {
      requestBody = sinon.stub()
      appsec.enable(new Config({
        appsec: {
          enabled: true,
          rules: path.join(__dirname, 'body-parser-rules.json')
        }
      }))
    })

    afterEach(() => {
      appsec.disable()
    })

    it('should not block the request without an attack', async () => {
      const res = await axios.post('/', { key: 'value' })

      assert.equal(res.status, 200)
      assert.equal(res.data, 'DONE')
      sinon.assert.calledOnce(requestBody)
    })

    it('should block the request when attack is detected', async () => {
      try {
        await axios.post('/', { key: 'testattack' })

        return Promise.reject(new Error('Request should not return 200'))
      } catch (e) {
        assert.equal(e.response.status, 403)
        assert.deepEqual(e.response.data, JSON.parse(json))
        sinon.assert.notCalled(requestBody)
      }
    })

    it('should block the request when attack is detected and report truncation metrics', async () => {
      try {
        const longValue = 'testattack'.repeat(500)

        const largeObject = {}
        for (let i = 0; i < 300; ++i) {
          largeObject[`key${i}`] = `value${i}`
        }

        const deepObject = createNestedObject(25, { value: 'a' })

        const complexPayload = {
          deepObject,
          longValue,
          largeObject
        }

        await axios.post('/', { complexPayload })

        return Promise.reject(new Error('Request should not return 200'))
      } catch (e) {
        assert.equal(e.response.status, 403)
        assert.deepEqual(e.response.data, JSON.parse(json))
        sinon.assert.notCalled(requestBody)

        await agent.assertFirstTraceSpan({
          metrics: {
            '_dd.appsec.truncated.string_length': 5000,
            '_dd.appsec.truncated.container_size': 300,
            '_dd.appsec.truncated.container_depth': 20
          }
        })
      }
    })
  })

  describe('Appsec blocking with schema validation', () => {
    let server, axios

    before(() => {
      return agent.load(['fastify', 'http'], { client: false })
    })

    before((done) => {
      const fastify = require(`../../../../versions/fastify@${version}`).get()

      const app = fastify()

      app.post('/schema-validated', {
        schema: {
          body: {
            type: 'object',
            required: ['validField'],
            properties: {
              validField: { type: 'string' }
            }
          }
        }
      }, (request, reply) => {
        reply.send('DONE')
      })

      app.listen({ port: 0 }, () => {
        const port = server.address().port
        axios = Axios.create({ baseURL: `http://localhost:${port}` })
        done()
      })
      server = app.server
    })

    after(() => {
      server.close()
      return agent.close({ ritmReset: false })
    })

    beforeEach(async () => {
      appsec.enable(new Config({
        appsec: {
          enabled: true,
          rules: path.join(__dirname, 'body-parser-rules.json')
        }
      }))
    })

    afterEach(() => {
      appsec.disable()
    })

    it('should return 403 for dangerous payloads', async () => {
      try {
        await axios.post('/schema-validated', { key: 'testattack' })

        return Promise.reject(new Error('Request should not return 200'))
      } catch (e) {
        assert.equal(e.response.status, 403)
        assert.deepEqual(e.response.data, JSON.parse(json))
      }
    })

    it('should return 403 for valid schema with attack content', async () => {
      try {
        await axios.post('/schema-validated', { validField: 'testattack' })

        return Promise.reject(new Error('Request should not return 200'))
      } catch (e) {
        assert.equal(e.response.status, 403)
        assert.deepEqual(e.response.data, JSON.parse(json))
      }
    })
  })

  describe('Suspicious request blocking - path parameters', () => {
    let server, preHandlerHookSpy, preValidationHookSpy, axios

    before(() => {
      return agent.load(['fastify', 'http'], { client: false })
    })

    before((done) => {
      const fastify = require(`../../../../versions/fastify@${version}`).get()

      const app = fastify()
      app.get('/multiple-path-params/:parameter1/:parameter2', (request, reply) => {
        reply.send('DONE')
      })

      app.register(async function (nested) {
        nested.get('/:nestedParam', async (request, reply) => {
          reply.send('DONE')
        })
      }, { prefix: '/nested/:parentParam' })

      const paramHook = (request, reply, done) => {
        done()
      }

      preHandlerHookSpy = sinon.spy(paramHook)

      app.addHook('preHandler', preHandlerHookSpy)

      const validationHook = (request, reply, done) => {
        done()
      }

      preValidationHookSpy = sinon.spy(validationHook)
      app.addHook('preValidation', preValidationHookSpy)

      app.get('/callback-path-param/:pathParameter', (request, reply) => {
        reply.send('DONE')
      })

      app.listen({ port: 0 }, () => {
        const port = server.address().port
        axios = Axios.create({ baseURL: `http://localhost:${port}` })
        done()
      })
      server = app.server
    })

    after(() => {
      server.close()
      return agent.close({ ritmReset: false })
    })

    beforeEach(async () => {
      appsec.enable(new Config({
        appsec: {
          enabled: true,
          rules: path.join(__dirname, 'rules-example.json')
        }
      }))
    })

    afterEach(() => {
      appsec.disable()
      sinon.reset()
    })

    describe('route with multiple path parameters', () => {
      it('should not block the request when attack is not detected', async () => {
        const res = await axios.get('/multiple-path-params/safe_param/safe_param')

        assert.equal(res.status, 200)
        assert.equal(res.data, 'DONE')
      })

      it('should block the request when attack is detected in both parameters', async () => {
        try {
          await axios.get('/multiple-path-params/testattack/testattack')

          return Promise.reject(new Error('Request should not return 200'))
        } catch (e) {
          assert.equal(e.response.status, 403)
          assert.deepEqual(e.response.data, JSON.parse(json))
        }
      })

      it('should block the request when attack is detected in the first parameter', async () => {
        try {
          await axios.get('/multiple-path-params/testattack/safe_param')

          return Promise.reject(new Error('Request should not return 200'))
        } catch (e) {
          assert.equal(e.response.status, 403)
          assert.deepEqual(e.response.data, JSON.parse(json))
        }
      })

      it('should block the request when attack is detected in the second parameter', async () => {
        try {
          await axios.get('/multiple-path-params/safe_param/testattack')

          return Promise.reject(new Error('Request should not return 200'))
        } catch (e) {
          assert.equal(e.response.status, 403)
          assert.deepEqual(e.response.data, JSON.parse(json))
        }
      })
    })

    describe('nested routes', () => {
      it('should not block the request when attack is not detected', async () => {
        const res = await axios.get('/nested/safe_param/safe_param')

        assert.equal(res.status, 200)
        assert.equal(res.data, 'DONE')
      })

      it('should block the request when attack is detected in the nested parameter', async () => {
        try {
          await axios.get('/nested/safe_param/testattack')

          return Promise.reject(new Error('Request should not return 200'))
        } catch (e) {
          assert.equal(e.response.status, 403)
          assert.deepEqual(e.response.data, JSON.parse(json))
        }
      })

      it('should block the request when attack is detected in the parent parameter', async () => {
        try {
          await axios.get('/nested/testattack/safe_param')

          return Promise.reject(new Error('Request should not return 200'))
        } catch (e) {
          assert.equal(e.response.status, 403)
          assert.deepEqual(e.response.data, JSON.parse(json))
        }
      })

      it('should block the request when attack is detected in both parameters', async () => {
        try {
          await axios.get('/nested/testattack/testattack')

          return Promise.reject(new Error('Request should not return 200'))
        } catch (e) {
          assert.equal(e.response.status, 403)
          assert.deepEqual(e.response.data, JSON.parse(json))
        }
      })
    })

    describe('path parameter with hook', () => {
      it('should not block the request when attack is not detected', async () => {
        const res = await axios.get('/callback-path-param/safe_param')

        assert.equal(res.status, 200)
        assert.equal(res.data, 'DONE')
        sinon.assert.calledOnce(preHandlerHookSpy)
        sinon.assert.calledOnce(preValidationHookSpy)
      })

      it('should block the request when attack is detected', async () => {
        try {
          await axios.get('/callback-path-param/testattack')

          return Promise.reject(new Error('Request should not return 200'))
        } catch (e) {
          assert.equal(e.response.status, 403)
          assert.deepEqual(e.response.data, JSON.parse(json))
          sinon.assert.notCalled(preHandlerHookSpy)
          sinon.assert.notCalled(preValidationHookSpy)
        }
      })
    })
  })

  describe('Suspicious request blocking - cookie', () => {
    withVersions('fastify', '@fastify/cookie', '11.0.2', cookieVersion => {
      const hookConfigurations = [
        'onRequest',
        'preParsing',
        'preValidation',
        'preHandler'
      ]

      hookConfigurations.forEach((hook) => {
        describe(`with ${hook} hook`, () => {
          let server, requestCookie, axios

          before(function () {
            if (version === '3.9.2') {
              // Fastify 3.9.2 is incompatible with @fastify/cookie >=6
              this.skip()
            }

            // Skip preParsing hook for Fastify 2.x - has compatibility issues
            if (hook === 'preParsing' && version.startsWith('2')) {
              this.skip()
            }

            return agent.load(['fastify', '@fastify/cookie', 'http'], { client: false })
          })

          before((done) => {
            const fastify = require(`../../../../versions/fastify@${version}`).get()
            const fastifyCookie = require(`../../../../versions/@fastify/cookie@${cookieVersion}`).get()

            const app = fastify()

            app.register(fastifyCookie, {
              secret: 'my-secret',
              hook
            })

            // Dummy hook
            app.addHook('onRequest', (req, reply, done) => done())

            app.post('/', (request, reply) => {
              requestCookie()
              reply.send('DONE')
            })

<<<<<<< HEAD
            app.get('/test-cookie', (request, reply) => {
              reply.cookie('test', 'value', { httpOnly: true })
              reply.send('Cookie set')
            })

            getPort().then((port) => {
              app.listen({ port }, () => {
                axios = Axios.create({ baseURL: `http://localhost:${port}` })
                done()
              })
              server = app.server
            }).catch(done)
=======
            app.listen({ port: 0 }, () => {
              const port = server.address().port
              axios = Axios.create({ baseURL: `http://localhost:${port}` })
              done()
            })
            server = app.server
>>>>>>> ef608d6c
          })

          beforeEach(async () => {
            requestCookie = sinon.stub()
            appsec.enable(
              new Config({
                appsec: {
                  enabled: true,
                  rules: path.join(__dirname, 'cookie-parser-rules.json')
                }
              })
            )
          })

          afterEach(() => {
            appsec.disable()
          })

          after(() => {
            if (server) {
              server.close()
            }
            return agent.close({ ritmReset: false })
          })

          it('should trigger HTTP header instrumentation when setting cookies', async () => {
            const res = await axios.get('/test-cookie')

            console.log('Response headers:', res.headers)
            assert.equal(res.status, 200)
            assert.equal(res.data, 'Cookie set')
            // Check if Set-Cookie header was set
            assert.property(res.headers, 'set-cookie')
          })

          it('should not block the request without an attack', async () => {
            const res = await axios.post('/', {})

            sinon.assert.calledOnce(requestCookie)
            assert.strictEqual(res.data, 'DONE')
          })

          it('should block the request when attack is detected', async () => {
            try {
              await axios.post('/', {}, {
                headers: {
                  Cookie: 'key=testattack'
                }
              })

              return Promise.reject(new Error('Request should not return 200'))
            } catch (e) {
              assert.strictEqual(e.response.status, 403)
              assert.deepEqual(e.response.data, JSON.parse(json))
              sinon.assert.notCalled(requestCookie)
            }
          })
        })
      })
    })
  })
})

describe('Api Security - Fastify', () => {
  withVersions('fastify', 'fastify', version => {
    let config, server, axios

    before(() => {
      return agent.load(['fastify', 'http'], { client: false })
    })

    before((done) => {
      const fastify = require(`../../../../versions/fastify@${version}`).get()

      const app = fastify()

      app.post('/send', (request, reply) => {
        reply.send({ sendResKey: 'sendResValue' })
      })

      app.post('/return', async (request, reply) => {
        return { returnResKey: 'returnResValue' }
      })

      app.get('/', (request, reply) => {
        reply.send('DONE')
      })

      app.get('/buffer', (request, reply) => {
        reply.send(Buffer.from('DONE'))
      })

      app.get('/stream', (request, reply) => {
        const stream = fs.createReadStream(__filename)
        reply.header('Content-Type', 'application/octet-stream')
        reply.send(stream)
      })

      app.get('/typedarray', (request, reply) => {
        reply.send(new Uint16Array(10))
      })

      app.listen({ port: 0 }, () => {
        const port = server.address().port
        axios = Axios.create({ baseURL: `http://localhost:${port}` })
        done()
      })
      server = app.server
    })

    after(() => {
      server.close()
      return agent.close({ ritmReset: false })
    })

    beforeEach(() => {
      config = new Config({
        appsec: {
          enabled: true,
          rules: path.join(__dirname, 'api_security_rules.json'),
          apiSecurity: {
            enabled: true,
            sampleDelay: 10
          }
        }
      })
      appsec.enable(config)
    })

    afterEach(() => {
      appsec.disable()
    })

    function formatSchema (body) {
      return zlib.gzipSync(JSON.stringify(body)).toString('base64')
    }

    it('should get the response body schema with reply.send', async () => {
      const expectedResponseBodySchema = formatSchema([{ sendResKey: [8] }])
      const res = await axios.post('/send', { key: 'value' })

      await agent.assertFirstTraceSpan({
        meta: {
          '_dd.appsec.s.res.body': expectedResponseBodySchema
        }
      })

      assert.equal(res.status, 200)
      assert.deepEqual(res.data, { sendResKey: 'sendResValue' })
    })

    it('should get the response body schema with return', async () => {
      const expectedResponseBodySchema = formatSchema([{ returnResKey: [8] }])
      const res = await axios.post('/return', { key: 'value' })

      await agent.assertFirstTraceSpan({
        meta: {
          '_dd.appsec.s.res.body': expectedResponseBodySchema
        }
      })

      assert.equal(res.status, 200)
      assert.deepEqual(res.data, { returnResKey: 'returnResValue' })
    })

    it('should not get the schema for string', async () => {
      const res = await axios.get('/')

      await agent.assertFirstTraceSpan(span => {
        assert.notProperty(span.meta, '_dd.appsec.s.res.body')
      })

      assert.equal(res.status, 200)
      assert.equal(res.data, 'DONE')
    })

    it('should not get the schema for Buffer', async () => {
      const res = await axios.get('/buffer')

      await agent.assertFirstTraceSpan(span => {
        if (span.meta) {
          assert.notProperty(span.meta, '_dd.appsec.s.res.body')
        }
      })

      assert.equal(res.status, 200)
      assert.equal(res.data, 'DONE')
    })

    it('should not get the schema for stream', async () => {
      const res = await axios.get('/stream', { responseType: 'arraybuffer' })

      await agent.assertFirstTraceSpan(span => {
        if (span.meta) {
          assert.notProperty(span.meta, '_dd.appsec.s.res.body')
        }
      })

      assert.equal(res.status, 200)
    })

    it('should not get the schema for TypedArray', async () => {
      const res = await axios.get('/typedarray', { responseType: 'arraybuffer' })

      await agent.assertFirstTraceSpan(span => {
        if (span.meta) {
          assert.notProperty(span.meta, '_dd.appsec.s.res.body')
        }
      })

      assert.equal(res.status, 200)
    })
  })
})

const createNestedObject = (n, obj) => {
  if (n > 0) {
    return { a: createNestedObject(n - 1, obj) }
  }
  return obj
}<|MERGE_RESOLUTION|>--- conflicted
+++ resolved
@@ -10,7 +10,7 @@
 const Config = require('../../src/config')
 const { json } = require('../../src/appsec/blocked_templates')
 
-withVersions('fastify', 'fastify', '5.4.0', version => {
+withVersions('fastify', 'fastify', '>=2', version => {
   describe('Suspicious request blocking - query', () => {
     let server, requestBody, axios
 
@@ -428,7 +428,7 @@
   })
 
   describe('Suspicious request blocking - cookie', () => {
-    withVersions('fastify', '@fastify/cookie', '11.0.2', cookieVersion => {
+    withVersions('fastify', '@fastify/cookie', cookieVersion => {
       const hookConfigurations = [
         'onRequest',
         'preParsing',
@@ -473,27 +473,12 @@
               reply.send('DONE')
             })
 
-<<<<<<< HEAD
-            app.get('/test-cookie', (request, reply) => {
-              reply.cookie('test', 'value', { httpOnly: true })
-              reply.send('Cookie set')
-            })
-
-            getPort().then((port) => {
-              app.listen({ port }, () => {
-                axios = Axios.create({ baseURL: `http://localhost:${port}` })
-                done()
-              })
-              server = app.server
-            }).catch(done)
-=======
             app.listen({ port: 0 }, () => {
               const port = server.address().port
               axios = Axios.create({ baseURL: `http://localhost:${port}` })
               done()
             })
             server = app.server
->>>>>>> ef608d6c
           })
 
           beforeEach(async () => {
@@ -519,16 +504,6 @@
             return agent.close({ ritmReset: false })
           })
 
-          it('should trigger HTTP header instrumentation when setting cookies', async () => {
-            const res = await axios.get('/test-cookie')
-
-            console.log('Response headers:', res.headers)
-            assert.equal(res.status, 200)
-            assert.equal(res.data, 'Cookie set')
-            // Check if Set-Cookie header was set
-            assert.property(res.headers, 'set-cookie')
-          })
-
           it('should not block the request without an attack', async () => {
             const res = await axios.post('/', {})
 
