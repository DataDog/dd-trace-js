'use strict'

const telemetryMetrics = require('../../src/telemetry/metrics')
const appsecNamespace = telemetryMetrics.manager.namespace('appsec')

const appsecTelemetry = require('../../src/appsec/telemetry')

describe('Appsec Telemetry metrics', () => {
  const wafVersion = '0.0.1'
  const rulesVersion = '0.0.2'

  let count, distribution, inc, track, req

  beforeEach(() => {
    req = {}

    inc = sinon.spy()
    track = sinon.spy()
    count = sinon.stub(appsecNamespace, 'count').returns({
      inc
    })
    distribution = sinon.stub(appsecNamespace, 'distribution').returns({
      track
    })

    appsecNamespace.metrics.clear()
    appsecNamespace.distributions.clear()
  })

  afterEach(sinon.restore)

  describe('if enabled', () => {
    beforeEach(() => {
      appsecTelemetry.enable({
        enabled: true,
        metrics: true
      })
    })

    describe('updateWafRequestsMetricTags', () => {
      const metrics = {
        wafVersion,
        rulesVersion
      }

      it('should skip update if no request is provided', () => {
        const result = appsecTelemetry.updateWafRequestsMetricTags(metrics)

        expect(result).to.be.undefined
      })

      it('should create a default tag', () => {
        const result = appsecTelemetry.updateWafRequestsMetricTags(metrics, req)

        expect(result).to.be.deep.eq({
          waf_version: wafVersion,
          event_rules_version: rulesVersion,
          request_blocked: false,
          rule_triggered: false,
          waf_timeout: false
        })
      })

      it('should create a tag with custom values', () => {
        const result = appsecTelemetry.updateWafRequestsMetricTags({
          blockTriggered: true,
          ruleTriggered: true,
          wafTimeout: true,
          ...metrics
        }, req)

        expect(result).to.be.deep.eq({
          waf_version: wafVersion,
          event_rules_version: rulesVersion,
          request_blocked: true,
          rule_triggered: true,
          waf_timeout: true
        })
      })

      it('should update existing tag ', () => {
        const result = appsecTelemetry.updateWafRequestsMetricTags(metrics, req)

        const result2 = appsecTelemetry.updateWafRequestsMetricTags({
          ruleTriggered: true,
          ...metrics
        }, req)

        expect(result).to.be.eq(result2)

        expect(result).to.be.deep.eq({
          waf_version: wafVersion,
          event_rules_version: rulesVersion,
          request_blocked: false,
          rule_triggered: true,
          waf_timeout: false
        })
      })

      it('should handle different requests tags ', () => {
        const result = appsecTelemetry.updateWafRequestsMetricTags({
          blockTriggered: true,
          ruleTriggered: true,
          wafTimeout: true,
          ...metrics
        }, req)

        const req2 = {}
        const result2 = appsecTelemetry.updateWafRequestsMetricTags({
          blockTriggered: false,
          ruleTriggered: false,
          wafTimeout: false,
          ...metrics
        }, req2)

        expect(result).to.be.not.eq(result2)

        expect(result).to.be.deep.eq({
          waf_version: wafVersion,
          event_rules_version: rulesVersion,
          request_blocked: true,
          rule_triggered: true,
          waf_timeout: true
        })
      })

      it('should call trackWafDurations', () => {
        appsecTelemetry.updateWafRequestsMetricTags({
          duration: 42,
          durationExt: 52,
          ...metrics
        }, req)

        expect(distribution).to.have.been.calledTwice

        const tag = {
          waf_version: wafVersion,
          event_rules_version: rulesVersion
        }
        expect(distribution.firstCall.args).to.be.deep.eq(['waf.duration', tag])
        expect(distribution.secondCall.args).to.be.deep.eq(['waf.duration_ext', tag])

        expect(track).to.have.been.calledTwice
      })

      it('should sum waf.duration metrics', () => {
        appsecTelemetry.updateWafRequestsMetricTags({
          duration: 42,
          durationExt: 52
        }, req)

        appsecTelemetry.updateWafRequestsMetricTags({
          duration: 24,
          durationExt: 25
        }, req)

        const { duration, durationExt } = appsecTelemetry.getRequestMetrics(req)

        expect(duration).to.be.eq(66)
        expect(durationExt).to.be.eq(77)
      })
    })

    describe('updateRaspRequestsMetricTags', () => {
      it('should increment rasp.rule.eval metric', () => {
        appsecTelemetry.updateRaspRequestsMetricTags({
          duration: 42,
          durationExt: 52
        }, req, 'rule-type')

        expect(count).to.have.been.calledWith('rasp.rule.eval')
        expect(count).to.not.have.been.calledWith('rasp.timeout')
        expect(count).to.not.have.been.calledWith('rasp.rule.match')
        expect(inc).to.have.been.calledOnceWith(1)
      })

      it('should increment rasp.timeout metric if timeout', () => {
        appsecTelemetry.updateRaspRequestsMetricTags({
          duration: 42,
          durationExt: 52,
          wafTimeout: true
        }, req, 'rule-type')

        expect(count).to.have.been.calledWith('rasp.rule.eval')
        expect(count).to.have.been.calledWith('rasp.timeout')
        expect(count).to.not.have.been.calledWith('rasp.rule.match')
        expect(inc).to.have.been.calledTwice
      })

      it('should increment rasp.rule.match metric if ruleTriggered', () => {
        appsecTelemetry.updateRaspRequestsMetricTags({
          duration: 42,
          durationExt: 52,
          ruleTriggered: true
        }, req, 'rule-type')

        expect(count).to.have.been.calledWith('rasp.rule.match')
        expect(count).to.have.been.calledWith('rasp.rule.eval')
        expect(count).to.not.have.been.calledWith('rasp.timeout')
        expect(inc).to.have.been.calledTwice
      })

      it('should sum rasp.duration and eval metrics', () => {
        appsecTelemetry.updateRaspRequestsMetricTags({
          duration: 42,
          durationExt: 52
        }, req, 'rule-type')

        appsecTelemetry.updateRaspRequestsMetricTags({
          duration: 24,
          durationExt: 25
        }, req, 'rule-type')

        const {
          duration,
          durationExt,
          raspDuration,
          raspDurationExt,
          raspEvalCount
        } = appsecTelemetry.getRequestMetrics(req)

        expect(duration).to.be.eq(0)
        expect(durationExt).to.be.eq(0)
        expect(raspDuration).to.be.eq(66)
        expect(raspDurationExt).to.be.eq(77)
        expect(raspEvalCount).to.be.eq(2)
      })
    })

    describe('incWafInitMetric', () => {
      it('should increment waf.init metric', () => {
        appsecTelemetry.incrementWafInitMetric(wafVersion, rulesVersion)

        expect(count).to.have.been.calledOnceWithExactly('waf.init', {
          waf_version: wafVersion,
          event_rules_version: rulesVersion
        })
        expect(inc).to.have.been.calledOnce
      })

      it('should increment waf.init metric multiple times', () => {
        sinon.restore()

        appsecTelemetry.incrementWafInitMetric(wafVersion, rulesVersion)
        appsecTelemetry.incrementWafInitMetric(wafVersion, rulesVersion)
        appsecTelemetry.incrementWafInitMetric(wafVersion, rulesVersion)

        const { metrics } = appsecNamespace.toJSON()
        expect(metrics.series.length).to.be.eq(1)
        expect(metrics.series[0].metric).to.be.eq('waf.init')
        expect(metrics.series[0].points.length).to.be.eq(1)
        expect(metrics.series[0].points[0][1]).to.be.eq(3)
        expect(metrics.series[0].tags).to.include('waf_version:0.0.1')
        expect(metrics.series[0].tags).to.include('event_rules_version:0.0.2')
      })
    })

    describe('incWafUpdatesMetric', () => {
      it('should increment waf.updates metric', () => {
        appsecTelemetry.incrementWafUpdatesMetric(wafVersion, rulesVersion)

        expect(count).to.have.been.calledOnceWithExactly('waf.updates', {
          waf_version: wafVersion,
          event_rules_version: rulesVersion
        })
        expect(inc).to.have.been.calledOnce
      })

      it('should increment waf.updates metric multiple times', () => {
        sinon.restore()

        appsecTelemetry.incrementWafUpdatesMetric(wafVersion, rulesVersion)
        appsecTelemetry.incrementWafUpdatesMetric(wafVersion, rulesVersion)
        appsecTelemetry.incrementWafUpdatesMetric(wafVersion, rulesVersion)

        const { metrics } = appsecNamespace.toJSON()
        expect(metrics.series.length).to.be.eq(1)
        expect(metrics.series[0].metric).to.be.eq('waf.updates')
        expect(metrics.series[0].points.length).to.be.eq(1)
        expect(metrics.series[0].points[0][1]).to.be.eq(3)
        expect(metrics.series[0].tags).to.include('waf_version:0.0.1')
        expect(metrics.series[0].tags).to.include('event_rules_version:0.0.2')
      })
    })

    describe('incWafRequestsMetric', () => {
      it('should increment waf.requests metric', () => {
        appsecTelemetry.updateWafRequestsMetricTags({
          blockTriggered: false,
          ruleTriggered: false,
          wafTimeout: true,
          wafVersion,
          rulesVersion
        }, req)

        appsecTelemetry.incrementWafRequestsMetric(req)

        expect(count).to.have.been.calledOnceWithExactly('waf.requests', {
          request_blocked: false,
          rule_triggered: false,
          waf_timeout: true,
          waf_version: wafVersion,
          event_rules_version: rulesVersion
        })
      })

      it('should not modify waf.requests metric tags when rasp rule type is provided', () => {
        appsecTelemetry.updateWafRequestsMetricTags({
          blockTriggered: false,
          ruleTriggered: false,
          wafTimeout: false,
          wafVersion,
          rulesVersion
        }, req)

        appsecTelemetry.updateRaspRequestsMetricTags({
          blockTriggered: true,
          ruleTriggered: true,
          wafTimeout: true,
          wafVersion,
          rulesVersion
        }, req, 'rule_type')

        expect(count).to.have.not.been.calledWith('waf.requests')
        appsecTelemetry.incrementWafRequestsMetric(req)

        expect(count).to.have.been.calledWithExactly('waf.requests', {
          request_blocked: false,
          rule_triggered: false,
          waf_timeout: false,
          waf_version: wafVersion,
          event_rules_version: rulesVersion
        })
      })

      it('should not fail if req has no previous tag', () => {
        appsecTelemetry.incrementWafRequestsMetric(req)

        expect(count).to.not.have.been.called
      })
    })

<<<<<<< HEAD
    describe('incrementMissingUserLogin', () => {
      it('should increment instrum.user_auth.missing_user_login metric', () => {
        appsecTelemetry.incrementMissingUserLogin('passport-local', 'login_success')
=======
    describe('incrementMissingUserLoginMetric', () => {
      it('should increment instrum.user_auth.missing_user_login metric', () => {
        appsecTelemetry.incrementMissingUserLoginMetric('passport-local', 'login_success')
>>>>>>> a17c93f6

        expect(count).to.have.been.calledOnceWithExactly('instrum.user_auth.missing_user_login', {
          framework: 'passport-local',
          event_type: 'login_success'
        })
      })
    })
  })

  describe('if disabled', () => {
    it('should not increment any metric if telemetry is disabled', () => {
      appsecTelemetry.enable({
        enabled: false,
        metrics: true
      })

      appsecTelemetry.incrementWafInitMetric(wafVersion, rulesVersion)

      expect(count).to.not.have.been.called
      expect(inc).to.not.have.been.called
    })

    it('should not increment any metric if telemetry metrics are disabled', () => {
      appsecTelemetry.enable({
        enabled: true,
        metrics: false
      })

      appsecTelemetry.incrementWafInitMetric(wafVersion, rulesVersion)

      expect(count).to.not.have.been.called
      expect(inc).to.not.have.been.called
    })

    describe('updateWafRequestMetricTags', () => {
      it('should sum waf.duration and waf.durationExt request metrics', () => {
        appsecTelemetry.enable({
          enabled: false,
          metrics: true
        })

        appsecTelemetry.updateWafRequestsMetricTags({
          duration: 42,
          durationExt: 52
        }, req)

        appsecTelemetry.updateWafRequestsMetricTags({
          duration: 24,
          durationExt: 25
        }, req)

        const { duration, durationExt } = appsecTelemetry.getRequestMetrics(req)

        expect(duration).to.be.eq(66)
        expect(durationExt).to.be.eq(77)
      })

      it('should sum waf.duration and waf.durationExt with telemetry enabled and metrics disabled', () => {
        appsecTelemetry.enable({
          enabled: true,
          metrics: false
        })

        appsecTelemetry.updateWafRequestsMetricTags({
          duration: 42,
          durationExt: 52
        }, req)

        appsecTelemetry.updateWafRequestsMetricTags({
          duration: 24,
          durationExt: 25
        }, req)

        const { duration, durationExt } = appsecTelemetry.getRequestMetrics(req)

        expect(duration).to.be.eq(66)
        expect(durationExt).to.be.eq(77)
      })
    })

    describe('updateRaspRequestsMetricTags', () => {
      it('should sum rasp.duration and rasp.durationExt request metrics', () => {
        appsecTelemetry.enable({
          enabled: false,
          metrics: true
        })

        appsecTelemetry.updateRaspRequestsMetricTags({
          duration: 42,
          durationExt: 52
        }, req, 'rasp_rule')

        appsecTelemetry.updateRaspRequestsMetricTags({
          duration: 24,
          durationExt: 25
        }, req, 'rasp_rule')

        const { raspDuration, raspDurationExt, raspEvalCount } = appsecTelemetry.getRequestMetrics(req)

        expect(raspDuration).to.be.eq(66)
        expect(raspDurationExt).to.be.eq(77)
        expect(raspEvalCount).to.be.eq(2)
      })

      it('should sum rasp.duration and rasp.durationExt with telemetry enabled and metrics disabled', () => {
        appsecTelemetry.enable({
          enabled: true,
          metrics: false
        })

        appsecTelemetry.updateRaspRequestsMetricTags({
          duration: 42,
          durationExt: 52
        }, req, 'rule_type')

        appsecTelemetry.updateRaspRequestsMetricTags({
          duration: 24,
          durationExt: 25
        }, req, 'rule_type')

        const { raspDuration, raspDurationExt, raspEvalCount } = appsecTelemetry.getRequestMetrics(req)

        expect(raspDuration).to.be.eq(66)
        expect(raspDurationExt).to.be.eq(77)
        expect(raspEvalCount).to.be.eq(2)
      })

      it('should not increment any metric if telemetry metrics are disabled', () => {
        appsecTelemetry.enable({
          enabled: true,
          metrics: false
        })

        appsecTelemetry.updateRaspRequestsMetricTags({
          duration: 24,
          durationExt: 25
        }, req, 'rule_type')

        expect(count).to.not.have.been.called
        expect(inc).to.not.have.been.called
      })
    })
  })
})<|MERGE_RESOLUTION|>--- conflicted
+++ resolved
@@ -340,15 +340,9 @@
       })
     })
 
-<<<<<<< HEAD
-    describe('incrementMissingUserLogin', () => {
-      it('should increment instrum.user_auth.missing_user_login metric', () => {
-        appsecTelemetry.incrementMissingUserLogin('passport-local', 'login_success')
-=======
     describe('incrementMissingUserLoginMetric', () => {
       it('should increment instrum.user_auth.missing_user_login metric', () => {
         appsecTelemetry.incrementMissingUserLoginMetric('passport-local', 'login_success')
->>>>>>> a17c93f6
 
         expect(count).to.have.been.calledOnceWithExactly('instrum.user_auth.missing_user_login', {
           framework: 'passport-local',
