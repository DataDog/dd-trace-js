'use strict'

const proxyquire = require('proxyquire')
const agent = require('../../plugins/agent')
const axios = require('axios')
const tracer = require('../../../../../index')
const { LOGIN_SUCCESS, LOGIN_FAILURE, USER_ID, USER_LOGIN } = require('../../../src/appsec/addresses')
const { USER_KEEP } = require('../../../../../ext/priority')
const { ASM } = require('../../../src/standalone/product')

describe('track_event', () => {
  describe('Internal API', () => {
    const tracer = {}
    let log
    let prioritySampler
    let rootSpan
    let getRootSpan
<<<<<<< HEAD
    let setUserTagsSdk
    let sample
=======
    let setUserTags
>>>>>>> ba2c2564
    let waf
    let telemetryMetrics, count, inc
    let trackUserLoginSuccessEvent, trackUserLoginFailureEvent, trackCustomEvent
    let trackUserLoginSuccessV2, trackUserLoginFailureV2

    beforeEach(() => {
      log = {
        warn: sinon.stub()
      }

      prioritySampler = {
        setPriority: sinon.stub()
      }

      rootSpan = {
        _prioritySampler: prioritySampler,
        addTags: sinon.stub(),
        keep: sinon.stub()
      }

      getRootSpan = sinon.stub().callsFake(() => rootSpan)

      setUserTagsSdk = sinon.stub()

<<<<<<< HEAD
      sample = sinon.stub()

      inc = sinon.stub()

      count = sinon.stub().callsFake(() => {
        return {
          inc
        }
      })

      telemetryMetrics = {
        manager: {
          namespace: function (name) {
            if (name === 'appsec') {
              return {
                count
              }
            }

            return null
          }
        }
      }

=======
>>>>>>> ba2c2564
      waf = {
        run: sinon.spy()
      }

      const trackEvents = proxyquire('../../../src/appsec/sdk/track_event', {
        '../../log': log,
        './utils': {
          getRootSpan
        },
        './set_user': {
          setUserTagsSdk
        },
<<<<<<< HEAD
        '../standalone': {
          sample
        },
        '../waf': waf,
        '../../telemetry/metrics': telemetryMetrics
=======
        '../waf': waf
>>>>>>> ba2c2564
      })

      trackUserLoginSuccessEvent = trackEvents.trackUserLoginSuccessEvent
      trackUserLoginSuccessV2 = trackEvents.trackUserLoginSuccessV2
      trackUserLoginFailureV2 = trackEvents.trackUserLoginFailureV2
      trackUserLoginFailureEvent = trackEvents.trackUserLoginFailureEvent
      trackCustomEvent = trackEvents.trackCustomEvent
    })

    describe('trackUserLoginSuccessEvent', () => {
      it('should log warning when passed invalid user', () => {
        trackUserLoginSuccessEvent(tracer, null, { key: 'value' })
        trackUserLoginSuccessEvent(tracer, {}, { key: 'value' })

        expect(log.warn).to.have.been.calledTwice
        expect(log.warn.firstCall)
          .to.have.been.calledWithExactly('[ASM] Invalid user provided to trackUserLoginSuccessEvent')
        expect(log.warn.secondCall)
          .to.have.been.calledWithExactly('[ASM] Invalid user provided to trackUserLoginSuccessEvent')
        expect(setUserTagsSdk).to.not.have.been.called
        expect(rootSpan.addTags).to.not.have.been.called
      })

      it('should log warning when root span is not available', () => {
        rootSpan = undefined

        trackUserLoginSuccessEvent(tracer, { id: 'user_id' }, { key: 'value' })

        expect(log.warn)
          .to.have.been.calledOnceWithExactly('[ASM] Root span not available in trackUserLoginSuccessEvent')
        expect(setUserTagsSdk).to.not.have.been.called
      })

      it('should call setUser and addTags with metadata', () => {
        const user = { id: 'user_id' }

        trackUserLoginSuccessEvent(tracer, user, {
          metakey1: 'metaValue1',
          metakey2: 'metaValue2',
          metakey3: 'metaValue3'
        })

        expect(log.warn).to.not.have.been.called
        expect(setUserTagsSdk).to.have.been.calledOnceWithExactly(user, rootSpan)
        expect(rootSpan.addTags).to.have.been.calledOnceWithExactly(
          {
            'appsec.events.users.login.success.track': 'true',
            '_dd.appsec.events.users.login.success.sdk': 'true',
            'appsec.events.users.login.success.usr.login': 'user_id',
            'appsec.events.users.login.success.metakey1': 'metaValue1',
            'appsec.events.users.login.success.metakey2': 'metaValue2',
            'appsec.events.users.login.success.metakey3': 'metaValue3'
          })
        expect(prioritySampler.setPriority)
          .to.have.been.calledOnceWithExactly(rootSpan, USER_KEEP, ASM)
        expect(waf.run).to.have.been.calledOnceWithExactly({
          persistent: {
            [LOGIN_SUCCESS]: null,
            [USER_ID]: 'user_id',
            [USER_LOGIN]: 'user_id'
          }
        })
      })

      it('should call setUser and addTags without metadata', () => {
        const user = { id: 'user_id' }

        trackUserLoginSuccessEvent(tracer, user)

        expect(log.warn).to.not.have.been.called
        expect(setUserTagsSdk).to.have.been.calledOnceWithExactly(user, rootSpan)
        expect(rootSpan.addTags).to.have.been.calledOnceWithExactly({
          'appsec.events.users.login.success.track': 'true',
          '_dd.appsec.events.users.login.success.sdk': 'true',
          'appsec.events.users.login.success.usr.login': 'user_id'
        })
        expect(prioritySampler.setPriority)
          .to.have.been.calledOnceWithExactly(rootSpan, USER_KEEP, ASM)
        expect(waf.run).to.have.been.calledOnceWithExactly({
          persistent: {
            [LOGIN_SUCCESS]: null,
            [USER_ID]: 'user_id',
            [USER_LOGIN]: 'user_id'
          }
        })
      })

      it('should call waf with user login', () => {
        const user = { id: 'user_id', login: 'user_login' }

        trackUserLoginSuccessEvent(tracer, user)

        expect(log.warn).to.not.have.been.called
        expect(setUserTagsSdk).to.have.been.calledOnceWithExactly(user, rootSpan)
        expect(rootSpan.addTags).to.have.been.calledOnceWithExactly({
          'appsec.events.users.login.success.track': 'true',
          '_dd.appsec.events.users.login.success.sdk': 'true',
          'appsec.events.users.login.success.usr.login': 'user_login'
        })
        expect(prioritySampler.setPriority)
          .to.have.been.calledOnceWithExactly(rootSpan, USER_KEEP, ASM)
        expect(waf.run).to.have.been.calledOnceWithExactly({
          persistent: {
            [LOGIN_SUCCESS]: null,
            [USER_ID]: 'user_id',
            [USER_LOGIN]: 'user_login'
          }
        })
      })

      it('should increase metrics for "sdk.event" for v1', () => {
        const user = { id: 'user_id', login: 'user_login' }

        trackUserLoginSuccessEvent(tracer, user)

        expect(count).to.have.been.calledOnceWithExactly('sdk.event', {
          event_type: 'login_success',
          sdk_version: 'v1'
        })
        expect(inc).to.have.been.calledOnceWithExactly(1)
      })
    })

    describe('trackUserLoginFailureEvent', () => {
      it('should log warning when passed invalid userId', () => {
        trackUserLoginFailureEvent(tracer, null, false, { key: 'value' })
        trackUserLoginFailureEvent(tracer, [], false, { key: 'value' })

        expect(log.warn).to.have.been.calledTwice
        expect(log.warn.firstCall)
          .to.have.been.calledWithExactly('[ASM] Invalid userId provided to trackUserLoginFailureEvent')
        expect(log.warn.secondCall)
          .to.have.been.calledWithExactly('[ASM] Invalid userId provided to trackUserLoginFailureEvent')
        expect(setUserTagsSdk).to.not.have.been.called
        expect(rootSpan.addTags).to.not.have.been.called
      })

      it('should log warning when root span is not available', () => {
        rootSpan = undefined

        trackUserLoginFailureEvent(tracer, 'user_id', false, { key: 'value' })

        expect(log.warn)
          .to.have.been.calledOnceWithExactly('[ASM] Root span not available in %s', 'trackUserLoginFailureEvent')
        expect(setUserTagsSdk).to.not.have.been.called
      })

      it('should call addTags with metadata', () => {
        trackUserLoginFailureEvent(tracer, 'user_id', true, {
          metakey1: 'metaValue1',
          metakey2: 'metaValue2',
          metakey3: 'metaValue3'
        })

        expect(log.warn).to.not.have.been.called
        expect(setUserTagsSdk).to.not.have.been.called
        expect(rootSpan.addTags).to.have.been.calledOnceWithExactly({
          'appsec.events.users.login.failure.track': 'true',
          '_dd.appsec.events.users.login.failure.sdk': 'true',
          'appsec.events.users.login.failure.usr.id': 'user_id',
          'appsec.events.users.login.failure.usr.login': 'user_id',
          'appsec.events.users.login.failure.usr.exists': 'true',
          'appsec.events.users.login.failure.metakey1': 'metaValue1',
          'appsec.events.users.login.failure.metakey2': 'metaValue2',
          'appsec.events.users.login.failure.metakey3': 'metaValue3'
        })
        expect(prioritySampler.setPriority)
          .to.have.been.calledOnceWithExactly(rootSpan, USER_KEEP, ASM)
        expect(waf.run).to.have.been.calledOnceWithExactly({
          persistent: {
            [LOGIN_FAILURE]: null,
            [USER_LOGIN]: 'user_id'
          }
        })
      })

      it('should send false `usr.exists` property when the user does not exist', () => {
        trackUserLoginFailureEvent(tracer, 'user_id', false, {
          metakey1: 'metaValue1',
          metakey2: 'metaValue2',
          metakey3: 'metaValue3'
        })

        expect(log.warn).to.not.have.been.called
        expect(setUserTagsSdk).to.not.have.been.called
        expect(rootSpan.addTags).to.have.been.calledOnceWithExactly({
          'appsec.events.users.login.failure.track': 'true',
          '_dd.appsec.events.users.login.failure.sdk': 'true',
          'appsec.events.users.login.failure.usr.id': 'user_id',
          'appsec.events.users.login.failure.usr.login': 'user_id',
          'appsec.events.users.login.failure.usr.exists': 'false',
          'appsec.events.users.login.failure.metakey1': 'metaValue1',
          'appsec.events.users.login.failure.metakey2': 'metaValue2',
          'appsec.events.users.login.failure.metakey3': 'metaValue3'
        })
        expect(prioritySampler.setPriority)
          .to.have.been.calledOnceWithExactly(rootSpan, USER_KEEP, ASM)
        expect(waf.run).to.have.been.calledOnceWithExactly({
          persistent: {
            [LOGIN_FAILURE]: null,
            [USER_LOGIN]: 'user_id'
          }
        })
      })

      it('should call addTags without metadata', () => {
        trackUserLoginFailureEvent(tracer, 'user_id', true)

        expect(log.warn).to.not.have.been.called
        expect(setUserTagsSdk).to.not.have.been.called
        expect(rootSpan.addTags).to.have.been.calledOnceWithExactly({
          'appsec.events.users.login.failure.track': 'true',
          '_dd.appsec.events.users.login.failure.sdk': 'true',
          'appsec.events.users.login.failure.usr.id': 'user_id',
          'appsec.events.users.login.failure.usr.login': 'user_id',
          'appsec.events.users.login.failure.usr.exists': 'true'
        })
        expect(prioritySampler.setPriority)
          .to.have.been.calledOnceWithExactly(rootSpan, USER_KEEP, ASM)
        expect(waf.run).to.have.been.calledOnceWithExactly({
          persistent: {
            [LOGIN_FAILURE]: null,
            [USER_LOGIN]: 'user_id'
          }
        })
      })

      it('should increase metrics for "sdk.event" for v1', () => {
        trackUserLoginFailureEvent(tracer, 'user_id', true)

        expect(count).to.have.been.calledOnceWithExactly('sdk.event', {
          event_type: 'login_failure',
          sdk_version: 'v1'
        })
        expect(inc).to.have.been.calledOnceWithExactly(1)
      })
    })

    describe('trackCustomEvent', () => {
      it('should log warning when passed invalid eventName', () => {
        trackCustomEvent(tracer, null)
        trackCustomEvent(tracer, { name: 'name' })

        expect(log.warn).to.have.been.calledTwice
        expect(log.warn.firstCall)
          .to.have.been.calledWithExactly('[ASM] Invalid eventName provided to trackCustomEvent')
        expect(log.warn.secondCall)
          .to.have.been.calledWithExactly('[ASM] Invalid eventName provided to trackCustomEvent')
        expect(setUserTagsSdk).to.not.have.been.called
        expect(rootSpan.addTags).to.not.have.been.called
      })

      it('should log warning when root span is not available', () => {
        rootSpan = undefined

        trackCustomEvent(tracer, 'custom_event')

        expect(log.warn)
          .to.have.been.calledOnceWithExactly('[ASM] Root span not available in %s', 'trackCustomEvent')
        expect(setUserTagsSdk).to.not.have.been.called
      })

      it('should call addTags with metadata', () => {
        trackCustomEvent(tracer, 'custom_event', {
          metaKey1: 'metaValue1',
          metakey2: 'metaValue2'
        })

        expect(log.warn).to.not.have.been.called
        expect(setUserTagsSdk).to.not.have.been.called
        expect(rootSpan.addTags).to.have.been.calledOnceWithExactly({
          'appsec.events.custom_event.track': 'true',
          '_dd.appsec.events.custom_event.sdk': 'true',
          'appsec.events.custom_event.metaKey1': 'metaValue1',
          'appsec.events.custom_event.metakey2': 'metaValue2'
        })
        expect(prioritySampler.setPriority)
<<<<<<< HEAD
          .to.have.been.calledOnceWithExactly(rootSpan, USER_KEEP, SAMPLING_MECHANISM_APPSEC)
        expect(sample).to.have.been.calledOnceWithExactly(rootSpan)
        expect(waf.run).to.not.have.been.called
=======
          .to.have.been.calledOnceWithExactly(rootSpan, USER_KEEP, ASM)
>>>>>>> ba2c2564
      })

      it('should call addTags without metadata', () => {
        trackCustomEvent(tracer, 'custom_event')

        expect(log.warn).to.not.have.been.called
        expect(setUserTagsSdk).to.not.have.been.called
        expect(rootSpan.addTags).to.have.been.calledOnceWithExactly({
          'appsec.events.custom_event.track': 'true',
          '_dd.appsec.events.custom_event.sdk': 'true'
        })
        expect(waf.run).to.not.have.been.called
        expect(prioritySampler.setPriority)
          .to.have.been.calledOnceWithExactly(rootSpan, USER_KEEP, ASM)
      })

      it('should increase metrics for "sdk.event" for v1', () => {
        trackCustomEvent(tracer, 'custom_event')

        expect(count).to.have.been.calledOnceWithExactly('sdk.event', {
          event_type: 'custom',
          sdk_version: 'v1'
        })
        expect(inc).to.have.been.calledOnceWithExactly(1)
      })

      it('should call to the waf when event name is "users.login.success"', () => {
        trackCustomEvent(tracer, 'users.login.success')

        expect(waf.run).to.have.been.calledOnceWithExactly({
          persistent: {
            [LOGIN_SUCCESS]: null
          }
        })
      })

      it('should call to the waf when event name is "users.login.failure"', () => {
        trackCustomEvent(tracer, 'users.login.failure')

        expect(waf.run).to.have.been.calledOnceWithExactly({
          persistent: {
            [LOGIN_FAILURE]: null
          }
        })
      })
    })

    describe('v2', () => {
      describe('trackUserLoginSuccessV2', () => {
        it('should log warning when root span is not available', () => {
          rootSpan = undefined

          trackUserLoginSuccessV2(tracer, 'login')

          expect(log.warn)
            .to.have.been.calledOnceWithExactly('[ASM] Root span not available in v2.trackUserLoginSuccess')
          expect(setUserTagsSdk).to.not.have.been.called
        })

        it('should log warning when passed invalid login', () => {
          trackUserLoginSuccessV2(tracer, null)
          trackUserLoginSuccessV2(tracer, {})

          expect(log.warn).to.have.been.calledTwice
          expect(log.warn.firstCall)
            .to.have.been.calledWithExactly('[ASM] Invalid login provided to v2.trackUserLoginSuccess')
          expect(log.warn.secondCall)
            .to.have.been.calledWithExactly('[ASM] Invalid login provided to v2.trackUserLoginSuccess')
          expect(setUserTagsSdk).to.not.have.been.called
          expect(rootSpan.addTags).to.not.have.been.called
          expect(waf.run).to.not.have.been.called
        })

        it('should call to addTags and waf only with login', () => {
          trackUserLoginSuccessV2(tracer, 'login')

          expect(log.warn).to.not.have.been.called
          expect(setUserTagsSdk).to.not.have.been.called

          expect(rootSpan.addTags).to.have.been.calledOnceWithExactly(
            {
              'appsec.events.users.login.success.track': 'true',
              '_dd.appsec.events.users.login.success.sdk': 'true',
              'appsec.events.users.login.success.usr.login': 'login'
            })

          expect(waf.run).to.have.been.calledOnceWithExactly({
            persistent: {
              [LOGIN_SUCCESS]: null,
              [USER_LOGIN]: 'login'
            }
          })
        })

        it('should call to setUser, addTags and waf with login and userId', () => {
          trackUserLoginSuccessV2(tracer, 'login', 'userId')

          expect(log.warn).to.not.have.been.called
          expect(setUserTagsSdk).to.have.been.calledOnceWithExactly({ id: 'userId' }, rootSpan)

          expect(rootSpan.addTags).to.have.been.calledOnceWithExactly(
            {
              'appsec.events.users.login.success.track': 'true',
              '_dd.appsec.events.users.login.success.sdk': 'true',
              'appsec.events.users.login.success.usr.id': 'userId',
              'appsec.events.users.login.success.usr.login': 'login'
            })

          expect(waf.run).to.have.been.calledOnceWithExactly({
            persistent: {
              [LOGIN_SUCCESS]: null,
              [USER_ID]: 'userId',
              [USER_LOGIN]: 'login'
            }
          })
        })

        it('should call to setUser, addTags and waf with login and user object', () => {
          const user = {
            id: 'userId',
            email: 'email@to.com'
          }

          trackUserLoginSuccessV2(tracer, 'login', user)

          expect(log.warn).to.not.have.been.called
          expect(setUserTagsSdk).to.have.been.calledOnceWithExactly(user, rootSpan)

          expect(rootSpan.addTags).to.have.been.calledOnceWithExactly(
            {
              'appsec.events.users.login.success.track': 'true',
              '_dd.appsec.events.users.login.success.sdk': 'true',
              'appsec.events.users.login.success.usr.id': 'userId',
              'appsec.events.users.login.success.usr.email': 'email@to.com',
              'appsec.events.users.login.success.usr.login': 'login'
            })

          expect(waf.run).to.have.been.calledOnceWithExactly({
            persistent: {
              [LOGIN_SUCCESS]: null,
              [USER_ID]: 'userId',
              [USER_LOGIN]: 'login'
            }
          })
        })

        it('should call to addTags and waf with login and metadata', () => {
          const metadata = {
            metakey1: 'metaValue1',
            metakey2: 'metaValue2',
            metakey3: 'metaValue3'
          }

          trackUserLoginSuccessV2(tracer, 'login', null, metadata)

          expect(log.warn).to.not.have.been.called
          expect(setUserTagsSdk).to.not.have.been.called

          expect(rootSpan.addTags).to.have.been.calledOnceWithExactly(
            {
              'appsec.events.users.login.success.track': 'true',
              '_dd.appsec.events.users.login.success.sdk': 'true',
              'appsec.events.users.login.success.usr.login': 'login',
              'appsec.events.users.login.success.metakey1': 'metaValue1',
              'appsec.events.users.login.success.metakey2': 'metaValue2',
              'appsec.events.users.login.success.metakey3': 'metaValue3'
            })

          expect(waf.run).to.have.been.calledOnceWithExactly({
            persistent: {
              [LOGIN_SUCCESS]: null,
              [USER_LOGIN]: 'login'
            }
          })
        })

        it('should call to addTags and waf with login, userId and metadata', () => {
          const metadata = {
            metakey1: 'metaValue1',
            metakey2: 'metaValue2',
            metakey3: 'metaValue3'
          }

          trackUserLoginSuccessV2(tracer, 'login', 'userId', metadata)

          expect(log.warn).to.not.have.been.called
          expect(setUserTagsSdk).to.have.been.calledOnceWithExactly({
            id: 'userId'
          }, rootSpan)

          expect(rootSpan.addTags).to.have.been.calledOnceWithExactly(
            {
              'appsec.events.users.login.success.track': 'true',
              '_dd.appsec.events.users.login.success.sdk': 'true',
              'appsec.events.users.login.success.usr.login': 'login',
              'appsec.events.users.login.success.usr.id': 'userId',
              'appsec.events.users.login.success.metakey1': 'metaValue1',
              'appsec.events.users.login.success.metakey2': 'metaValue2',
              'appsec.events.users.login.success.metakey3': 'metaValue3'
            })

          expect(waf.run).to.have.been.calledOnceWithExactly({
            persistent: {
              [LOGIN_SUCCESS]: null,
              [USER_ID]: 'userId',
              [USER_LOGIN]: 'login'
            }
          })
        })

        it('Should truncate metadata when depth > 5', () => {
          const metadata = {
            prop1: {
              prop2: {
                prop3: {
                  prop4: {
                    data1: 'metavalue1',
                    prop5: {
                      prop6: 'ignored value'
                    }
                  }
                }
              }
            },
            prop7: {
              prop8: {
                prop9: {
                  prop10: {
                    prop11: {
                      prop12: 'ignored value'
                    }
                  }
                }
              }
            },
            arr: [
              {
                key: 'metavalue2'
              },
              'metavalue3'
            ]
          }

          trackUserLoginSuccessV2(tracer, 'login', null, metadata)

          expect(log.warn).to.have.been.calledOnceWithExactly(
            '[ASM] Too deep object provided in the SDK method %s, object truncated',
            'v2.trackUserLoginSuccess'
          )

          expect(rootSpan.addTags).to.have.been.calledOnceWithExactly(
            {
              'appsec.events.users.login.success.track': 'true',
              '_dd.appsec.events.users.login.success.sdk': 'true',
              'appsec.events.users.login.success.usr.login': 'login',
              'appsec.events.users.login.success.prop1.prop2.prop3.prop4.data1': 'metavalue1',
              'appsec.events.users.login.success.arr.0.key': 'metavalue2',
              'appsec.events.users.login.success.arr.1': 'metavalue3'
            })
        })

        it('Should ignore undefined properties and set to \'null\' the null values in the metadata', () => {
          const metadata = {
            prop1: undefined,
            prop2: null
          }

          trackUserLoginSuccessV2(tracer, 'login', null, metadata)

          expect(rootSpan.addTags).to.have.been.calledOnceWithExactly(
            {
              'appsec.events.users.login.success.track': 'true',
              '_dd.appsec.events.users.login.success.sdk': 'true',
              'appsec.events.users.login.success.usr.login': 'login',
              'appsec.events.users.login.success.prop2': 'null'
            })
        })

        it('should keep the trace', () => {
          trackUserLoginSuccessV2(tracer, 'login')

          expect(prioritySampler.setPriority)
            .to.have.been.calledOnceWithExactly(rootSpan, USER_KEEP, SAMPLING_MECHANISM_APPSEC)
          expect(sample).to.have.been.calledOnceWithExactly(rootSpan)
        })

        it('should update the metrics', () => {
          trackUserLoginSuccessV2(tracer, 'login')

          expect(count).to.have.been.calledOnceWithExactly('sdk.event', {
            event_type: 'login_success',
            sdk_version: 'v2'
          })
          expect(inc).to.have.been.calledOnceWithExactly(1)
        })
      })

      describe('trackUserLoginFailureV2', () => {
        it('should log warning when root span is not available', () => {
          rootSpan = undefined

          trackUserLoginFailureV2(tracer, 'login', false)

          expect(log.warn)
            .to.have.been.calledOnceWithExactly('[ASM] Root span not available in v2.trackUserLoginFailure')
          expect(setUserTagsSdk).to.not.have.been.called
        })

        it('should log warning when passed invalid login', () => {
          trackUserLoginFailureV2(tracer, null, true)
          trackUserLoginFailureV2(tracer, {}, false)

          expect(log.warn).to.have.been.calledTwice
          expect(log.warn.firstCall)
            .to.have.been.calledWithExactly('[ASM] Invalid login provided to v2.trackUserLoginFailure')
          expect(log.warn.secondCall)
            .to.have.been.calledWithExactly('[ASM] Invalid login provided to v2.trackUserLoginFailure')
          expect(setUserTagsSdk).to.not.have.been.called
          expect(rootSpan.addTags).to.not.have.been.called
          expect(waf.run).to.not.have.been.called
        })

        it('should call to addTags and waf only with login', () => {
          trackUserLoginFailureV2(tracer, 'login')

          expect(log.warn).to.not.have.been.called
          expect(setUserTagsSdk).to.not.have.been.called

          expect(rootSpan.addTags).to.have.been.calledOnceWithExactly(
            {
              'appsec.events.users.login.failure.track': 'true',
              '_dd.appsec.events.users.login.failure.sdk': 'true',
              'appsec.events.users.login.failure.usr.login': 'login',
              'appsec.events.users.login.failure.usr.exists': 'false'
            })

          expect(waf.run).to.have.been.calledOnceWithExactly({
            persistent: {
              [LOGIN_FAILURE]: null,
              [USER_LOGIN]: 'login'
            }
          })
        })

        it('should call to addTags and waf with login and exists=true', () => {
          trackUserLoginFailureV2(tracer, 'login', true)

          expect(log.warn).to.not.have.been.called

          expect(rootSpan.addTags).to.have.been.calledOnceWithExactly(
            {
              'appsec.events.users.login.failure.track': 'true',
              '_dd.appsec.events.users.login.failure.sdk': 'true',
              'appsec.events.users.login.failure.usr.login': 'login',
              'appsec.events.users.login.failure.usr.exists': 'true'
            })

          expect(waf.run).to.have.been.calledOnceWithExactly({
            persistent: {
              [LOGIN_FAILURE]: null,
              [USER_LOGIN]: 'login'
            }
          })
        })

        it('should call to addTags and waf with login and exists=false', () => {
          trackUserLoginFailureV2(tracer, 'login', false)

          expect(log.warn).to.not.have.been.called

          expect(rootSpan.addTags).to.have.been.calledOnceWithExactly(
            {
              'appsec.events.users.login.failure.track': 'true',
              '_dd.appsec.events.users.login.failure.sdk': 'true',
              'appsec.events.users.login.failure.usr.login': 'login',
              'appsec.events.users.login.failure.usr.exists': 'false'
            })

          expect(waf.run).to.have.been.calledOnceWithExactly({
            persistent: {
              [LOGIN_FAILURE]: null,
              [USER_LOGIN]: 'login'
            }
          })
        })

        it('should call to addTags and waf with login and metadata', () => {
          const metadata = {
            metakey1: 'metaValue1',
            metakey2: 'metaValue2',
            metakey3: 'metaValue3'
          }

          trackUserLoginFailureV2(tracer, 'login', metadata)

          expect(log.warn).to.not.have.been.called

          expect(rootSpan.addTags).to.have.been.calledOnceWithExactly(
            {
              'appsec.events.users.login.failure.track': 'true',
              '_dd.appsec.events.users.login.failure.sdk': 'true',
              'appsec.events.users.login.failure.usr.login': 'login',
              'appsec.events.users.login.failure.usr.exists': 'false',
              'appsec.events.users.login.failure.metakey1': 'metaValue1',
              'appsec.events.users.login.failure.metakey2': 'metaValue2',
              'appsec.events.users.login.failure.metakey3': 'metaValue3'
            })

          expect(waf.run).to.have.been.calledOnceWithExactly({
            persistent: {
              [LOGIN_FAILURE]: null,
              [USER_LOGIN]: 'login'
            }
          })
        })

        it('should call to addTags and waf with login, exists and metadata', () => {
          const metadata = {
            metakey1: 'metaValue1',
            metakey2: 'metaValue2',
            metakey3: 'metaValue3'
          }

          trackUserLoginFailureV2(tracer, 'login', true, metadata)

          expect(log.warn).to.not.have.been.called

          expect(rootSpan.addTags).to.have.been.calledOnceWithExactly(
            {
              'appsec.events.users.login.failure.track': 'true',
              '_dd.appsec.events.users.login.failure.sdk': 'true',
              'appsec.events.users.login.failure.usr.login': 'login',
              'appsec.events.users.login.failure.usr.exists': 'true',
              'appsec.events.users.login.failure.metakey1': 'metaValue1',
              'appsec.events.users.login.failure.metakey2': 'metaValue2',
              'appsec.events.users.login.failure.metakey3': 'metaValue3'
            })

          expect(waf.run).to.have.been.calledOnceWithExactly({
            persistent: {
              [LOGIN_FAILURE]: null,
              [USER_LOGIN]: 'login'
            }
          })
        })

        it('Should truncate metadata when depth > 5', () => {
          const metadata = {
            prop1: {
              prop2: {
                prop3: {
                  prop4: {
                    data1: 'metavalue1',
                    prop5: {
                      prop6: 'ignored value'
                    }
                  }
                }
              }
            },
            prop7: {
              prop8: {
                prop9: {
                  prop10: {
                    prop11: {
                      prop12: 'ignored value'
                    }
                  }
                }
              }
            },
            arr: [
              {
                key: 'metavalue2'
              },
              'metavalue3'
            ]
          }

          trackUserLoginFailureV2(tracer, 'login', false, metadata)

          expect(log.warn).to.have.been.calledOnceWithExactly(
            '[ASM] Too deep object provided in the SDK method %s, object truncated',
            'v2.trackUserLoginFailure'
          )

          expect(rootSpan.addTags).to.have.been.calledOnceWithExactly(
            {
              'appsec.events.users.login.failure.track': 'true',
              '_dd.appsec.events.users.login.failure.sdk': 'true',
              'appsec.events.users.login.failure.usr.login': 'login',
              'appsec.events.users.login.failure.usr.exists': 'false',
              'appsec.events.users.login.failure.prop1.prop2.prop3.prop4.data1': 'metavalue1',
              'appsec.events.users.login.failure.arr.0.key': 'metavalue2',
              'appsec.events.users.login.failure.arr.1': 'metavalue3'
            })
        })

        it('Should ignore undefined properties and set to \'null\' the null values in the metadata', () => {
          const metadata = {
            prop1: undefined,
            prop2: null
          }

          trackUserLoginFailureV2(tracer, 'login', true, metadata)

          expect(rootSpan.addTags).to.have.been.calledOnceWithExactly(
            {
              'appsec.events.users.login.failure.track': 'true',
              '_dd.appsec.events.users.login.failure.sdk': 'true',
              'appsec.events.users.login.failure.usr.login': 'login',
              'appsec.events.users.login.failure.usr.exists': 'true',
              'appsec.events.users.login.failure.prop2': 'null'
            })
        })

        it('should keep the trace', () => {
          trackUserLoginFailureV2(tracer, 'login', true)

          expect(prioritySampler.setPriority)
            .to.have.been.calledOnceWithExactly(rootSpan, USER_KEEP, SAMPLING_MECHANISM_APPSEC)
          expect(sample).to.have.been.calledOnceWithExactly(rootSpan)
        })

        it('should update the metrics', () => {
          trackUserLoginFailureV2(tracer, 'login', true)

          expect(count).to.have.been.calledOnceWithExactly('sdk.event', {
            event_type: 'login_failure',
            sdk_version: 'v2'
          })
          expect(inc).to.have.been.calledOnceWithExactly(1)
        })
      })
    })
  })

  describe('Integration with the tracer', () => {
    let http
    let controller
    let appListener
    let port

    function listener (req, res) {
      if (controller) {
        controller(req, res)
      }
    }

    before(async () => {
      await agent.load('http')
      http = require('http')
    })

    before(done => {
      const server = new http.Server(listener)
      appListener = server
        .listen(port, 'localhost', () => {
          port = appListener.address().port
          done()
        })
    })

    after(() => {
      appListener.close()
      return agent.close({ ritmReset: false })
    })

    describe('trackUserLoginSuccessEvent', () => {
      it('should track valid user', (done) => {
        controller = (req, res) => {
          tracer.appsec.trackUserLoginSuccessEvent({
            id: 'test_user_id'
          }, { metakey: 'metaValue' })
          res.end()
        }
        agent.use(traces => {
          expect(traces[0][0].meta).to.have.property('appsec.events.users.login.success.track', 'true')
          expect(traces[0][0].meta).to.have.property('usr.id', 'test_user_id')
          expect(traces[0][0].meta).to.have.property('appsec.events.users.login.success.metakey', 'metaValue')
          expect(traces[0][0].metrics).to.have.property('_sampling_priority_v1', USER_KEEP)
        }).then(done).catch(done)
        axios.get(`http://localhost:${port}/`)
      })

      it('should not track without user', (done) => {
        controller = (req, res) => {
          tracer.appsec.trackUserLoginSuccessEvent(undefined, { metakey: 'metaValue' })
          res.end()
        }
        agent.use(traces => {
          expect(traces[0][0].meta).to.not.have.property('appsec.events.users.login.success.track', 'true')
        }).then(done).catch(done)
        axios.get(`http://localhost:${port}/`)
      })

      it('should not track without calling the sdk method', (done) => {
        controller = (req, res) => {
          res.end()
        }
        agent.use(traces => {
          expect(traces[0][0].meta).to.not.have.property('appsec.events.users.login.success.track', 'true')
        }).then(done).catch(done)
        axios.get(`http://localhost:${port}/`)
      })
    })

    describe('trackUserLoginFailureEvent', () => {
      it('should track valid existing user', (done) => {
        controller = (req, res) => {
          tracer.appsec.trackUserLoginFailureEvent('test_user_id', true, { metakey: 'metaValue' })
          res.end()
        }
        agent.use(traces => {
          expect(traces[0][0].meta).to.have.property('appsec.events.users.login.failure.track', 'true')
          expect(traces[0][0].meta).to.have.property('appsec.events.users.login.failure.usr.id', 'test_user_id')
          expect(traces[0][0].meta).to.have.property('appsec.events.users.login.failure.usr.exists', 'true')
          expect(traces[0][0].meta).to.have.property('appsec.events.users.login.failure.metakey', 'metaValue')
          expect(traces[0][0].metrics).to.have.property('_sampling_priority_v1', USER_KEEP)
        }).then(done).catch(done)
        axios.get(`http://localhost:${port}/`)
      })

      it('should track valid non existing user', (done) => {
        controller = (req, res) => {
          tracer.appsec.trackUserLoginFailureEvent('test_user_id', false, { metakey: 'metaValue' })
          res.end()
        }
        agent.use(traces => {
          expect(traces[0][0].meta).to.have.property('appsec.events.users.login.failure.track', 'true')
          expect(traces[0][0].meta).to.have.property('appsec.events.users.login.failure.usr.id', 'test_user_id')
          expect(traces[0][0].meta).to.have.property('appsec.events.users.login.failure.usr.exists', 'false')
          expect(traces[0][0].meta).to.have.property('appsec.events.users.login.failure.metakey', 'metaValue')
          expect(traces[0][0].metrics).to.have.property('_sampling_priority_v1', USER_KEEP)
        }).then(done).catch(done)
        axios.get(`http://localhost:${port}/`)
      })

      it('should not track without user', (done) => {
        controller = (req, res) => {
          tracer.appsec.trackUserLoginFailureEvent(undefined, false, { metakey: 'metaValue' })
          res.end()
        }
        agent.use(traces => {
          expect(traces[0][0].meta).to.not.have.property('appsec.events.users.login.failure.track', 'true')
        }).then(done).catch(done)
        axios.get(`http://localhost:${port}/`)
      })

      it('should not track without calling the sdk method', (done) => {
        controller = (req, res) => {
          res.end()
        }
        agent.use(traces => {
          expect(traces[0][0].meta).to.not.have.property('appsec.events.users.login.failure.track', 'true')
        }).then(done).catch(done)
        axios.get(`http://localhost:${port}/`)
      })
    })

    describe('trackCustomEvent', () => {
      it('should track valid event name', (done) => {
        controller = (req, res) => {
          tracer.appsec.trackCustomEvent('my-custom-event', { metakey: 'metaValue' })
          res.end()
        }
        agent.use(traces => {
          expect(traces[0][0].meta).to.have.property('appsec.events.my-custom-event.track', 'true')
          expect(traces[0][0].meta).to.have.property('appsec.events.my-custom-event.metakey', 'metaValue')
          expect(traces[0][0].metrics).to.have.property('_sampling_priority_v1', USER_KEEP)
        }).then(done).catch(done)
        axios.get(`http://localhost:${port}/`)
      })

      it('should not track invalid event name', (done) => {
        controller = (req, res) => {
          tracer.appsec.trackCustomEvent(null, { metakey: 'metaValue' })
          tracer.appsec.trackCustomEvent({ event: 'name' }, { metakey: 'metaValue' })
          res.end()
        }
        agent.use(traces => {
          expect(traces[0][0].metrics).to.not.have.property('_sampling_priority_v1', USER_KEEP)
        }).then(done).catch(done)
        axios.get(`http://localhost:${port}/`)
      })
    })
  })
})<|MERGE_RESOLUTION|>--- conflicted
+++ resolved
@@ -15,12 +15,7 @@
     let prioritySampler
     let rootSpan
     let getRootSpan
-<<<<<<< HEAD
     let setUserTagsSdk
-    let sample
-=======
-    let setUserTags
->>>>>>> ba2c2564
     let waf
     let telemetryMetrics, count, inc
     let trackUserLoginSuccessEvent, trackUserLoginFailureEvent, trackCustomEvent
@@ -44,9 +39,6 @@
       getRootSpan = sinon.stub().callsFake(() => rootSpan)
 
       setUserTagsSdk = sinon.stub()
-
-<<<<<<< HEAD
-      sample = sinon.stub()
 
       inc = sinon.stub()
 
@@ -70,8 +62,6 @@
         }
       }
 
-=======
->>>>>>> ba2c2564
       waf = {
         run: sinon.spy()
       }
@@ -84,15 +74,8 @@
         './set_user': {
           setUserTagsSdk
         },
-<<<<<<< HEAD
-        '../standalone': {
-          sample
-        },
         '../waf': waf,
         '../../telemetry/metrics': telemetryMetrics
-=======
-        '../waf': waf
->>>>>>> ba2c2564
       })
 
       trackUserLoginSuccessEvent = trackEvents.trackUserLoginSuccessEvent
@@ -370,13 +353,8 @@
           'appsec.events.custom_event.metakey2': 'metaValue2'
         })
         expect(prioritySampler.setPriority)
-<<<<<<< HEAD
-          .to.have.been.calledOnceWithExactly(rootSpan, USER_KEEP, SAMPLING_MECHANISM_APPSEC)
-        expect(sample).to.have.been.calledOnceWithExactly(rootSpan)
+          .to.have.been.calledOnceWithExactly(rootSpan, USER_KEEP, ASM)
         expect(waf.run).to.not.have.been.called
-=======
-          .to.have.been.calledOnceWithExactly(rootSpan, USER_KEEP, ASM)
->>>>>>> ba2c2564
       })
 
       it('should call addTags without metadata', () => {
@@ -659,8 +637,7 @@
           trackUserLoginSuccessV2(tracer, 'login')
 
           expect(prioritySampler.setPriority)
-            .to.have.been.calledOnceWithExactly(rootSpan, USER_KEEP, SAMPLING_MECHANISM_APPSEC)
-          expect(sample).to.have.been.calledOnceWithExactly(rootSpan)
+            .to.have.been.calledOnceWithExactly(rootSpan, USER_KEEP, ASM)
         })
 
         it('should update the metrics', () => {
@@ -897,8 +874,7 @@
           trackUserLoginFailureV2(tracer, 'login', true)
 
           expect(prioritySampler.setPriority)
-            .to.have.been.calledOnceWithExactly(rootSpan, USER_KEEP, SAMPLING_MECHANISM_APPSEC)
-          expect(sample).to.have.been.calledOnceWithExactly(rootSpan)
+            .to.have.been.calledOnceWithExactly(rootSpan, USER_KEEP, ASM)
         })
 
         it('should update the metrics', () => {
