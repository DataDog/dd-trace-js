--- conflicted
+++ resolved
@@ -153,12 +153,8 @@
         expect(setUserTags).to.have.been.calledOnceWithExactly(user, rootSpan)
         expect(rootSpan.addTags).to.have.been.calledOnceWithExactly({
           'appsec.events.users.login.success.track': 'true',
-<<<<<<< HEAD
-          '_dd.appsec.events.users.login.success.sdk': 'true'
-=======
           '_dd.appsec.events.users.login.success.sdk': 'true',
           'appsec.events.users.login.success.usr.login': 'user_login'
->>>>>>> a17c93f6
         })
         expect(prioritySampler.setPriority)
           .to.have.been.calledOnceWithExactly(rootSpan, USER_KEEP, SAMPLING_MECHANISM_APPSEC)
