'use strict'

const Axios = require('axios')
const agent = require('../plugins/agent')
const getPort = require('get-port')
const appsec = require('../../src/appsec')
const Config = require('../../src/config')
const path = require('path')
const { assert } = require('chai')

describe('RASP', () => {
  function getWebSpan (traces) {
    for (const trace of traces) {
      for (const span of trace) {
        if (span.type === 'web') {
          return span
        }
      }
    }
    throw new Error('web span not found')
  }

  withVersions('express', 'express', expressVersion => {
    let app, server, port, axios

    before(() => {
      return agent.load(['express', 'http'], { client: false })
    })

    before((done) => {
      const express = require(`../../../../versions/express@${expressVersion}`).get()
      const expressApp = express()

      expressApp.get('/', (req, res) => {
        app(req, res)
      })

      appsec.enable(new Config({
        appsec: {
          enabled: true,
          rules: path.join(__dirname, 'rasp_rules.json'),
          rasp: { enabled: true }
        }
      }))

      getPort().then(newPort => {
        port = newPort
        axios = Axios.create({
          baseURL: `http://localhost:${port}`
        })
        server = expressApp.listen(port, () => {
          done()
        })
      })
    })

    after(() => {
      appsec.disable()
      server.close()
      return agent.close({ ritmReset: false })
    })

    describe('ssrf', () => {
      async function testBlockingRequest () {
        try {
          await axios.get('/?host=ifconfig.pro')
          assert.fail('Request should be blocked')
        } catch (e) {
          if (!e.response) {
            throw e
          }
        }

        await agent.use((traces) => {
          const span = getWebSpan(traces)
          assert.property(span.meta, '_dd.appsec.json')
          assert(span.meta['_dd.appsec.json'].includes('rasp-ssrf-rule-id-1'))
          assert.equal(span.metrics['_dd.appsec.rasp.rule.eval'], 1)
          assert(span.metrics['_dd.appsec.rasp.duration'] > 0)
          assert(span.metrics['_dd.appsec.rasp.duration_ext'] > 0)
        })
      }

      ['http', 'https'].forEach(protocol => {
        describe(`Test using ${protocol}`, () => {
          it('Should not detect threat', async () => {
            app = (req, res) => {
              require(protocol).get(`${protocol}://${req.query.host}`)
              res.end('end')
            }

            axios.get('/?host=www.datadoghq.com')

            await agent.use((traces) => {
              const span = getWebSpan(traces)
              assert.notProperty(span.meta, '_dd.appsec.json')
              assert.notProperty(span.meta_struct || {}, '_dd.stack')
            })
          })

          it('Should detect threat doing a GET request', async () => {
            app = (req, res) => {
              const clientRequest = require(protocol).get(`${protocol}://${req.query.host}`)
              clientRequest.on('error', (e) => {
                if (e.message === 'AbortError') {
                  res.writeHead(500)
                }
                res.end('end')
              })
            }

<<<<<<< HEAD
            await testBlockingRequest()
=======
            axios.get('/?host=ifconfig.pro')

            await agent.use((traces) => {
              const span = getWebSpan(traces)
              assert.property(span.meta, '_dd.appsec.json')
              assert(span.meta['_dd.appsec.json'].includes('rasp-ssrf-rule-id-1'))
              assert.equal(span.metrics['_dd.appsec.rasp.rule.eval'], 1)
              assert(span.metrics['_dd.appsec.rasp.duration'] > 0)
              assert(span.metrics['_dd.appsec.rasp.duration_ext'] > 0)
              assert.property(span.meta_struct, '_dd.stack')
            })
>>>>>>> 5be63147
          })

          it('Should detect threat doing a POST request', async () => {
            app = (req, res) => {
              const clientRequest = require(protocol)
                .request(`${protocol}://${req.query.host}`, { method: 'POST' })
              clientRequest.write('dummy_post_data')
              clientRequest.end()
              clientRequest.on('error', (e) => {
                if (e.message === 'AbortError') {
                  res.writeHead(500)
                }
                res.end('end')
              })
            }

            await testBlockingRequest()
          })
        })
      })

      describe('Test using axios', () => {
        withVersions('express', 'axios', axiosVersion => {
          let axiosToTest

          beforeEach(() => {
            axiosToTest = require(`../../../../versions/axios@${axiosVersion}`).get()
          })

          it('Should not detect threat', async () => {
            app = (req, res) => {
              axios.get(`https://${req.query.host}`)
              res.end('end')
            }

            axios.get('/?host=www.datadoghq.com')

            await agent.use((traces) => {
              const span = getWebSpan(traces)
<<<<<<< HEAD
              assert.notProperty(span.meta, '_dd.appsec.json')
=======
              assert.property(span.meta, '_dd.appsec.json')
              assert(span.meta['_dd.appsec.json'].includes('rasp-ssrf-rule-id-1'))
              assert.equal(span.metrics['_dd.appsec.rasp.rule.eval'], 1)
              assert(span.metrics['_dd.appsec.rasp.duration'] > 0)
              assert(span.metrics['_dd.appsec.rasp.duration_ext'] > 0)
              assert.property(span.meta_struct, '_dd.stack')
>>>>>>> 5be63147
            })
          })

          it('Should detect threat doing a GET request', async () => {
            app = async (req, res) => {
              try {
                await axiosToTest.get(`https://${req.query.host}`)
                res.end('end')
              } catch (e) {
                if (e.cause.message === 'AbortError') {
                  res.writeHead(500)
                }
                res.end('end')
              }
            }

            await testBlockingRequest()
          })

          it('Should detect threat doing a POST request', async () => {
            app = async (req, res) => {
              try {
                await axios.post(`https://${req.query.host}`, { key: 'value' })
              } catch (e) {
                if (e.cause.message === 'AbortError') {
                  res.writeHead(500)
                }
                res.end('end')
              }
            }

            await testBlockingRequest()
          })
        })
      })
    })
  })

  describe('without express', () => {
    let app, server, axios
    before(() => {
      return agent.load(['http'], { client: false })
    })

    before((done) => {
      const http = require('http')
      server = http.createServer((req, res) => {
        if (app) {
          app(req, res)
        } else {
          res.end('end')
        }
      })

      appsec.enable(new Config({
        appsec: {
          enabled: true,
          rules: path.join(__dirname, 'rasp_rules.json'),
          rasp: { enabled: true }
        }
      }))

      getPort().then(newPort => {
        axios = Axios.create({
          baseURL: `http://localhost:${newPort}`
        })
        server.listen(newPort, () => {
          done()
        })
      })
    })

    after(() => {
      appsec.disable()
      server.close()
      return agent.close({ ritmReset: false })
    })

    it('Should detect threat without blocking doing a GET request', async () => {
      app = (req, res) => {
        const clientRequest = require('http').get(`http://${req.headers.host}`, { timeout: 10 }, function () {
          res.end('end')
        })

        clientRequest.on('timeout', () => {
          res.writeHead(200)
          res.end('timeout')
        })

        clientRequest.on('error', (e) => {
          res.writeHead(500)
          res.end('error')
        })
      }

      const response = await axios.get('/', {
        headers: {
          host: 'ifconfig.pro'
        }
      })

      assert.equal(response.status, 200)
      assert.equal(response.data, 'timeout')

      await agent.use((traces) => {
        const span = getWebSpan(traces)
        assert.property(span.meta, '_dd.appsec.json')
        assert(span.meta['_dd.appsec.json'].includes('rasp-ssrf-rule-id-1'))
        assert.equal(span.metrics['_dd.appsec.rasp.rule.eval'], 1)
        assert(span.metrics['_dd.appsec.rasp.duration'] > 0)
        assert(span.metrics['_dd.appsec.rasp.duration_ext'] > 0)
      })
    })
  })
})<|MERGE_RESOLUTION|>--- conflicted
+++ resolved
@@ -78,6 +78,7 @@
           assert.equal(span.metrics['_dd.appsec.rasp.rule.eval'], 1)
           assert(span.metrics['_dd.appsec.rasp.duration'] > 0)
           assert(span.metrics['_dd.appsec.rasp.duration_ext'] > 0)
+          assert.property(span.meta_struct, '_dd.stack')
         })
       }
 
@@ -109,21 +110,7 @@
               })
             }
 
-<<<<<<< HEAD
-            await testBlockingRequest()
-=======
-            axios.get('/?host=ifconfig.pro')
-
-            await agent.use((traces) => {
-              const span = getWebSpan(traces)
-              assert.property(span.meta, '_dd.appsec.json')
-              assert(span.meta['_dd.appsec.json'].includes('rasp-ssrf-rule-id-1'))
-              assert.equal(span.metrics['_dd.appsec.rasp.rule.eval'], 1)
-              assert(span.metrics['_dd.appsec.rasp.duration'] > 0)
-              assert(span.metrics['_dd.appsec.rasp.duration_ext'] > 0)
-              assert.property(span.meta_struct, '_dd.stack')
-            })
->>>>>>> 5be63147
+            await testBlockingRequest()
           })
 
           it('Should detect threat doing a POST request', async () => {
@@ -163,16 +150,7 @@
 
             await agent.use((traces) => {
               const span = getWebSpan(traces)
-<<<<<<< HEAD
               assert.notProperty(span.meta, '_dd.appsec.json')
-=======
-              assert.property(span.meta, '_dd.appsec.json')
-              assert(span.meta['_dd.appsec.json'].includes('rasp-ssrf-rule-id-1'))
-              assert.equal(span.metrics['_dd.appsec.rasp.rule.eval'], 1)
-              assert(span.metrics['_dd.appsec.rasp.duration'] > 0)
-              assert(span.metrics['_dd.appsec.rasp.duration_ext'] > 0)
-              assert.property(span.meta_struct, '_dd.stack')
->>>>>>> 5be63147
             })
           })
 
@@ -284,6 +262,7 @@
         assert.equal(span.metrics['_dd.appsec.rasp.rule.eval'], 1)
         assert(span.metrics['_dd.appsec.rasp.duration'] > 0)
         assert(span.metrics['_dd.appsec.rasp.duration_ext'] > 0)
+        assert.property(span.meta_struct, '_dd.stack')
       })
     })
   })
