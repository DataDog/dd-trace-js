--- conflicted
+++ resolved
@@ -7,12 +7,9 @@
   let vulnerabilityReporter
   let IAST
   let datadogCore
-<<<<<<< HEAD
   let analyzers
-=======
   let overheadController
   let config
->>>>>>> 0a76f812
   beforeEach(() => {
     config = new Config({
       experimental: {
@@ -30,28 +27,23 @@
         getStore: sinon.stub()
       }
     }
-<<<<<<< HEAD
     analyzers = {
       enableAllAnalyzers: sinon.stub(),
       disableAllAnalyzers: sinon.stub()
-=======
+    }
     overheadController = {
       acquireRequest: sinon.stub(),
       releaseRequest: sinon.stub(),
       initializeRequestContext: sinon.stub(),
       startGlobalContextResetScheduler: sinon.stub(),
       stopGlobalContextResetScheduler: sinon.stub()
->>>>>>> 0a76f812
     }
     IAST = proxyquire('../../../src/appsec/iast', {
       '../../plugins/util/web': web,
       './vulnerability-reporter': vulnerabilityReporter,
       '../../../../datadog-core': datadogCore,
-<<<<<<< HEAD
-      './analyzers': analyzers
-=======
+      './analyzers': analyzers,
       './overhead-controller': overheadController
->>>>>>> 0a76f812
     })
     sinon.stub(incomingHttpRequestEnd, 'subscribe')
   })
@@ -66,15 +58,13 @@
       IAST.enable(config)
       expect(incomingHttpRequestEnd.subscribe).to.have.been.calledOnceWithExactly(IAST.onIncomingHttpRequestEnd)
     })
-<<<<<<< HEAD
-    it('should enable all analyzers', () => {
-      IAST.enable()
-      expect(analyzers.enableAllAnalyzers).to.have.been.calledOnce
-=======
     it('should start OCE global context', () => {
       IAST.enable(config)
       expect(overheadController.startGlobalContextResetScheduler).to.have.been.calledOnce
->>>>>>> 0a76f812
+    })
+    it('should enable all analyzers', () => {
+      IAST.enable(config)
+      expect(analyzers.enableAllAnalyzers).to.have.been.calledOnce
     })
   })
 
@@ -87,16 +77,14 @@
       expect(incomingHttpRequestEnd.unsubscribe)
         .to.have.been.calledOnceWithExactly(IAST.onIncomingHttpRequestEnd)
     })
-<<<<<<< HEAD
     it('should disable all analyzers', () => {
       IAST.disable()
       expect(analyzers.disableAllAnalyzers).to.have.been.calledOnce
-=======
+    })
 
     it('should stop OCE global context', () => {
       IAST.disable()
       expect(overheadController.stopGlobalContextResetScheduler).to.have.been.calledOnce
->>>>>>> 0a76f812
     })
   })
 
