--- conflicted
+++ resolved
@@ -308,13 +308,6 @@
           hardcodedSecretCh.subscribe(onHardcodedSecret)
 
           port.postMessage({ type: constants.REWRITTEN_MESSAGE, data })
-<<<<<<< HEAD
-=======
-
-          setTimeout(() => {
-            hardcodedSecretCh.unsubscribe(onHardcodedSecret)
-          }, 50)
->>>>>>> 2805a22b
         })
 
         it('should log the message', (done) => {
