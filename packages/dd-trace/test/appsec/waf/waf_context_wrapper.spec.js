--- conflicted
+++ resolved
@@ -58,28 +58,6 @@
     }, 1000)
   })
 
-<<<<<<< HEAD
-  it('should publish the payload in the dc channel', () => {
-    const ddwafContext = {
-      run: sinon.stub().returns([])
-    }
-    const wafContextWrapper = new WAFContextWrapper(ddwafContext, 1000, '1.14.0', '1.8.0')
-    const payload = {
-      persistent: {
-        [addresses.HTTP_INCOMING_QUERY]: { key: 'value' }
-      },
-      ephemeral: {
-        [addresses.HTTP_INCOMING_GRAPHQL_RESOLVER]: { anotherKey: 'anotherValue' }
-      }
-    }
-    const finishedCallback = sinon.stub()
-
-    wafRunFinished.subscribe(finishedCallback)
-    wafContextWrapper.run(payload)
-    wafRunFinished.unsubscribe(finishedCallback)
-
-    expect(finishedCallback).to.be.calledOnceWith({ payload })
-=======
   it('Should ignore run without known addresses', () => {
     const ddwafContext = {
       run: sinon.stub()
@@ -98,7 +76,28 @@
     wafContextWrapper.run(payload)
 
     expect(ddwafContext.run).to.have.not.been.called
->>>>>>> 8490eae5
+  })
+
+  it('should publish the payload in the dc channel', () => {
+    const ddwafContext = {
+      run: sinon.stub().returns([])
+    }
+    const wafContextWrapper = new WAFContextWrapper(ddwafContext, 1000, '1.14.0', '1.8.0', knownAddresses)
+    const payload = {
+      persistent: {
+        [addresses.HTTP_INCOMING_QUERY]: { key: 'value' }
+      },
+      ephemeral: {
+        [addresses.HTTP_INCOMING_GRAPHQL_RESOLVER]: { anotherKey: 'anotherValue' }
+      }
+    }
+    const finishedCallback = sinon.stub()
+
+    wafRunFinished.subscribe(finishedCallback)
+    wafContextWrapper.run(payload)
+    wafRunFinished.unsubscribe(finishedCallback)
+
+    expect(finishedCallback).to.be.calledOnceWith({ payload })
   })
 
   describe('Disposal context check', () => {
