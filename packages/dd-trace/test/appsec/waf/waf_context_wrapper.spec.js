--- conflicted
+++ resolved
@@ -53,7 +53,6 @@
     }, 1000)
   })
 
-<<<<<<< HEAD
   it('should publish the payload in the dc channel', () => {
     const ddwafContext = {
       run: sinon.stub()
@@ -75,7 +74,8 @@
     wafRunFinished.unsubscribe(finishedCallback)
 
     expect(finishedCallback).to.be.calledOnceWith({ payload })
-=======
+  })
+
   describe('Disposal context check', () => {
     let log
     let ddwafContext
@@ -129,6 +129,5 @@
       sinon.assert.notCalled(ddwafContext.run)
       sinon.assert.calledOnceWithExactly(log.warn, 'Calling run on a disposed context')
     })
->>>>>>> 421f3d4e
   })
 })