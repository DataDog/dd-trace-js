'use strict'

const proxyquire = require('proxyquire')

const dc = require('../../../diagnostics_channel')
const log = require('../../src/log')
const waf = require('../../src/appsec/waf')
const RuleManager = require('../../src/appsec/rule_manager')
const appsec = require('../../src/appsec')
const { incomingHttpRequestStart, incomingHttpRequestEnd } = require('../../src/appsec/channels')
const Reporter = require('../../src/appsec/reporter')
const agent = require('../plugins/agent')
const Config = require('../../src/config')
const axios = require('axios')
const getPort = require('get-port')
const blockedTemplate = require('../../src/appsec/blocked_templates')
const web = require('../../src/plugins/util/web')

describe('AppSec Index', () => {
  let config
  let AppSec
  let blocking

  const RULES = { rules: [{ a: 1 }] }

  beforeEach(() => {
    config = {
      appsec: {
        enabled: true,
        rules: RULES,
        rateLimit: 42,
        wafTimeout: 42,
        obfuscatorKeyRegex: '.*',
        obfuscatorValueRegex: '.*',
        blockedTemplateHtml: blockedTemplate.html,
        blockedTemplateJson: blockedTemplate.json
      }
    }
    sinon.stub(web, 'root')
    sinon.stub(web, 'getContext').returns({})

    blocking = {
      setTemplates: sinon.stub()
    }

    AppSec = proxyquire('../../src/appsec', {
      '../plugins/util/web': web,
      './blocking': blocking
    })

    sinon.stub(waf, 'init').callThrough()
    sinon.stub(RuleManager, 'applyRules')
    sinon.stub(Reporter, 'setRateLimit')
    sinon.stub(incomingHttpRequestStart, 'subscribe')
    sinon.stub(incomingHttpRequestEnd, 'subscribe')
  })

  afterEach(() => {
    sinon.restore()
    AppSec.disable()
  })

  describe('enable', () => {
    it('should enable AppSec only once', () => {
      AppSec.enable(config)
      AppSec.enable(config)

      expect(blocking.setTemplates).to.have.been.calledOnceWithExactly(config)
      expect(RuleManager.applyRules).to.have.been.calledOnceWithExactly(RULES, config.appsec)
      expect(Reporter.setRateLimit).to.have.been.calledOnceWithExactly(42)
      expect(incomingHttpRequestStart.subscribe)
        .to.have.been.calledOnceWithExactly(AppSec.incomingHttpStartTranslator)
      expect(incomingHttpRequestEnd.subscribe).to.have.been.calledOnceWithExactly(AppSec.incomingHttpEndTranslator)
    })

    it('should log when enable fails', () => {
      sinon.stub(log, 'error')
      RuleManager.applyRules.restore()

      const err = new Error('Invalid Rules')
      sinon.stub(RuleManager, 'applyRules').throws(err)

      AppSec.enable(config)

      expect(log.error).to.have.been.calledTwice
      expect(log.error.firstCall).to.have.been.calledWithExactly('Unable to start AppSec')
      expect(log.error.secondCall).to.have.been.calledWithExactly(err)
      expect(incomingHttpRequestStart.subscribe).to.not.have.been.called
      expect(incomingHttpRequestEnd.subscribe).to.not.have.been.called
<<<<<<< HEAD
    })

    it('should subscribe to blockable channels', () => {
      const bodyParserChannel = dc.channel('datadog:body-parser:read:finish')
      const queryParserChannel = dc.channel('datadog:query:read:finish')

      expect(bodyParserChannel.hasSubscribers).to.be.false
      expect(queryParserChannel.hasSubscribers).to.be.false

      AppSec.enable(config)

      expect(bodyParserChannel.hasSubscribers).to.be.true
      expect(queryParserChannel.hasSubscribers).to.be.true
=======
>>>>>>> a0c2514b
    })
  })

  describe('disable', () => {
    it('should disable AppSec', () => {
      // we need real DC for this test
      incomingHttpRequestStart.subscribe.restore()
      incomingHttpRequestEnd.subscribe.restore()

      AppSec.enable(config)

      sinon.stub(RuleManager, 'clearAllRules')
      sinon.spy(incomingHttpRequestStart, 'unsubscribe')
      sinon.spy(incomingHttpRequestEnd, 'unsubscribe')

      AppSec.disable()

      expect(RuleManager.clearAllRules).to.have.been.calledOnce
      expect(incomingHttpRequestStart.unsubscribe)
        .to.have.been.calledOnceWithExactly(AppSec.incomingHttpStartTranslator)
      expect(incomingHttpRequestEnd.unsubscribe).to.have.been.calledOnceWithExactly(AppSec.incomingHttpEndTranslator)
    })

    it('should disable AppSec when DC channels are not active', () => {
      AppSec.enable(config)

      sinon.stub(RuleManager, 'clearAllRules')

      expect(AppSec.disable).to.not.throw()

      expect(RuleManager.clearAllRules).to.have.been.calledOnce
    })

    it('should unsubscribe to blockable channels', () => {
      const bodyParserChannel = dc.channel('datadog:body-parser:read:finish')
      const queryParserChannel = dc.channel('datadog:query:read:finish')

      AppSec.enable(config)

      AppSec.disable()

      expect(bodyParserChannel.hasSubscribers).to.be.false
      expect(queryParserChannel.hasSubscribers).to.be.false
    })
  })

  describe('incomingHttpStartTranslator', () => {
    beforeEach(() => {
      AppSec.enable(config)
<<<<<<< HEAD
      waf.init(require('../../src/appsec/recommended.json'), config.appsec)
=======

>>>>>>> a0c2514b
      sinon.stub(waf, 'run')
    })

    it('should propagate incoming http start data', () => {
      const rootSpan = {
        addTags: sinon.stub()
      }

      web.root.returns(rootSpan)

      const req = {
        url: '/path',
        headers: {
          'user-agent': 'Arachni',
          'host': 'localhost',
          cookie: 'a=1;b=2'
        },
        method: 'POST',
        socket: {
          remoteAddress: '127.0.0.1',
          remotePort: 8080
        }
      }
      const res = {}

      AppSec.incomingHttpStartTranslator({ req, res })

      expect(rootSpan.addTags).to.have.been.calledOnceWithExactly({
        '_dd.appsec.enabled': 1,
        '_dd.runtime_family': 'nodejs',
        'http.client_ip': '127.0.0.1'
      })
<<<<<<< HEAD
      expect(waf.run).to.have.been.calledOnceWithExactly({
        'server.request.uri.raw': '/path',
        'server.request.headers.no_cookies': { 'user-agent': 'Arachni', host: 'localhost' },
        'server.request.method': 'POST',
        'server.request.client_ip': '127.0.0.1',
        'server.request.client_port': 8080,
=======
      expect(waf.run).to.have.been.calledOnceWith({
>>>>>>> a0c2514b
        'http.client_ip': '127.0.0.1'
      }, req)
    })
  })

  describe('incomingHttpEndTranslator', () => {
    beforeEach(() => {
      AppSec.enable(config)

<<<<<<< HEAD
      waf.init(require('../../src/appsec/recommended.json'), config.appsec)
=======
>>>>>>> a0c2514b
      sinon.stub(waf, 'run')

      const rootSpan = {
        addTags: sinon.stub()
      }
      web.root.returns(rootSpan)
    })

    it('should propagate incoming http end data', () => {
      const req = {
        url: '/path',
        headers: {
          'user-agent': 'Arachni',
          'host': 'localhost',
          cookie: 'a=1;b=2'
        },
        method: 'POST',
        socket: {
          remoteAddress: '127.0.0.1',
          remotePort: 8080
        }
      }
      const res = {
        getHeaders: () => ({
          'content-type': 'application/json',
          'content-lenght': 42
        }),
        statusCode: 201
      }

      web.patch(req)

<<<<<<< HEAD
      AppSec.incomingHttpStartTranslator({ req, res })
=======
>>>>>>> a0c2514b
      sinon.stub(Reporter, 'finishRequest')

      AppSec.incomingHttpEndTranslator({ req, res })

<<<<<<< HEAD
      expect(waf.run).to.have.been.calledTwice
      expect(waf.run.firstCall).to.have.been.calledWithExactly({
=======
      expect(waf.run).to.have.been.calledOnceWithExactly({
>>>>>>> a0c2514b
        'server.request.uri.raw': '/path',
        'server.request.headers.no_cookies': { 'user-agent': 'Arachni', host: 'localhost' },
        'server.request.method': 'POST',
<<<<<<< HEAD
        'server.request.client_ip': '127.0.0.1',
        'server.request.client_port': 8080,
        'http.client_ip': '127.0.0.1'
      }, req)

      expect(waf.run.secondCall).to.have.been.calledWithExactly({
        'server.response.status': 201,
        'server.response.headers.no_cookies': { 'content-type': 'application/json', 'content-lenght': 42 }
      }, req)

      expect(Reporter.finishRequest).to.have.been.calledOnceWith(req, res)
=======
        'server.response.status': 201,
        'server.response.headers.no_cookies': {
          'content-type': 'application/json',
          'content-lenght': 42
        }
      }, req)
      expect(Reporter.finishRequest).to.have.been.calledOnceWithExactly(req, res)
>>>>>>> a0c2514b
    })

    it('should propagate incoming http end data with invalid framework properties', () => {
      const req = {
        url: '/path',
        headers: {
          'user-agent': 'Arachni',
          'host': 'localhost',
          cookie: 'a=1;b=2'
        },
        method: 'POST',
        socket: {
          remoteAddress: '127.0.0.1',
          remotePort: 8080
        },
        body: null,
        query: 'string',
        route: {},
        params: 'string',
        cookies: 'string'
      }
      const res = {
        getHeaders: () => ({
          'content-type': 'application/json',
          'content-lenght': 42
        }),
        statusCode: 201
      }

      web.patch(req)

<<<<<<< HEAD
      AppSec.incomingHttpStartTranslator({ req, res })
=======
>>>>>>> a0c2514b
      sinon.stub(Reporter, 'finishRequest')

      AppSec.incomingHttpEndTranslator({ req, res })

<<<<<<< HEAD
      expect(waf.run).to.have.been.calledTwice
      expect(waf.run.firstCall).to.have.been.calledWithExactly({
=======
      expect(waf.run).to.have.been.calledOnceWithExactly({
>>>>>>> a0c2514b
        'server.request.uri.raw': '/path',
        'server.request.headers.no_cookies': { 'user-agent': 'Arachni', host: 'localhost' },
        'server.request.method': 'POST',
<<<<<<< HEAD
        'server.request.client_ip': '127.0.0.1',
        'server.request.client_port': 8080,
        'http.client_ip': '127.0.0.1'
      }, req)
      expect(waf.run.secondCall).to.have.been.calledWithExactly({
        'server.response.status': 201,
        'server.response.headers.no_cookies': { 'content-type': 'application/json', 'content-lenght': 42 }
=======
        'server.response.status': 201,
        'server.response.headers.no_cookies': {
          'content-type': 'application/json',
          'content-lenght': 42
        }
>>>>>>> a0c2514b
      }, req)

      expect(Reporter.finishRequest).to.have.been.calledOnceWithExactly(req, res)
    })

    it('should propagate incoming http end data with express', () => {
      const req = {
        url: '/path',
        headers: {
          'user-agent': 'Arachni',
          'host': 'localhost',
          cookie: 'a=1;b=2'
        },
        method: 'POST',
        socket: {
          remoteAddress: '127.0.0.1',
          remotePort: 8080
        },
        body: {
          a: '1'
        },
        query: {
          b: '2'
        },
        route: {
          path: '/path/:c'
        },
        params: {
          c: '3'
        },
        cookies: {
          d: '4',
          e: '5'
        }
      }
      const res = {
        getHeaders: () => ({
          'content-type': 'application/json',
          'content-lenght': 42
        }),
        statusCode: 201
      }

      web.patch(req)

<<<<<<< HEAD
      AppSec.incomingHttpStartTranslator({ req, res })
      sinon.stub(Reporter, 'finishRequest')
      AppSec.incomingHttpEndTranslator({ req, res })

      expect(waf.run).to.have.been.calledTwice
      expect(waf.run.firstCall).to.have.been.calledWithExactly({
=======
      sinon.stub(Reporter, 'finishRequest')
      AppSec.incomingHttpEndTranslator({ req, res })

      expect(waf.run).to.have.been.calledOnceWithExactly({
>>>>>>> a0c2514b
        'server.request.uri.raw': '/path',
        'server.request.headers.no_cookies': { 'user-agent': 'Arachni', host: 'localhost' },
        'server.request.method': 'POST',
<<<<<<< HEAD
        'server.request.client_ip': '127.0.0.1',
        'server.request.client_port': 8080,
        'http.client_ip': '127.0.0.1'
      }, req)
      expect(waf.run.secondCall).to.have.been.calledWithExactly({
        'server.response.status': 201,
        'server.response.headers.no_cookies': { 'content-type': 'application/json', 'content-lenght': 42 },
        'server.request.path_params': { c: '3' },
        'server.request.cookies': { d: [ '4' ], e: [ '5' ] }
      }, req)
      expect(Reporter.finishRequest).to.have.been.calledOnceWithExactly(req, res)
    })
  })

  describe('checkRequestData', () => {
    let abortController, req, res, rootSpan
    beforeEach(() => {
      rootSpan = {
        addTags: sinon.stub()
      }
      web.root.returns(rootSpan)

      abortController = { abort: sinon.stub() }

      req = {
        url: '/path',
        headers: {
          'user-agent': 'Arachni',
          'host': 'localhost'
        },
        method: 'POST',
        socket: {
          remoteAddress: '127.0.0.1',
          remotePort: 8080
        }
      }
      res = {
        getHeaders: () => ({
          'content-type': 'application/json',
          'content-lenght': 42
        }),
        setHeader: sinon.stub(),
        end: sinon.stub()
      }

      AppSec.enable(config)
      AppSec.incomingHttpStartTranslator({ req, res })
    })

    afterEach(() => {
      AppSec.disable()
    })

    describe('onRequestBodyParsed', () => {
      const bodyParserChannel = dc.channel('datadog:body-parser:read:finish')

      it('Should not block without body', () => {
        sinon.stub(waf, 'run')

        bodyParserChannel.publish({
          req, res, abortController
        })

        expect(waf.run).not.to.have.been.called
        expect(abortController.abort).not.to.have.been.called
        expect(res.end).not.to.have.been.called
      })

      it('Should not block with body by default', () => {
        req.body = { key: 'value' }
        sinon.stub(waf, 'run')

        bodyParserChannel.publish({
          req, res, abortController
        })

        expect(waf.run).to.have.been.called
        expect(abortController.abort).not.to.have.been.called
        expect(res.end).not.to.have.been.called
      })

      it('Should block when it is detected as attack', () => {
        req.body = { key: 'value' }
        sinon.stub(waf, 'run').returns(['block'])

        bodyParserChannel.publish({
          req, res, abortController
        })

        expect(abortController.abort).to.have.been.called
        expect(res.end).to.have.been.called
      })

      it('Should propagate request body', () => {
        req.body = { key: 'value' }
        sinon.stub(waf, 'run')

        bodyParserChannel.publish({
          req, res, abortController
        })

        expect(waf.run).to.have.been.calledOnceWith({
          'server.request.body': { key: 'value' }
        })
      })
    })

    describe('onRequestQueryParsed', () => {
      const queryParserReadChannel = dc.channel('datadog:query:read:finish')

      it('Should not block without query', () => {
        sinon.stub(waf, 'run')

        queryParserReadChannel.publish({
          req, res, abortController
        })

        expect(waf.run).not.to.have.been.called
        expect(abortController.abort).not.to.have.been.called
        expect(res.end).not.to.have.been.called
      })

      it('Should not block with query by default', () => {
        req.query = { key: 'value' }
        sinon.stub(waf, 'run')

        queryParserReadChannel.publish({
          req, res, abortController
        })

        expect(waf.run).to.have.been.called
        expect(abortController.abort).not.to.have.been.called
        expect(res.end).not.to.have.been.called
      })

      it('Should block when it is detected as attack', () => {
        req.query = { key: 'value' }
        sinon.stub(waf, 'run').returns(['block'])

        queryParserReadChannel.publish({
          req, res, abortController
        })

        expect(abortController.abort).to.have.been.called
        expect(res.end).to.have.been.called
      })

      it('Should run request query', () => {
        req.query = { key: 'value' }
        sinon.stub(waf, 'run')

        queryParserReadChannel.publish({
          req, res, abortController
        })

        expect(waf.run).to.have.been.calledOnceWith({
          'server.request.query': { key: 'value' }
        })
      })
=======
        'server.response.status': 201,
        'server.response.headers.no_cookies': {
          'content-type': 'application/json',
          'content-lenght': 42
        },
        'server.request.body': { a: '1' },
        'server.request.query': { b: '2' },
        'server.request.path_params': { c: '3' },
        'server.request.cookies': { d: ['4'], e: ['5'] }
      }, req)
      expect(Reporter.finishRequest).to.have.been.calledOnceWithExactly(req, res)
>>>>>>> a0c2514b
    })
  })
})

describe('IP blocking', () => {
  const invalidIp = '1.2.3.4'
  const validIp = '4.3.2.1'
  const ruleData = {
    rules_data: [{
      data: [
        { value: invalidIp }
      ],
      id: 'blocked_ips',
      type: 'data_with_expiration'
    }]
  }

  const toModify = [{
    product: 'ASM_DATA',
    id: '1',
    file: ruleData
  }]

  let http, appListener, port
  let config
  before(() => {
    return getPort().then(newPort => {
      port = newPort
    })
  })
  before(() => {
    return agent.load('http')
      .then(() => {
        http = require('http')
      })
  })
  before(done => {
    const server = new http.Server((req, res) => {
      res.writeHead(200)
      res.end(JSON.stringify({ message: 'OK' }))
    })
    appListener = server
      .listen(port, 'localhost', () => done())
  })

  beforeEach(() => {
    config = new Config({
      appsec: {
        enabled: true
      }
<<<<<<< HEAD
    })

    appsec.enable(config)
=======
    }))
>>>>>>> a0c2514b
    RuleManager.updateWafFromRC({ toUnapply: [], toApply: [], toModify })
  })

  afterEach(() => {
    appsec.disable()
  })

  after(() => {
    appListener && appListener.close()
    return agent.close({ ritmReset: false })
  })

  describe('do not block the request', () => {
    it('should not block the request by default', async () => {
      await axios.get(`http://localhost:${port}/`).then((res) => {
        expect(res.status).to.be.equal(200)
      })
    })
  })
  const ipHeaderList = [
    'x-forwarded-for',
    'x-real-ip',
    'client-ip',
    'x-forwarded',
    'x-cluster-client-ip',
    'forwarded-for',
    'forwarded',
    'via',
    'true-client-ip'
  ]
  ipHeaderList.forEach(ipHeader => {
    describe(`not block - ip in header ${ipHeader}`, () => {
      it('should not block the request with valid X-Forwarded-For ip', async () => {
        await axios.get(`http://localhost:${port}/`, {
          headers: {
            [ipHeader]: validIp
          }
        }).then((res) => {
          expect(res.status).to.be.equal(200)
        })
      })
    })

    describe(`block - ip in header ${ipHeader}`, () => {
      const htmlDefaultContent = blockedTemplate.html
      const jsonDefaultContent = JSON.parse(blockedTemplate.json)

      it('should block the request with JSON content if no headers', async () => {
        await axios.get(`http://localhost:${port}/`, {
          headers: {
            [ipHeader]: invalidIp
          }
        }).catch((err) => {
          expect(err.response.status).to.be.equal(403)
          expect(err.response.data).to.deep.equal(jsonDefaultContent)
        })
      })

      it('should block the request with JSON content if accept */*', async () => {
        await axios.get(`http://localhost:${port}/`, {
          headers: {
            [ipHeader]: invalidIp,
            'Accept': '*/*'
          }
        }).catch((err) => {
          expect(err.response.status).to.be.equal(403)
          expect(err.response.data).to.deep.equal(jsonDefaultContent)
        })
      })

      it('should block the request with html content if accept text/html', async () => {
        await axios.get(`http://localhost:${port}/`, {
          headers: {
            [ipHeader]: invalidIp,
            'Accept': 'text/html'
          }
        }).catch((err) => {
          expect(err.response.status).to.be.equal(403)
          expect(err.response.data).to.be.equal(htmlDefaultContent)
        })
      })
    })
  })
})<|MERGE_RESOLUTION|>--- conflicted
+++ resolved
@@ -87,7 +87,6 @@
       expect(log.error.secondCall).to.have.been.calledWithExactly(err)
       expect(incomingHttpRequestStart.subscribe).to.not.have.been.called
       expect(incomingHttpRequestEnd.subscribe).to.not.have.been.called
-<<<<<<< HEAD
     })
 
     it('should subscribe to blockable channels', () => {
@@ -101,8 +100,6 @@
 
       expect(bodyParserChannel.hasSubscribers).to.be.true
       expect(queryParserChannel.hasSubscribers).to.be.true
-=======
->>>>>>> a0c2514b
     })
   })
 
@@ -152,11 +149,7 @@
   describe('incomingHttpStartTranslator', () => {
     beforeEach(() => {
       AppSec.enable(config)
-<<<<<<< HEAD
-      waf.init(require('../../src/appsec/recommended.json'), config.appsec)
-=======
-
->>>>>>> a0c2514b
+
       sinon.stub(waf, 'run')
     })
 
@@ -189,16 +182,12 @@
         '_dd.runtime_family': 'nodejs',
         'http.client_ip': '127.0.0.1'
       })
-<<<<<<< HEAD
       expect(waf.run).to.have.been.calledOnceWithExactly({
         'server.request.uri.raw': '/path',
         'server.request.headers.no_cookies': { 'user-agent': 'Arachni', host: 'localhost' },
         'server.request.method': 'POST',
         'server.request.client_ip': '127.0.0.1',
         'server.request.client_port': 8080,
-=======
-      expect(waf.run).to.have.been.calledOnceWith({
->>>>>>> a0c2514b
         'http.client_ip': '127.0.0.1'
       }, req)
     })
@@ -208,10 +197,6 @@
     beforeEach(() => {
       AppSec.enable(config)
 
-<<<<<<< HEAD
-      waf.init(require('../../src/appsec/recommended.json'), config.appsec)
-=======
->>>>>>> a0c2514b
       sinon.stub(waf, 'run')
 
       const rootSpan = {
@@ -244,44 +229,16 @@
 
       web.patch(req)
 
-<<<<<<< HEAD
-      AppSec.incomingHttpStartTranslator({ req, res })
-=======
->>>>>>> a0c2514b
       sinon.stub(Reporter, 'finishRequest')
 
       AppSec.incomingHttpEndTranslator({ req, res })
 
-<<<<<<< HEAD
-      expect(waf.run).to.have.been.calledTwice
-      expect(waf.run.firstCall).to.have.been.calledWithExactly({
-=======
       expect(waf.run).to.have.been.calledOnceWithExactly({
->>>>>>> a0c2514b
-        'server.request.uri.raw': '/path',
-        'server.request.headers.no_cookies': { 'user-agent': 'Arachni', host: 'localhost' },
-        'server.request.method': 'POST',
-<<<<<<< HEAD
-        'server.request.client_ip': '127.0.0.1',
-        'server.request.client_port': 8080,
-        'http.client_ip': '127.0.0.1'
-      }, req)
-
-      expect(waf.run.secondCall).to.have.been.calledWithExactly({
         'server.response.status': 201,
         'server.response.headers.no_cookies': { 'content-type': 'application/json', 'content-lenght': 42 }
       }, req)
 
-      expect(Reporter.finishRequest).to.have.been.calledOnceWith(req, res)
-=======
-        'server.response.status': 201,
-        'server.response.headers.no_cookies': {
-          'content-type': 'application/json',
-          'content-lenght': 42
-        }
-      }, req)
       expect(Reporter.finishRequest).to.have.been.calledOnceWithExactly(req, res)
->>>>>>> a0c2514b
     })
 
     it('should propagate incoming http end data with invalid framework properties', () => {
@@ -313,38 +270,13 @@
 
       web.patch(req)
 
-<<<<<<< HEAD
-      AppSec.incomingHttpStartTranslator({ req, res })
-=======
->>>>>>> a0c2514b
       sinon.stub(Reporter, 'finishRequest')
 
       AppSec.incomingHttpEndTranslator({ req, res })
 
-<<<<<<< HEAD
-      expect(waf.run).to.have.been.calledTwice
-      expect(waf.run.firstCall).to.have.been.calledWithExactly({
-=======
       expect(waf.run).to.have.been.calledOnceWithExactly({
->>>>>>> a0c2514b
-        'server.request.uri.raw': '/path',
-        'server.request.headers.no_cookies': { 'user-agent': 'Arachni', host: 'localhost' },
-        'server.request.method': 'POST',
-<<<<<<< HEAD
-        'server.request.client_ip': '127.0.0.1',
-        'server.request.client_port': 8080,
-        'http.client_ip': '127.0.0.1'
-      }, req)
-      expect(waf.run.secondCall).to.have.been.calledWithExactly({
         'server.response.status': 201,
         'server.response.headers.no_cookies': { 'content-type': 'application/json', 'content-lenght': 42 }
-=======
-        'server.response.status': 201,
-        'server.response.headers.no_cookies': {
-          'content-type': 'application/json',
-          'content-lenght': 42
-        }
->>>>>>> a0c2514b
       }, req)
 
       expect(Reporter.finishRequest).to.have.been.calledOnceWithExactly(req, res)
@@ -390,28 +322,10 @@
 
       web.patch(req)
 
-<<<<<<< HEAD
-      AppSec.incomingHttpStartTranslator({ req, res })
       sinon.stub(Reporter, 'finishRequest')
       AppSec.incomingHttpEndTranslator({ req, res })
 
-      expect(waf.run).to.have.been.calledTwice
-      expect(waf.run.firstCall).to.have.been.calledWithExactly({
-=======
-      sinon.stub(Reporter, 'finishRequest')
-      AppSec.incomingHttpEndTranslator({ req, res })
-
       expect(waf.run).to.have.been.calledOnceWithExactly({
->>>>>>> a0c2514b
-        'server.request.uri.raw': '/path',
-        'server.request.headers.no_cookies': { 'user-agent': 'Arachni', host: 'localhost' },
-        'server.request.method': 'POST',
-<<<<<<< HEAD
-        'server.request.client_ip': '127.0.0.1',
-        'server.request.client_port': 8080,
-        'http.client_ip': '127.0.0.1'
-      }, req)
-      expect(waf.run.secondCall).to.have.been.calledWithExactly({
         'server.response.status': 201,
         'server.response.headers.no_cookies': { 'content-type': 'application/json', 'content-lenght': 42 },
         'server.request.path_params': { c: '3' },
@@ -566,19 +480,6 @@
           'server.request.query': { key: 'value' }
         })
       })
-=======
-        'server.response.status': 201,
-        'server.response.headers.no_cookies': {
-          'content-type': 'application/json',
-          'content-lenght': 42
-        },
-        'server.request.body': { a: '1' },
-        'server.request.query': { b: '2' },
-        'server.request.path_params': { c: '3' },
-        'server.request.cookies': { d: ['4'], e: ['5'] }
-      }, req)
-      expect(Reporter.finishRequest).to.have.been.calledOnceWithExactly(req, res)
->>>>>>> a0c2514b
     })
   })
 })
@@ -629,13 +530,10 @@
       appsec: {
         enabled: true
       }
-<<<<<<< HEAD
     })
 
     appsec.enable(config)
-=======
-    }))
->>>>>>> a0c2514b
+
     RuleManager.updateWafFromRC({ toUnapply: [], toApply: [], toModify })
   })
 
