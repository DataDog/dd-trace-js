--- conflicted
+++ resolved
@@ -1,13 +1,8 @@
 'use strict'
 
-<<<<<<< HEAD
-const dc = require('diagnostics_channel')
-const fs = require('fs')
-const path = require('path')
-=======
->>>>>>> 3b979917
 const proxyquire = require('proxyquire')
 
+const dc = require('../../../diagnostics_channel')
 const log = require('../../src/log')
 const waf = require('../../src/appsec/waf')
 const RuleManager = require('../../src/appsec/rule_manager')
@@ -18,25 +13,15 @@
 const Config = require('../../src/config')
 const axios = require('axios')
 const getPort = require('get-port')
-<<<<<<< HEAD
+const blockedTemplate = require('../../src/appsec/blocked_templates')
 const web = require('../../src/plugins/util/web')
-const { resetTemplates } = require('../../src/appsec/blocking')
-=======
-const blockedTemplate = require('../../src/appsec/blocked_templates')
-const recommendedJson = require('../../src/appsec/recommended.json')
-const {cond} = require('lodash')
->>>>>>> 3b979917
 
 describe('AppSec Index', () => {
   let config
   let AppSec
-<<<<<<< HEAD
-=======
-  let web
   let blocking
 
   const RULES = { rules: [{ a: 1 }] }
->>>>>>> 3b979917
 
   beforeEach(() => {
     config = {
@@ -63,29 +48,8 @@
       './blocking': blocking
     })
 
-<<<<<<< HEAD
-    resetTemplates()
-
-    const readFileSyncStub = sinon.stub(fs, 'readFileSync')
-    readFileSyncStub.withArgs('./path/rules.json').returns('{"rules": [{"a": 1}]}')
-    readFileSyncStub.callThrough()
-    const readFilePromiseStub = sinon.stub(fs.promises, 'readFile')
-    readFilePromiseStub.withArgs('./path/rules.json').returns('{"rules": [{"a": 1}]}')
-    readFilePromiseStub.callThrough()
     sinon.stub(waf, 'init').callThrough()
     sinon.stub(RuleManager, 'applyRules')
-    sinon.stub(remoteConfig, 'enableAsmData')
-    sinon.stub(remoteConfig, 'enableAsmDD')
-    sinon.stub(remoteConfig, 'enableAsm')
-    sinon.stub(remoteConfig, 'enableBlocking')
-    sinon.stub(remoteConfig, 'disableAsmData')
-    sinon.stub(remoteConfig, 'disableAsmDD')
-    sinon.stub(remoteConfig, 'disableAsm')
-    sinon.stub(remoteConfig, 'disableBlocking')
-=======
-    sinon.stub(waf, 'init').callThrough()
-    sinon.stub(RuleManager, 'applyRules')
->>>>>>> 3b979917
     sinon.stub(Reporter, 'setRateLimit')
     sinon.stub(incomingHttpRequestStart, 'subscribe')
     sinon.stub(incomingHttpRequestEnd, 'subscribe')
@@ -96,29 +60,13 @@
     AppSec.disable()
   })
 
-  after(() => {
-    resetTemplates()
-    AppSec.disable()
-  })
-
   describe('enable', () => {
     it('should enable AppSec only once', () => {
       AppSec.enable(config)
       AppSec.enable(config)
 
-<<<<<<< HEAD
-      expect(fs.readFileSync).to.have.been.calledWithExactly('./path/rules.json')
-      expect(fs.readFileSync).to.have.been.calledWithExactly(config.appsec.blockedTemplateHtml)
-      expect(fs.readFileSync).to.have.been.calledWithExactly(config.appsec.blockedTemplateJson)
-      expect(RuleManager.applyRules).to.have.been.calledOnceWithExactly({ rules: [{ a: 1 }] }, config.appsec)
-      expect(remoteConfig.enableAsmData).to.have.been.calledOnce
-      expect(remoteConfig.enableAsmDD).to.have.been.calledOnce
-      expect(remoteConfig.enableAsm).to.have.been.calledOnce
-      expect(remoteConfig.enableBlocking).to.have.been.calledOnce
-=======
       expect(blocking.setTemplates).to.have.been.calledOnceWithExactly(config)
       expect(RuleManager.applyRules).to.have.been.calledOnceWithExactly(RULES, config.appsec)
->>>>>>> 3b979917
       expect(Reporter.setRateLimit).to.have.been.calledOnceWithExactly(42)
       expect(incomingHttpRequestStart.subscribe)
         .to.have.been.calledOnceWithExactly(AppSec.incomingHttpStartTranslator)
@@ -137,11 +85,6 @@
       expect(log.error).to.have.been.calledTwice
       expect(log.error.firstCall).to.have.been.calledWithExactly('Unable to start AppSec')
       expect(log.error.secondCall).to.have.been.calledWithExactly(err)
-<<<<<<< HEAD
-      expect(remoteConfig.disableAsmData).to.have.been.calledOnce
-      expect(remoteConfig.disableAsmDD).to.have.been.calledOnce
-      expect(remoteConfig.disableAsm).to.have.been.calledOnce
-      expect(remoteConfig.disableBlocking).to.have.been.calledOnce
       expect(incomingHttpRequestStart.subscribe).to.not.have.been.called
       expect(incomingHttpRequestEnd.subscribe).to.not.have.been.called
     })
@@ -157,76 +100,6 @@
 
       expect(bodyParserChannel.hasSubscribers).to.be.true
       expect(queryParserChannel.hasSubscribers).to.be.true
-=======
-      expect(incomingHttpRequestStart.subscribe).to.not.have.been.called
-      expect(incomingHttpRequestEnd.subscribe).to.not.have.been.called
->>>>>>> 3b979917
-    })
-
-<<<<<<< HEAD
-  describe('enableAsync', () => {
-    it('should enable AppSec only once', async () => {
-      await AppSec.enableAsync(config)
-      await AppSec.enableAsync(config)
-
-      expect(fs.readFileSync).not.to.have.been.called
-      expect(fs.promises.readFile).to.have.been.calledThrice
-      expect(fs.promises.readFile).to.have.been.calledWithExactly('./path/rules.json')
-      expect(fs.promises.readFile).to.have.been.calledWithExactly(config.appsec.blockedTemplateHtml)
-      expect(fs.promises.readFile).to.have.been.calledWithExactly(config.appsec.blockedTemplateJson)
-      expect(RuleManager.applyRules).to.have.been.calledOnceWithExactly({ rules: [{ a: 1 }] }, config.appsec)
-      expect(remoteConfig.enableAsmData).to.have.been.calledOnce
-      expect(remoteConfig.enableAsmDD).to.have.been.calledOnce
-      expect(remoteConfig.enableAsm).to.have.been.calledOnce
-      expect(remoteConfig.enableBlocking).to.have.been.calledOnce
-=======
-    it('should load recommended.json rules if not provided by the user', () => {
-      config.appsec.rules = undefined
-      const newConfig = new Config(config)
-      AppSec.enable(newConfig)
-
-      expect(RuleManager.applyRules).to.have.been.calledOnceWithExactly(recommendedJson, newConfig.appsec)
->>>>>>> 3b979917
-      expect(Reporter.setRateLimit).to.have.been.calledOnceWithExactly(42)
-      expect(incomingHttpRequestStart.subscribe)
-        .to.have.been.calledOnceWithExactly(AppSec.incomingHttpStartTranslator)
-      expect(incomingHttpRequestEnd.subscribe).to.have.been.calledOnceWithExactly(AppSec.incomingHttpEndTranslator)
-<<<<<<< HEAD
-    })
-
-    it('should log when enable fails', async () => {
-      sinon.stub(log, 'error')
-      RuleManager.applyRules.restore()
-
-      const err = new Error('Invalid Rules')
-      sinon.stub(RuleManager, 'applyRules').throws(err)
-
-      await AppSec.enableAsync(config)
-
-      expect(log.error).to.have.been.calledTwice
-      expect(log.error.firstCall).to.have.been.calledWithExactly('Unable to start AppSec')
-      expect(log.error.secondCall).to.have.been.calledWithExactly(err)
-      expect(remoteConfig.disableAsmData).to.have.been.calledOnce
-      expect(remoteConfig.disableAsmDD).to.have.been.calledOnce
-      expect(remoteConfig.disableAsm).to.have.been.calledOnce
-      expect(remoteConfig.disableBlocking).to.have.been.calledOnce
-      expect(incomingHttpRequestStart.subscribe).to.not.have.been.called
-      expect(incomingHttpRequestEnd.subscribe).to.not.have.been.called
-    })
-
-    it('should subscribe to blockable channels', async () => {
-      const bodyParserChannel = dc.channel('datadog:body-parser:read:finish')
-      const queryParserChannel = dc.channel('datadog:query:read:finish')
-
-      expect(bodyParserChannel.hasSubscribers).to.be.false
-      expect(queryParserChannel.hasSubscribers).to.be.false
-
-      await AppSec.enableAsync(config)
-
-      expect(bodyParserChannel.hasSubscribers).to.be.true
-      expect(queryParserChannel.hasSubscribers).to.be.true
-=======
->>>>>>> 3b979917
     })
   })
 
@@ -245,13 +118,6 @@
       AppSec.disable()
 
       expect(RuleManager.clearAllRules).to.have.been.calledOnce
-<<<<<<< HEAD
-      expect(remoteConfig.disableAsmData).to.have.been.calledOnce
-      expect(remoteConfig.disableAsmDD).to.have.been.calledOnce
-      expect(remoteConfig.disableAsm).to.have.been.calledOnce
-      expect(remoteConfig.disableBlocking).to.have.been.calledOnce
-=======
->>>>>>> 3b979917
       expect(incomingHttpRequestStart.unsubscribe)
         .to.have.been.calledOnceWithExactly(AppSec.incomingHttpStartTranslator)
       expect(incomingHttpRequestEnd.unsubscribe).to.have.been.calledOnceWithExactly(AppSec.incomingHttpEndTranslator)
@@ -316,17 +182,14 @@
         '_dd.runtime_family': 'nodejs',
         'http.client_ip': '127.0.0.1'
       })
-      expect(waf.run).to.have.been.calledOnceWith({
-<<<<<<< HEAD
+      expect(waf.run).to.have.been.calledOnceWithExactly({
         'server.request.uri.raw': '/path',
         'server.request.headers.no_cookies': { 'user-agent': 'Arachni', host: 'localhost' },
         'server.request.method': 'POST',
         'server.request.client_ip': '127.0.0.1',
         'server.request.client_port': 8080,
-=======
->>>>>>> 3b979917
         'http.client_ip': '127.0.0.1'
-      })
+      }, req)
     })
   })
 
@@ -373,16 +236,10 @@
       AppSec.incomingHttpEndTranslator({ req, res })
 
       expect(waf.run).to.have.been.calledTwice
-<<<<<<< HEAD
       expect(waf.run.firstCall).to.have.been.calledWithExactly({
-=======
-      expect(waf.run.firstCall).to.have.been.calledWithExactly({ 'http.client_ip': '127.0.0.1' }, req)
-      expect(waf.run.secondCall).to.have.been.calledWithExactly({
->>>>>>> 3b979917
         'server.request.uri.raw': '/path',
         'server.request.headers.no_cookies': { 'user-agent': 'Arachni', host: 'localhost' },
         'server.request.method': 'POST',
-<<<<<<< HEAD
         'server.request.client_ip': '127.0.0.1',
         'server.request.client_port': 8080,
         'http.client_ip': '127.0.0.1'
@@ -394,16 +251,6 @@
       }, req)
 
       expect(Reporter.finishRequest).to.have.been.calledOnceWith(req, res)
-=======
-        'server.response.status': 201,
-        'server.response.headers.no_cookies': {
-          'content-type': 'application/json',
-          'content-lenght': 42
-        }
-      },
-      req)
-      expect(Reporter.finishRequest).to.have.been.calledOnceWith(req)
->>>>>>> 3b979917
     })
 
     it('should propagate incoming http end data with invalid framework properties', () => {
@@ -441,16 +288,10 @@
       AppSec.incomingHttpEndTranslator({ req, res })
 
       expect(waf.run).to.have.been.calledTwice
-<<<<<<< HEAD
       expect(waf.run.firstCall).to.have.been.calledWithExactly({
-=======
-      expect(waf.run.firstCall).to.have.been.calledWithExactly({ 'http.client_ip': '127.0.0.1' }, req)
-      expect(waf.run.secondCall).to.have.been.calledWithExactly({
->>>>>>> 3b979917
         'server.request.uri.raw': '/path',
         'server.request.headers.no_cookies': { 'user-agent': 'Arachni', host: 'localhost' },
         'server.request.method': 'POST',
-<<<<<<< HEAD
         'server.request.client_ip': '127.0.0.1',
         'server.request.client_port': 8080,
         'http.client_ip': '127.0.0.1'
@@ -458,13 +299,6 @@
       expect(waf.run.secondCall).to.have.been.calledWithExactly({
         'server.response.status': 201,
         'server.response.headers.no_cookies': { 'content-type': 'application/json', 'content-lenght': 42 }
-=======
-        'server.response.status': 201,
-        'server.response.headers.no_cookies': {
-          'content-type': 'application/json',
-          'content-lenght': 42
-        }
->>>>>>> 3b979917
       }, req)
 
       expect(Reporter.finishRequest).to.have.been.calledOnceWithExactly(req, res)
@@ -515,16 +349,10 @@
       AppSec.incomingHttpEndTranslator({ req, res })
 
       expect(waf.run).to.have.been.calledTwice
-<<<<<<< HEAD
       expect(waf.run.firstCall).to.have.been.calledWithExactly({
-=======
-      expect(waf.run.firstCall).to.have.been.calledWithExactly({ 'http.client_ip': '127.0.0.1' }, req)
-      expect(waf.run.secondCall).to.have.been.calledWithExactly({
->>>>>>> 3b979917
         'server.request.uri.raw': '/path',
         'server.request.headers.no_cookies': { 'user-agent': 'Arachni', host: 'localhost' },
         'server.request.method': 'POST',
-<<<<<<< HEAD
         'server.request.client_ip': '127.0.0.1',
         'server.request.client_port': 8080,
         'http.client_ip': '127.0.0.1'
@@ -684,19 +512,6 @@
           'server.request.query': { key: 'value' }
         })
       })
-=======
-        'server.response.status': 201,
-        'server.response.headers.no_cookies': {
-          'content-type': 'application/json',
-          'content-lenght': 42
-        },
-        'server.request.body': { a: '1' },
-        'server.request.query': { b: '2' },
-        'server.request.path_params': { c: '3' },
-        'server.request.cookies': { d: ['4'], e: ['5'] }
-      }, req)
-      expect(Reporter.finishRequest).to.have.been.calledOnceWithExactly(req, res)
->>>>>>> 3b979917
     })
   })
 })
@@ -755,14 +570,11 @@
 
   afterEach(() => {
     appsec.disable()
-<<<<<<< HEAD
   })
 
   after(() => {
     appListener && appListener.close()
     return agent.close({ ritmReset: false })
-=======
->>>>>>> 3b979917
   })
 
   describe('do not block the request', () => {
