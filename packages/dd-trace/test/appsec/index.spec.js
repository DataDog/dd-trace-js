--- conflicted
+++ resolved
@@ -265,16 +265,12 @@
         '_dd.runtime_family': 'nodejs',
         'http.client_ip': '127.0.0.1'
       })
-<<<<<<< HEAD
-      expect(Gateway.propagate).to.have.been.calledOnceWith({
+      expect(WAFContextWrapper.prototype.run).to.have.been.calledOnceWith({
         'server.request.uri.raw': '/path',
         'server.request.headers.no_cookies': { 'user-agent': 'Arachni', host: 'localhost' },
         'server.request.method': 'POST',
         'server.request.client_ip': '127.0.0.1',
         'server.request.client_port': 8080,
-=======
-      expect(WAFContextWrapper.prototype.run).to.have.been.calledOnceWith({
->>>>>>> bef91143
         'http.client_ip': '127.0.0.1'
       })
     })
@@ -340,17 +336,7 @@
 
       AppSec.incomingHttpEndTranslator({ req, res })
 
-<<<<<<< HEAD
-      expect(Gateway.propagate).to.have.been.calledOnceWith({
-=======
       expect(WAFContextWrapper.prototype.run).to.have.been.calledOnceWithExactly({
-        'server.request.uri.raw': '/path',
-        'server.request.headers.no_cookies': {
-          'user-agent': 'Arachni',
-          'host': 'localhost'
-        },
-        'server.request.method': 'POST',
->>>>>>> bef91143
         'server.response.status': 201,
         'server.response.headers.no_cookies': {
           'content-type': 'application/json',
@@ -361,18 +347,6 @@
     })
 
     it('should propagate incoming http end data with invalid framework properties', () => {
-<<<<<<< HEAD
-      const context = {
-        dispatch: sinon.stub(),
-        setValue: sinon.stub()
-      }
-      const store = new Map()
-      store.set('context', context)
-      sinon.stub(Gateway, 'startContext').returns(store)
-      sinon.stub(Gateway, 'getContext').returns(context)
-
-=======
->>>>>>> bef91143
       const req = {
         url: '/path',
         headers: {
@@ -407,21 +381,8 @@
 
       AppSec.incomingHttpEndTranslator({ req, res })
 
-<<<<<<< HEAD
-      expect(Gateway.startContext).to.have.been.calledOnce
-      expect(store.get('req')).to.equal(req)
-      expect(store.get('res')).to.equal(res)
-      expect(Gateway.propagate).to.have.been.calledOnceWithExactly({
-=======
       expect(WAFManager.prototype.createDDWAFContext).to.have.been.calledOnceWithExactly(req)
       const expectedPayload = {
-        'server.request.uri.raw': '/path',
-        'server.request.headers.no_cookies': {
-          'user-agent': 'Arachni',
-          'host': 'localhost'
-        },
-        'server.request.method': 'POST',
->>>>>>> bef91143
         'server.response.status': 201,
         'server.response.headers.no_cookies': {
           'content-type': 'application/json',
@@ -434,19 +395,6 @@
     })
 
     it('should propagate incoming http end data with express', () => {
-<<<<<<< HEAD
-      const context = {
-        dispatch: sinon.stub(),
-        setValue: sinon.stub()
-
-      }
-      const store = new Map()
-      store.set('context', context)
-      sinon.stub(Gateway, 'startContext').returns(store)
-      sinon.stub(Gateway, 'getContext').returns(context)
-
-=======
->>>>>>> bef91143
       const req = {
         url: '/path',
         headers: {
@@ -492,41 +440,18 @@
       const ddwafContext = waf.wafManager.getDDWAFContext(req)
       AppSec.incomingHttpEndTranslator({ req, res })
 
-<<<<<<< HEAD
-      expect(Gateway.startContext).to.have.been.calledOnce
-      expect(store.get('req')).to.equal(req)
-      expect(store.get('res')).to.equal(res)
-      expect(Gateway.propagate).to.have.been.calledOnceWithExactly({
-=======
       const expectedPayload = {
-        'server.request.uri.raw': '/path',
-        'server.request.headers.no_cookies': {
-          'user-agent': 'Arachni',
-          'host': 'localhost'
-        },
-        'server.request.method': 'POST',
->>>>>>> bef91143
         'server.response.status': 201,
         'server.response.headers.no_cookies': {
           'content-type': 'application/json',
           'content-lenght': 42
         },
-<<<<<<< HEAD
-        'server.request.framework_endpoint': '/path/:c',
         'server.request.path_params': { c: '3' },
         'server.request.cookies': { d: [ '4' ], e: [ '5' ]
         }
       }, context)
-      expect(Reporter.finishRequest).to.have.been.calledOnceWithExactly(req, context)
-=======
-        'server.request.body': { a: '1' },
-        'server.request.query': { b: '2' },
-        'server.request.path_params': { c: '3' },
-        'server.request.cookies': { d: ['4'], e: ['5'] }
-      }
       expect(WAFContextWrapper.prototype.run).to.have.been.calledOnceWithExactly(expectedPayload)
       expect(Reporter.finishRequest).to.have.been.calledOnceWithExactly(req, ddwafContext, expectedPayload)
->>>>>>> bef91143
     })
   })
 
