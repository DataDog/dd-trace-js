--- conflicted
+++ resolved
@@ -126,11 +126,7 @@
         remoteConfig.enable(config)
         remoteConfig.enableWafUpdate(config.appsec)
 
-<<<<<<< HEAD
         expect(rc.updateCapabilities.callCount).to.be.equal(5)
-=======
-        expect(rc.updateCapabilities.callCount).to.be.equal(4)
->>>>>>> a0c2514b
         expect(rc.updateCapabilities.getCall(0))
           .to.have.been.calledWithExactly(RemoteConfigCapabilities.ASM_IP_BLOCKING, true)
         expect(rc.updateCapabilities.getCall(1))
@@ -139,12 +135,10 @@
           .to.have.been.calledWithExactly(RemoteConfigCapabilities.ASM_DD_RULES, true)
         expect(rc.updateCapabilities.getCall(3))
           .to.have.been.calledWithExactly(RemoteConfigCapabilities.ASM_EXCLUSIONS, true)
-<<<<<<< HEAD
         expect(rc.updateCapabilities.getCall(4))
           .to.have.been.calledWithExactly(RemoteConfigCapabilities.ASM_REQUEST_BLOCKING, true)
-=======
->>>>>>> a0c2514b
-
+
+        expect(rc.on.callCount).to.be.equal(4)
         expect(rc.on.getCall(0)).to.have.been.calledWith('ASM_DATA')
         expect(rc.on.getCall(1)).to.have.been.calledWith('ASM_DD')
         expect(rc.on.getCall(2)).to.have.been.calledWith('ASM')
@@ -156,11 +150,7 @@
         remoteConfig.enable(config)
         remoteConfig.enableWafUpdate(config.appsec)
 
-<<<<<<< HEAD
         expect(rc.updateCapabilities.callCount).to.be.equal(5)
-=======
-        expect(rc.updateCapabilities.callCount).to.be.equal(4)
->>>>>>> a0c2514b
         expect(rc.updateCapabilities.getCall(0))
           .to.have.been.calledWithExactly(RemoteConfigCapabilities.ASM_IP_BLOCKING, true)
         expect(rc.updateCapabilities.getCall(1))
@@ -169,13 +159,10 @@
           .to.have.been.calledWithExactly(RemoteConfigCapabilities.ASM_DD_RULES, true)
         expect(rc.updateCapabilities.getCall(3))
           .to.have.been.calledWithExactly(RemoteConfigCapabilities.ASM_EXCLUSIONS, true)
-<<<<<<< HEAD
         expect(rc.updateCapabilities.getCall(4))
           .to.have.been.calledWithExactly(RemoteConfigCapabilities.ASM_REQUEST_BLOCKING, true)
-=======
->>>>>>> a0c2514b
+
         expect(rc.on.callCount).to.be.equal(4)
-
         expect(rc.on.getCall(0)).to.have.been.calledWith('ASM_DATA')
         expect(rc.on.getCall(1)).to.have.been.calledWith('ASM_DD')
         expect(rc.on.getCall(2)).to.have.been.calledWith('ASM')
@@ -187,31 +174,19 @@
         remoteConfig.enable(config)
         remoteConfig.enableWafUpdate(config.appsec)
 
-<<<<<<< HEAD
         expect(rc.updateCapabilities.callCount).to.be.equal(6)
         expect(rc.updateCapabilities.getCall(0))
           .to.have.been.calledWithExactly(RemoteConfigCapabilities.ASM_ACTIVATION, true)
         expect(rc.updateCapabilities.getCall(1))
           .to.have.been.calledWithExactly(RemoteConfigCapabilities.ASM_IP_BLOCKING, true)
         expect(rc.updateCapabilities.getCall(2))
-=======
-        expect(rc.updateCapabilities.callCount).to.be.equal(5)
-        expect(rc.updateCapabilities.firstCall)
-          .to.have.been.calledWithExactly(RemoteConfigCapabilities.ASM_ACTIVATION, true)
-        expect(rc.updateCapabilities.secondCall)
-          .to.have.been.calledWithExactly(RemoteConfigCapabilities.ASM_IP_BLOCKING, true)
-        expect(rc.updateCapabilities.thirdCall)
->>>>>>> a0c2514b
           .to.have.been.calledWithExactly(RemoteConfigCapabilities.ASM_USER_BLOCKING, true)
         expect(rc.updateCapabilities.getCall(3))
           .to.have.been.calledWithExactly(RemoteConfigCapabilities.ASM_DD_RULES, true)
         expect(rc.updateCapabilities.getCall(4))
           .to.have.been.calledWithExactly(RemoteConfigCapabilities.ASM_EXCLUSIONS, true)
-<<<<<<< HEAD
         expect(rc.updateCapabilities.getCall(5))
           .to.have.been.calledWithExactly(RemoteConfigCapabilities.ASM_REQUEST_BLOCKING, true)
-=======
->>>>>>> a0c2514b
       })
     })
 
@@ -221,7 +196,6 @@
         rc.updateCapabilities.resetHistory()
         remoteConfig.disableWafUpdate()
 
-<<<<<<< HEAD
         expect(rc.updateCapabilities.callCount).to.be.equal(5)
         expect(rc.updateCapabilities.getCall(0))
           .to.have.been.calledWithExactly(RemoteConfigCapabilities.ASM_IP_BLOCKING, false)
@@ -233,13 +207,6 @@
           .to.have.been.calledWithExactly(RemoteConfigCapabilities.ASM_EXCLUSIONS, false)
         expect(rc.updateCapabilities.getCall(4))
           .to.have.been.calledWithExactly(RemoteConfigCapabilities.ASM_REQUEST_BLOCKING, false)
-=======
-        expect(rc.updateCapabilities.callCount).to.be.equal(4)
-        expect(rc.updateCapabilities.firstCall)
-          .to.have.been.calledWithExactly(RemoteConfigCapabilities.ASM_IP_BLOCKING, false)
-        expect(rc.updateCapabilities.secondCall)
-          .to.have.been.calledWithExactly(RemoteConfigCapabilities.ASM_USER_BLOCKING, false)
->>>>>>> a0c2514b
 
         expect(rc.off.callCount).to.be.equal(4)
         expect(rc.off.getCall(0)).to.have.been.calledWith('ASM_DATA')
