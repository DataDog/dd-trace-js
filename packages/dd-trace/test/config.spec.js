--- conflicted
+++ resolved
@@ -546,12 +546,8 @@
       { name: 'appsec.enabled', value: true, origin: 'env_var' },
       { name: 'appsec.obfuscatorKeyRegex', value: '.*', origin: 'env_var' },
       { name: 'appsec.obfuscatorValueRegex', value: '.*', origin: 'env_var' },
-<<<<<<< HEAD
       { name: 'appsec.rateLimit', value: '42', origin: 'env_var' },
-=======
       { name: 'appsec.rasp.enabled', value: true, origin: 'env_var' },
-      { name: 'appsec.rateLimit', value: 42, origin: 'env_var' },
->>>>>>> 7b2dee1b
       { name: 'appsec.rules', value: RULES_JSON_PATH, origin: 'env_var' },
       { name: 'appsec.sca.enabled', value: true, origin: 'env_var' },
       { name: 'appsec.wafTimeout', value: '42', origin: 'env_var' },
