--- conflicted
+++ resolved
@@ -31,11 +31,8 @@
     expect(config).to.have.property('reportHostname', false)
     expect(config).to.have.property('scope', undefined)
     expect(config).to.have.property('clientToken', undefined)
-<<<<<<< HEAD
     expect(config).to.have.deep.property('integrationsDisabled', [])
-=======
     expect(config).to.have.property('logLevel', 'debug')
->>>>>>> 9ebe4248
     expect(config).to.have.nested.property('experimental.b3', false)
   })
 
@@ -102,11 +99,8 @@
     const tags = {
       'foo': 'bar'
     }
-<<<<<<< HEAD
     const mockDisabledIntegrations = ['express']
-=======
     const logLevel = 'error'
->>>>>>> 9ebe4248
     const config = new Config('test', {
       enabled: false,
       debug: true,
@@ -128,11 +122,8 @@
       plugins: false,
       scope: 'noop',
       clientToken: '789',
-<<<<<<< HEAD
       integrationsDisabled: mockDisabledIntegrations,
-=======
       logLevel: logLevel,
->>>>>>> 9ebe4248
       experimental: {
         b3: true,
         sampler: {
@@ -160,11 +151,8 @@
     expect(config).to.have.property('plugins', false)
     expect(config).to.have.property('scope', 'noop')
     expect(config).to.have.property('clientToken', '789')
-<<<<<<< HEAD
     expect(config).to.have.property('integrationsDisabled', mockDisabledIntegrations)
-=======
     expect(config).to.have.property('logLevel', logLevel)
->>>>>>> 9ebe4248
     expect(config).to.have.deep.property('tags', {
       'foo': 'bar'
     })
