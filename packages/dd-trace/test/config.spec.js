'use strict'

require('./setup/tap')

const { expect } = require('chai')
const { readFileSync } = require('fs')
const sinon = require('sinon')

describe('Config', () => {
  let Config
  let log
  let pkg
  let env
  let fs
  let os
  let existsSyncParam
  let existsSyncReturn
  let osType
  let updateConfig

  const RECOMMENDED_JSON_PATH = require.resolve('../src/appsec/recommended.json')
  const RULES_JSON_PATH = require.resolve('./fixtures/config/appsec-rules.json')
  const BLOCKED_TEMPLATE_HTML_PATH = require.resolve('./fixtures/config/appsec-blocked-template.html')
  const BLOCKED_TEMPLATE_HTML = readFileSync(BLOCKED_TEMPLATE_HTML_PATH, { encoding: 'utf8' })
  const BLOCKED_TEMPLATE_JSON_PATH = require.resolve('./fixtures/config/appsec-blocked-template.json')
  const BLOCKED_TEMPLATE_JSON = readFileSync(BLOCKED_TEMPLATE_JSON_PATH, { encoding: 'utf8' })
  const BLOCKED_TEMPLATE_GRAPHQL_PATH = require.resolve('./fixtures/config/appsec-blocked-graphql-template.json')
  const BLOCKED_TEMPLATE_GRAPHQL = readFileSync(BLOCKED_TEMPLATE_GRAPHQL_PATH, { encoding: 'utf8' })
  const DD_GIT_PROPERTIES_FILE = require.resolve('./fixtures/config/git.properties')

  beforeEach(() => {
    pkg = {
      name: '',
      version: ''
    }

    log = {
      use: sinon.spy(),
      toggle: sinon.spy(),
      warn: sinon.spy(),
      error: sinon.spy()
    }

    updateConfig = sinon.stub()

    env = process.env
    process.env = {}
    fs = {
      existsSync: (param) => {
        existsSyncParam = param
        return existsSyncReturn
      }
    }
    os = {
      type () {
        return osType
      }
    }
    osType = 'Linux'

    Config = proxyquire('../src/config', {
      './pkg': pkg,
      './log': log,
      './telemetry': { updateConfig },
      fs,
      os
    })
  })

  afterEach(() => {
    updateConfig.reset()
    process.env = env
    existsSyncParam = undefined
  })

  it('should initialize from environment variables with DD env vars taking precedence OTEL env vars', () => {
    process.env.DD_SERVICE = 'service'
    process.env.OTEL_SERVICE_NAME = 'otel_service'
    process.env.DD_TRACE_LOG_LEVEL = 'error'
    process.env.DD_TRACE_DEBUG = 'false'
    process.env.OTEL_LOG_LEVEL = 'debug'
    process.env.DD_TRACE_SAMPLE_RATE = '0.5'
    process.env.OTEL_TRACES_SAMPLER = 'traceidratio'
    process.env.OTEL_TRACES_SAMPLER_ARG = '0.1'
    process.env.DD_TRACE_ENABLED = 'true'
    process.env.OTEL_TRACES_EXPORTER = 'none'
    process.env.DD_RUNTIME_METRICS_ENABLED = 'true'
    process.env.OTEL_METRICS_EXPORTER = 'none'
    process.env.DD_TAGS = 'foo:bar,baz:qux'
    process.env.OTEL_RESOURCE_ATTRIBUTES = 'foo=bar1,baz=qux1'
    process.env.DD_TRACE_PROPAGATION_STYLE_INJECT = 'b3,tracecontext'
    process.env.DD_TRACE_PROPAGATION_STYLE_EXTRACT = 'b3,tracecontext'
    process.env.OTEL_PROPAGATORS = 'datadog,tracecontext'

    const config = new Config()

    expect(config).to.have.property('debug', false)
    expect(config).to.have.property('service', 'service')
    expect(config).to.have.property('logLevel', 'error')
    expect(config).to.have.property('sampleRate', 0.5)
    expect(config).to.have.property('runtimeMetrics', true)
    expect(config.tags).to.include({ foo: 'bar', baz: 'qux' })
    expect(config).to.have.nested.deep.property('tracePropagationStyle.inject', ['b3', 'tracecontext'])
    expect(config).to.have.nested.deep.property('tracePropagationStyle.extract', ['b3', 'tracecontext'])
    expect(config).to.have.nested.deep.property('tracePropagationStyle.otelPropagators', false)

    const indexFile = require('../src/index')
    const proxy = require('../src/proxy')
    expect(indexFile).to.equal(proxy)
  })

  it('should initialize with OTEL environment variables when DD env vars are not set', () => {
    process.env.OTEL_SERVICE_NAME = 'otel_service'
    process.env.OTEL_LOG_LEVEL = 'debug'
    process.env.OTEL_TRACES_SAMPLER = 'traceidratio'
    process.env.OTEL_TRACES_SAMPLER_ARG = '0.1'
    process.env.OTEL_TRACES_EXPORTER = 'none'
    process.env.OTEL_METRICS_EXPORTER = 'none'
    process.env.OTEL_RESOURCE_ATTRIBUTES = 'foo=bar1,baz=qux1'
    process.env.OTEL_PROPAGATORS = 'b3,datadog'

    const config = new Config()

    expect(config).to.have.property('debug', true)
    expect(config).to.have.property('service', 'otel_service')
    expect(config).to.have.property('logLevel', 'debug')
    expect(config).to.have.property('sampleRate', 0.1)
    expect(config).to.have.property('runtimeMetrics', false)
    expect(config.tags).to.include({ foo: 'bar1', baz: 'qux1' })
    expect(config).to.have.nested.deep.property('tracePropagationStyle.inject', ['b3', 'datadog'])
    expect(config).to.have.nested.deep.property('tracePropagationStyle.extract', ['b3', 'datadog'])
    expect(config).to.have.nested.deep.property('tracePropagationStyle.otelPropagators', true)

    delete require.cache[require.resolve('../src/index')]
    const indexFile = require('../src/index')
    const noop = require('../src/noop/proxy')
    expect(indexFile).to.equal(noop)
  })

  it('should correctly map OTEL_RESOURCE_ATTRIBUTES', () => {
    process.env.OTEL_RESOURCE_ATTRIBUTES =
    'deployment.environment=test1,service.name=test2,service.version=5,foo=bar1,baz=qux1'
    const config = new Config()

    expect(config).to.have.property('env', 'test1')
    expect(config).to.have.property('service', 'test2')
    expect(config).to.have.property('version', '5')
    expect(config.tags).to.include({ foo: 'bar1', baz: 'qux1' })
  })

  it('should correctly map OTEL_TRACES_SAMPLER and OTEL_TRACES_SAMPLER_ARG', () => {
    process.env.OTEL_TRACES_SAMPLER = 'always_on'
    process.env.OTEL_TRACES_SAMPLER_ARG = '0.1'
    let config = new Config()
    expect(config).to.have.property('sampleRate', 1.0)

    process.env.OTEL_TRACES_SAMPLER = 'always_off'
    config = new Config()
    expect(config).to.have.property('sampleRate', 0.0)

    process.env.OTEL_TRACES_SAMPLER = 'traceidratio'
    config = new Config()
    expect(config).to.have.property('sampleRate', 0.1)

    process.env.OTEL_TRACES_SAMPLER = 'parentbased_always_on'
    config = new Config()
    expect(config).to.have.property('sampleRate', 1.0)

    process.env.OTEL_TRACES_SAMPLER = 'parentbased_always_off'
    config = new Config()
    expect(config).to.have.property('sampleRate', 0.0)

    process.env.OTEL_TRACES_SAMPLER = 'parentbased_traceidratio'
    config = new Config()
    expect(config).to.have.property('sampleRate', 0.1)
  })

  it('should initialize with the correct defaults', () => {
    const config = new Config()

    expect(config).to.have.property('service', 'node')
    expect(config).to.have.property('tracing', true)
    expect(config).to.have.property('debug', false)
    expect(config).to.have.property('protocolVersion', '0.4')
    expect(config).to.have.nested.property('dogstatsd.hostname', '127.0.0.1')
    expect(config).to.have.nested.property('dogstatsd.port', '8125')
    expect(config).to.have.property('flushInterval', 2000)
    expect(config).to.have.property('flushMinSpans', 1000)
    expect(config).to.have.property('queryStringObfuscation').with.length(626)
    expect(config).to.have.property('clientIpEnabled', false)
    expect(config).to.have.property('clientIpHeader', null)
    expect(config).to.have.property('sampleRate', undefined)
    expect(config).to.have.property('runtimeMetrics', false)
    expect(config.tags).to.have.property('service', 'node')
    expect(config).to.have.property('plugins', true)
    expect(config).to.have.property('env', undefined)
    expect(config).to.have.property('reportHostname', false)
    expect(config).to.have.property('scope', undefined)
    expect(config).to.have.property('logLevel', 'debug')
    expect(config).to.have.property('traceId128BitGenerationEnabled', true)
    expect(config).to.have.property('traceId128BitLoggingEnabled', false)
    expect(config).to.have.property('spanAttributeSchema', 'v0')
    expect(config).to.have.property('spanComputePeerService', false)
    expect(config).to.have.property('spanRemoveIntegrationFromService', false)
    expect(config).to.have.property('instrumentation_config_id', undefined)
    expect(config).to.have.deep.property('serviceMapping', {})
    expect(config).to.have.nested.deep.property('tracePropagationStyle.inject', ['datadog', 'tracecontext'])
    expect(config).to.have.nested.deep.property('tracePropagationStyle.extract', ['datadog', 'tracecontext'])
    expect(config).to.have.nested.property('experimental.runtimeId', false)
    expect(config).to.have.nested.property('experimental.exporter', undefined)
    expect(config).to.have.nested.property('experimental.enableGetRumData', false)
    expect(config).to.have.nested.property('appsec.enabled', undefined)
    expect(config).to.have.nested.property('appsec.rules', undefined)
    expect(config).to.have.nested.property('appsec.rasp.enabled', false)
    expect(config).to.have.nested.property('appsec.rateLimit', 100)
    expect(config).to.have.nested.property('appsec.stackTrace.enabled', true)
    expect(config).to.have.nested.property('appsec.stackTrace.maxDepth', 32)
    expect(config).to.have.nested.property('appsec.stackTrace.maxStackTraces', 2)
    expect(config).to.have.nested.property('appsec.wafTimeout', 5e3)
    expect(config).to.have.nested.property('appsec.obfuscatorKeyRegex').with.length(155)
    expect(config).to.have.nested.property('appsec.obfuscatorValueRegex').with.length(443)
    expect(config).to.have.nested.property('appsec.blockedTemplateHtml', undefined)
    expect(config).to.have.nested.property('appsec.blockedTemplateJson', undefined)
    expect(config).to.have.nested.property('appsec.blockedTemplateGraphql', undefined)
    expect(config).to.have.nested.property('appsec.eventTracking.enabled', true)
    expect(config).to.have.nested.property('appsec.eventTracking.mode', 'safe')
    expect(config).to.have.nested.property('appsec.apiSecurity.enabled', true)
    expect(config).to.have.nested.property('appsec.apiSecurity.requestSampling', 0.1)
    expect(config).to.have.nested.property('appsec.sca.enabled', null)
    expect(config).to.have.nested.property('appsec.standalone.enabled', undefined)
    expect(config).to.have.nested.property('remoteConfig.enabled', true)
    expect(config).to.have.nested.property('remoteConfig.pollInterval', 5)
    expect(config).to.have.nested.property('iast.enabled', false)
    expect(config).to.have.nested.property('iast.redactionEnabled', true)
    expect(config).to.have.nested.property('iast.redactionNamePattern', null)
    expect(config).to.have.nested.property('iast.redactionValuePattern', null)
    expect(config).to.have.nested.property('iast.telemetryVerbosity', 'INFORMATION')
    expect(config).to.have.nested.property('installSignature.id', null)
    expect(config).to.have.nested.property('installSignature.time', null)
    expect(config).to.have.nested.property('installSignature.type', null)

    expect(updateConfig).to.be.calledOnce

    expect(updateConfig.getCall(0).args[0]).to.deep.include.members([
      { name: 'appsec.blockedTemplateHtml', value: undefined, origin: 'default' },
      { name: 'appsec.blockedTemplateJson', value: undefined, origin: 'default' },
      { name: 'appsec.enabled', value: undefined, origin: 'default' },
      {
        name: 'appsec.obfuscatorKeyRegex',
        // eslint-disable-next-line max-len
        value: '(?i)(?:p(?:ass)?w(?:or)?d|pass(?:_?phrase)?|secret|(?:api_?|private_?|public_?)key)|token|consumer_?(?:id|key|secret)|sign(?:ed|ature)|bearer|authorization',
        origin: 'default'
      },
      {
        name: 'appsec.obfuscatorValueRegex',
        // eslint-disable-next-line max-len
        value: '(?i)(?:p(?:ass)?w(?:or)?d|pass(?:_?phrase)?|secret|(?:api_?|private_?|public_?|access_?|secret_?)key(?:_?id)?|token|consumer_?(?:id|key|secret)|sign(?:ed|ature)?|auth(?:entication|orization)?)(?:\\s*=[^;]|"\\s*:\\s*"[^"]+")|bearer\\s+[a-z0-9\\._\\-]+|token:[a-z0-9]{13}|gh[opsu]_[0-9a-zA-Z]{36}|ey[I-L][\\w=-]+\\.ey[I-L][\\w=-]+(?:\\.[\\w.+\\/=-]+)?|[\\-]{5}BEGIN[a-z\\s]+PRIVATE\\sKEY[\\-]{5}[^\\-]+[\\-]{5}END[a-z\\s]+PRIVATE\\sKEY|ssh-rsa\\s*[a-z0-9\\/\\.+]{100,}',
        origin: 'default'
      },
      { name: 'appsec.rasp.enabled', value: false, origin: 'default' },
      { name: 'appsec.rateLimit', value: 100, origin: 'default' },
      { name: 'appsec.rules', value: undefined, origin: 'default' },
      { name: 'appsec.sca.enabled', value: null, origin: 'default' },
<<<<<<< HEAD
      { name: 'appsec.standalone.enabled', value: undefined, origin: 'default' },
=======
      { name: 'appsec.stackTrace.enabled', value: true, origin: 'default' },
      { name: 'appsec.stackTrace.maxDepth', value: 32, origin: 'default' },
      { name: 'appsec.stackTrace.maxStackTraces', value: 2, origin: 'default' },
>>>>>>> 3b479d0f
      { name: 'appsec.wafTimeout', value: 5e3, origin: 'default' },
      { name: 'clientIpEnabled', value: false, origin: 'default' },
      { name: 'clientIpHeader', value: null, origin: 'default' },
      { name: 'dbmPropagationMode', value: 'disabled', origin: 'default' },
      { name: 'dogstatsd.hostname', value: '127.0.0.1', origin: 'calculated' },
      { name: 'dogstatsd.port', value: '8125', origin: 'default' },
      { name: 'dsmEnabled', value: false, origin: 'default' },
      { name: 'env', value: undefined, origin: 'default' },
      { name: 'experimental.enableGetRumData', value: false, origin: 'default' },
      { name: 'experimental.exporter', value: undefined, origin: 'default' },
      { name: 'experimental.runtimeId', value: false, origin: 'default' },
      { name: 'flushInterval', value: 2000, origin: 'default' },
      { name: 'flushMinSpans', value: 1000, origin: 'default' },
      { name: 'gitMetadataEnabled', value: true, origin: 'default' },
      { name: 'headerTags', value: [], origin: 'default' },
      { name: 'hostname', value: '127.0.0.1', origin: 'default' },
      { name: 'iast.deduplicationEnabled', value: true, origin: 'default' },
      { name: 'iast.enabled', value: false, origin: 'default' },
      { name: 'iast.maxConcurrentRequests', value: 2, origin: 'default' },
      { name: 'iast.maxContextOperations', value: 2, origin: 'default' },
      { name: 'iast.redactionEnabled', value: true, origin: 'default' },
      { name: 'iast.redactionNamePattern', value: null, origin: 'default' },
      { name: 'iast.redactionValuePattern', value: null, origin: 'default' },
      { name: 'iast.requestSampling', value: 30, origin: 'default' },
      { name: 'iast.telemetryVerbosity', value: 'INFORMATION', origin: 'default' },
      { name: 'isCiVisibility', value: false, origin: 'default' },
      { name: 'isEarlyFlakeDetectionEnabled', value: false, origin: 'default' },
      { name: 'isGCPFunction', value: false, origin: 'env_var' },
      { name: 'isGitUploadEnabled', value: false, origin: 'default' },
      { name: 'isIntelligentTestRunnerEnabled', value: false, origin: 'default' },
      { name: 'isManualApiEnabled', value: false, origin: 'default' },
      { name: 'logInjection', value: false, origin: 'default' },
      { name: 'lookup', value: undefined, origin: 'default' },
      { name: 'openAiLogsEnabled', value: false, origin: 'default' },
      { name: 'openaiSpanCharLimit', value: 128, origin: 'default' },
      { name: 'peerServiceMapping', value: {}, origin: 'default' },
      { name: 'plugins', value: true, origin: 'default' },
      { name: 'port', value: '8126', origin: 'default' },
      { name: 'profiling.enabled', value: undefined, origin: 'default' },
      { name: 'profiling.exporters', value: 'agent', origin: 'default' },
      { name: 'profiling.heuristicsEnabled', value: false, origin: 'default' },
      { name: 'profiling.sourceMap', value: true, origin: 'default' },
      { name: 'profiling.ssi', value: false, origin: 'default' },
      { name: 'protocolVersion', value: '0.4', origin: 'default' },
      {
        name: 'queryStringObfuscation',
        // eslint-disable-next-line max-len
        value: '(?:p(?:ass)?w(?:or)?d|pass(?:_?phrase)?|secret|(?:api_?|private_?|public_?|access_?|secret_?)key(?:_?id)?|token|consumer_?(?:id|key|secret)|sign(?:ed|ature)?|auth(?:entication|orization)?)(?:(?:\\s|%20)*(?:=|%3D)[^&]+|(?:"|%22)(?:\\s|%20)*(?::|%3A)(?:\\s|%20)*(?:"|%22)(?:%2[^2]|%[^2]|[^"%])+(?:"|%22))|bearer(?:\\s|%20)+[a-z0-9\\._\\-]+|token(?::|%3A)[a-z0-9]{13}|gh[opsu]_[0-9a-zA-Z]{36}|ey[I-L](?:[\\w=-]|%3D)+\\.ey[I-L](?:[\\w=-]|%3D)+(?:\\.(?:[\\w.+\\/=-]|%3D|%2F|%2B)+)?|[\\-]{5}BEGIN(?:[a-z\\s]|%20)+PRIVATE(?:\\s|%20)KEY[\\-]{5}[^\\-]+[\\-]{5}END(?:[a-z\\s]|%20)+PRIVATE(?:\\s|%20)KEY|ssh-rsa(?:\\s|%20)*(?:[a-z0-9\\/\\.+]|%2F|%5C|%2B){100,}',
        origin: 'default'
      },
      { name: 'remoteConfig.enabled', value: true, origin: 'env_var' },
      { name: 'remoteConfig.pollInterval', value: 5, origin: 'default' },
      { name: 'reportHostname', value: false, origin: 'default' },
      { name: 'reportHostname', value: false, origin: 'default' },
      { name: 'runtimeMetrics', value: false, origin: 'default' },
      { name: 'sampleRate', value: undefined, origin: 'default' },
      { name: 'sampler.rateLimit', value: undefined, origin: 'default' },
      { name: 'sampler.rules', value: [], origin: 'default' },
      { name: 'scope', value: undefined, origin: 'default' },
      { name: 'service', value: 'node', origin: 'default' },
      { name: 'site', value: 'datadoghq.com', origin: 'default' },
      { name: 'spanAttributeSchema', value: 'v0', origin: 'default' },
      { name: 'spanComputePeerService', value: false, origin: 'calculated' },
      { name: 'spanRemoveIntegrationFromService', value: false, origin: 'default' },
      { name: 'startupLogs', value: false, origin: 'default' },
      { name: 'stats.enabled', value: false, origin: 'calculated' },
      { name: 'tagsHeaderMaxLength', value: 512, origin: 'default' },
      { name: 'telemetry.debug', value: false, origin: 'default' },
      { name: 'telemetry.dependencyCollection', value: true, origin: 'default' },
      { name: 'telemetry.enabled', value: true, origin: 'env_var' },
      { name: 'telemetry.heartbeatInterval', value: 60000, origin: 'default' },
      { name: 'telemetry.logCollection', value: false, origin: 'default' },
      { name: 'telemetry.metrics', value: true, origin: 'default' },
      { name: 'traceId128BitGenerationEnabled', value: true, origin: 'default' },
      { name: 'traceId128BitLoggingEnabled', value: false, origin: 'default' },
      { name: 'tracing', value: true, origin: 'default' },
      { name: 'url', value: undefined, origin: 'default' },
      { name: 'version', value: '', origin: 'default' }
    ])
  })

  it('should support logging', () => {
    const config = new Config({
      logger: {},
      debug: true
    })

    expect(log.use).to.have.been.calledWith(config.logger)
    expect(log.toggle).to.have.been.calledWith(config.debug)
  })

  it('should not warn on undefined DD_TRACE_SPAN_ATTRIBUTE_SCHEMA', () => {
    const config = new Config({
      logger: {},
      debug: true
    })
    expect(log.warn).not.to.be.called
    expect(config).to.have.property('spanAttributeSchema', 'v0')
  })

  it('should initialize from the default service', () => {
    pkg.name = 'test'

    const config = new Config()

    expect(config).to.have.property('service', 'test')
    expect(config.tags).to.have.property('service', 'test')
  })

  it('should initialize from the default version', () => {
    pkg.version = '1.2.3'

    const config = new Config()

    expect(config).to.have.property('version', '1.2.3')
    expect(config.tags).to.have.property('version', '1.2.3')
  })

  it('should initialize from environment variables', () => {
    process.env.DD_TRACE_AGENT_HOSTNAME = 'agent'
    process.env.DD_TRACE_AGENT_PORT = '6218'
    process.env.DD_DOGSTATSD_HOSTNAME = 'dsd-agent'
    process.env.DD_DOGSTATSD_PORT = '5218'
    process.env.DD_TRACING_ENABLED = 'false'
    process.env.DD_TRACE_DEBUG = 'true'
    process.env.DD_TRACE_AGENT_PROTOCOL_VERSION = '0.5'
    process.env.DD_SERVICE = 'service'
    process.env.DD_SERVICE_MAPPING = 'a:aa, b:bb'
    process.env.DD_TRACE_PEER_SERVICE_MAPPING = 'c:cc, d:dd'
    process.env.DD_VERSION = '1.0.0'
    process.env.DD_TRACE_OBFUSCATION_QUERY_STRING_REGEXP = '.*'
    process.env.DD_TRACE_CLIENT_IP_ENABLED = 'true'
    process.env.DD_TRACE_CLIENT_IP_HEADER = 'x-true-client-ip'
    process.env.DD_RUNTIME_METRICS_ENABLED = 'true'
    process.env.DD_TRACE_REPORT_HOSTNAME = 'true'
    process.env.DD_ENV = 'test'
    process.env.DD_TRACE_GLOBAL_TAGS = 'foo:bar,baz:qux'
    process.env.DD_TRACE_SAMPLE_RATE = '0.5'
    process.env.DD_TRACE_RATE_LIMIT = '-1'
    process.env.DD_TRACE_SAMPLING_RULES = `[
      {"service":"usersvc","name":"healthcheck","sample_rate":0.0 },
      {"service":"usersvc","sample_rate":0.5},
      {"service":"authsvc","sample_rate":1.0},
      {"sample_rate":0.1}
    ]`
    process.env.DD_SPAN_SAMPLING_RULES = `[
      {"service":"mysql","name":"mysql.query","sample_rate":0.0,"max_per_second":1},
      {"service":"mysql","sample_rate":0.5},
      {"service":"mysql","sample_rate":1.0},
      {"sample_rate":0.1}
    ]`
    process.env.DD_TRACE_PROPAGATION_STYLE_INJECT = 'b3,tracecontext'
    process.env.DD_TRACE_PROPAGATION_STYLE_EXTRACT = 'b3,tracecontext'
    process.env.DD_TRACE_EXPERIMENTAL_RUNTIME_ID_ENABLED = 'true'
    process.env.DD_TRACE_EXPERIMENTAL_EXPORTER = 'log'
    process.env.DD_TRACE_EXPERIMENTAL_GET_RUM_DATA_ENABLED = 'true'
    process.env.DD_TRACE_EXPERIMENTAL_INTERNAL_ERRORS_ENABLED = 'true'
    process.env.DD_TRACE_SPAN_ATTRIBUTE_SCHEMA = 'v1'
    process.env.DD_TRACE_PEER_SERVICE_DEFAULTS_ENABLED = 'true'
    process.env.DD_TRACE_REMOVE_INTEGRATION_SERVICE_NAMES_ENABLED = 'true'
    process.env.DD_TRACE_REMOVE_INTEGRATION_SERVICE_NAMES_ENABLED = true
    process.env.DD_APPSEC_ENABLED = 'true'
    process.env.DD_APPSEC_MAX_STACK_TRACES = '5'
    process.env.DD_APPSEC_MAX_STACK_TRACE_DEPTH = '42'
    process.env.DD_APPSEC_RASP_ENABLED = 'true'
    process.env.DD_APPSEC_RULES = RULES_JSON_PATH
    process.env.DD_APPSEC_STACK_TRACE_ENABLED = 'false'
    process.env.DD_APPSEC_TRACE_RATE_LIMIT = '42'
    process.env.DD_APPSEC_WAF_TIMEOUT = '42'
    process.env.DD_APPSEC_OBFUSCATION_PARAMETER_KEY_REGEXP = '.*'
    process.env.DD_APPSEC_OBFUSCATION_PARAMETER_VALUE_REGEXP = '.*'
    process.env.DD_APPSEC_HTTP_BLOCKED_TEMPLATE_HTML = BLOCKED_TEMPLATE_HTML_PATH
    process.env.DD_APPSEC_HTTP_BLOCKED_TEMPLATE_JSON = BLOCKED_TEMPLATE_JSON_PATH
    process.env.DD_APPSEC_GRAPHQL_BLOCKED_TEMPLATE_JSON = BLOCKED_TEMPLATE_GRAPHQL_PATH
    process.env.DD_APPSEC_AUTOMATED_USER_EVENTS_TRACKING = 'extended'
    process.env.DD_APPSEC_SCA_ENABLED = true
    process.env.DD_EXPERIMENTAL_APPSEC_STANDALONE_ENABLED = 'true'
    process.env.DD_REMOTE_CONFIGURATION_ENABLED = 'false'
    process.env.DD_REMOTE_CONFIG_POLL_INTERVAL_SECONDS = '42'
    process.env.DD_IAST_ENABLED = 'true'
    process.env.DD_IAST_REQUEST_SAMPLING = '40'
    process.env.DD_IAST_MAX_CONCURRENT_REQUESTS = '3'
    process.env.DD_IAST_MAX_CONTEXT_OPERATIONS = '4'
    process.env.DD_IAST_DEDUPLICATION_ENABLED = false
    process.env.DD_IAST_REDACTION_ENABLED = false
    process.env.DD_IAST_REDACTION_NAME_PATTERN = 'REDACTION_NAME_PATTERN'
    process.env.DD_IAST_REDACTION_VALUE_PATTERN = 'REDACTION_VALUE_PATTERN'
    process.env.DD_IAST_TELEMETRY_VERBOSITY = 'DEBUG'
    process.env.DD_TRACE_128_BIT_TRACEID_GENERATION_ENABLED = 'true'
    process.env.DD_TRACE_128_BIT_TRACEID_LOGGING_ENABLED = 'true'
    process.env.DD_PROFILING_ENABLED = 'true'
    process.env.DD_INJECTION_ENABLED = 'profiler'
    process.env.DD_API_SECURITY_ENABLED = 'true'
    process.env.DD_API_SECURITY_REQUEST_SAMPLE_RATE = 1
    process.env.DD_INSTRUMENTATION_INSTALL_ID = '68e75c48-57ca-4a12-adfc-575c4b05fcbe'
    process.env.DD_INSTRUMENTATION_INSTALL_TYPE = 'k8s_single_step'
    process.env.DD_INSTRUMENTATION_INSTALL_TIME = '1703188212'
    process.env.DD_INSTRUMENTATION_CONFIG_ID = 'abcdef123'

    const config = new Config()

    expect(config).to.have.property('tracing', false)
    expect(config).to.have.property('debug', true)
    expect(config).to.have.property('protocolVersion', '0.5')
    expect(config).to.have.property('hostname', 'agent')
    expect(config).to.have.nested.property('dogstatsd.hostname', 'dsd-agent')
    expect(config).to.have.nested.property('dogstatsd.port', '5218')
    expect(config).to.have.property('service', 'service')
    expect(config).to.have.property('version', '1.0.0')
    expect(config).to.have.property('queryStringObfuscation', '.*')
    expect(config).to.have.property('clientIpEnabled', true)
    expect(config).to.have.property('clientIpHeader', 'x-true-client-ip')
    expect(config).to.have.property('runtimeMetrics', true)
    expect(config).to.have.property('reportHostname', true)
    expect(config).to.have.property('env', 'test')
    expect(config).to.have.property('sampleRate', 0.5)
    expect(config).to.have.property('traceId128BitGenerationEnabled', true)
    expect(config).to.have.property('traceId128BitLoggingEnabled', true)
    expect(config).to.have.property('spanAttributeSchema', 'v1')
    expect(config).to.have.property('spanRemoveIntegrationFromService', true)
    expect(config).to.have.property('spanComputePeerService', true)
    expect(config).to.have.property('instrumentation_config_id', 'abcdef123')
    expect(config.tags).to.include({ foo: 'bar', baz: 'qux' })
    expect(config.tags).to.include({ service: 'service', version: '1.0.0', env: 'test' })
    expect(config).to.have.deep.nested.property('sampler', {
      sampleRate: 0.5,
      rateLimit: '-1',
      rules: [
        { service: 'usersvc', name: 'healthcheck', sampleRate: 0.0 },
        { service: 'usersvc', sampleRate: 0.5 },
        { service: 'authsvc', sampleRate: 1.0 },
        { sampleRate: 0.1 }
      ],
      spanSamplingRules: [
        { service: 'mysql', name: 'mysql.query', sampleRate: 0.0, maxPerSecond: 1 },
        { service: 'mysql', sampleRate: 0.5 },
        { service: 'mysql', sampleRate: 1.0 },
        { sampleRate: 0.1 }
      ]
    })
    expect(config).to.have.deep.property('serviceMapping', {
      a: 'aa',
      b: 'bb'
    })
    expect(config).to.have.deep.property('peerServiceMapping', {
      c: 'cc',
      d: 'dd'
    })
    expect(config).to.have.nested.deep.property('tracePropagationStyle.inject', ['b3', 'tracecontext'])
    expect(config).to.have.nested.deep.property('tracePropagationStyle.extract', ['b3', 'tracecontext'])
    expect(config).to.have.nested.property('experimental.runtimeId', true)
    expect(config).to.have.nested.property('experimental.exporter', 'log')
    expect(config).to.have.nested.property('experimental.enableGetRumData', true)
    expect(config).to.have.nested.property('appsec.enabled', true)
    expect(config).to.have.nested.property('appsec.rasp.enabled', true)
    expect(config).to.have.nested.property('appsec.rules', RULES_JSON_PATH)
    expect(config).to.have.nested.property('appsec.rateLimit', 42)
    expect(config).to.have.nested.property('appsec.stackTrace.enabled', false)
    expect(config).to.have.nested.property('appsec.stackTrace.maxDepth', 42)
    expect(config).to.have.nested.property('appsec.stackTrace.maxStackTraces', 5)
    expect(config).to.have.nested.property('appsec.wafTimeout', 42)
    expect(config).to.have.nested.property('appsec.obfuscatorKeyRegex', '.*')
    expect(config).to.have.nested.property('appsec.obfuscatorValueRegex', '.*')
    expect(config).to.have.nested.property('appsec.blockedTemplateHtml', BLOCKED_TEMPLATE_HTML)
    expect(config).to.have.nested.property('appsec.blockedTemplateJson', BLOCKED_TEMPLATE_JSON)
    expect(config).to.have.nested.property('appsec.blockedTemplateGraphql', BLOCKED_TEMPLATE_GRAPHQL)
    expect(config).to.have.nested.property('appsec.eventTracking.enabled', true)
    expect(config).to.have.nested.property('appsec.eventTracking.mode', 'extended')
    expect(config).to.have.nested.property('appsec.apiSecurity.enabled', true)
    expect(config).to.have.nested.property('appsec.apiSecurity.requestSampling', 1)
    expect(config).to.have.nested.property('appsec.sca.enabled', true)
    expect(config).to.have.nested.property('appsec.standalone.enabled', true)
    expect(config).to.have.nested.property('remoteConfig.enabled', false)
    expect(config).to.have.nested.property('remoteConfig.pollInterval', 42)
    expect(config).to.have.nested.property('iast.enabled', true)
    expect(config).to.have.nested.property('iast.requestSampling', 40)
    expect(config).to.have.nested.property('iast.maxConcurrentRequests', 3)
    expect(config).to.have.nested.property('iast.maxContextOperations', 4)
    expect(config).to.have.nested.property('iast.deduplicationEnabled', false)
    expect(config).to.have.nested.property('iast.redactionEnabled', false)
    expect(config).to.have.nested.property('iast.redactionNamePattern', 'REDACTION_NAME_PATTERN')
    expect(config).to.have.nested.property('iast.redactionValuePattern', 'REDACTION_VALUE_PATTERN')
    expect(config).to.have.nested.property('iast.telemetryVerbosity', 'DEBUG')
    expect(config).to.have.deep.property('installSignature', {
      id: '68e75c48-57ca-4a12-adfc-575c4b05fcbe',
      type: 'k8s_single_step',
      time: '1703188212'
    })

    expect(updateConfig).to.be.calledOnce

    expect(updateConfig.getCall(0).args[0]).to.deep.include.members([
      { name: 'appsec.blockedTemplateHtml', value: BLOCKED_TEMPLATE_HTML_PATH, origin: 'env_var' },
      { name: 'appsec.blockedTemplateJson', value: BLOCKED_TEMPLATE_JSON_PATH, origin: 'env_var' },
      { name: 'appsec.enabled', value: true, origin: 'env_var' },
      { name: 'appsec.obfuscatorKeyRegex', value: '.*', origin: 'env_var' },
      { name: 'appsec.obfuscatorValueRegex', value: '.*', origin: 'env_var' },
      { name: 'appsec.rateLimit', value: '42', origin: 'env_var' },
      { name: 'appsec.rasp.enabled', value: true, origin: 'env_var' },
      { name: 'appsec.rules', value: RULES_JSON_PATH, origin: 'env_var' },
      { name: 'appsec.stackTrace.enabled', value: false, origin: 'env_var' },
      { name: 'appsec.stackTrace.maxDepth', value: '42', origin: 'env_var' },
      { name: 'appsec.stackTrace.maxStackTraces', value: '5', origin: 'env_var' },
      { name: 'appsec.sca.enabled', value: true, origin: 'env_var' },
      { name: 'appsec.standalone.enabled', value: true, origin: 'env_var' },
      { name: 'appsec.wafTimeout', value: '42', origin: 'env_var' },
      { name: 'clientIpEnabled', value: true, origin: 'env_var' },
      { name: 'clientIpHeader', value: 'x-true-client-ip', origin: 'env_var' },
      { name: 'dogstatsd.hostname', value: 'dsd-agent', origin: 'env_var' },
      { name: 'dogstatsd.port', value: '5218', origin: 'env_var' },
      { name: 'env', value: 'test', origin: 'env_var' },
      { name: 'experimental.enableGetRumData', value: true, origin: 'env_var' },
      { name: 'experimental.exporter', value: 'log', origin: 'env_var' },
      { name: 'experimental.runtimeId', value: true, origin: 'env_var' },
      { name: 'hostname', value: 'agent', origin: 'env_var' },
      { name: 'iast.deduplicationEnabled', value: false, origin: 'env_var' },
      { name: 'iast.enabled', value: true, origin: 'env_var' },
      { name: 'iast.maxConcurrentRequests', value: '3', origin: 'env_var' },
      { name: 'iast.maxContextOperations', value: '4', origin: 'env_var' },
      { name: 'iast.redactionEnabled', value: false, origin: 'env_var' },
      { name: 'iast.redactionNamePattern', value: 'REDACTION_NAME_PATTERN', origin: 'env_var' },
      { name: 'iast.redactionValuePattern', value: 'REDACTION_VALUE_PATTERN', origin: 'env_var' },
      { name: 'iast.requestSampling', value: '40', origin: 'env_var' },
      { name: 'iast.telemetryVerbosity', value: 'DEBUG', origin: 'env_var' },
      { name: 'instrumentation_config_id', value: 'abcdef123', origin: 'env_var' },
      { name: 'isGCPFunction', value: false, origin: 'env_var' },
      { name: 'peerServiceMapping', value: process.env.DD_TRACE_PEER_SERVICE_MAPPING, origin: 'env_var' },
      { name: 'port', value: '6218', origin: 'env_var' },
      { name: 'profiling.enabled', value: true, origin: 'env_var' },
      { name: 'profiling.heuristicsEnabled', value: true, origin: 'env_var' },
      { name: 'profiling.ssi', value: true, origin: 'env_var' },
      { name: 'protocolVersion', value: '0.5', origin: 'env_var' },
      { name: 'queryStringObfuscation', value: '.*', origin: 'env_var' },
      { name: 'remoteConfig.enabled', value: false, origin: 'env_var' },
      { name: 'remoteConfig.pollInterval', value: '42', origin: 'env_var' },
      { name: 'reportHostname', value: true, origin: 'env_var' },
      { name: 'runtimeMetrics', value: true, origin: 'env_var' },
      { name: 'sampleRate', value: 0.5, origin: 'env_var' },
      { name: 'sampler.rateLimit', value: '-1', origin: 'env_var' },
      {
        name: 'sampler.rules',
        value: process.env.DD_TRACE_SAMPLING_RULES,
        origin: 'env_var'
      },
      { name: 'service', value: 'service', origin: 'env_var' },
      { name: 'spanAttributeSchema', value: 'v1', origin: 'env_var' },
      { name: 'spanRemoveIntegrationFromService', value: true, origin: 'env_var' },
      { name: 'telemetry.enabled', value: true, origin: 'env_var' },
      { name: 'telemetry.logCollection', value: true, origin: 'env_var' },
      { name: 'traceId128BitGenerationEnabled', value: true, origin: 'env_var' },
      { name: 'traceId128BitLoggingEnabled', value: true, origin: 'env_var' },
      { name: 'tracing', value: false, origin: 'env_var' },
      { name: 'version', value: '1.0.0', origin: 'env_var' }
    ])
  })

  it('should ignore empty strings', () => {
    process.env.DD_TAGS = 'service:,env:,version:'

    const config = new Config()

    expect(config).to.have.property('service', 'node')
    expect(config).to.have.property('env', undefined)
    expect(config).to.have.property('version', '')
  })

  it('should read case-insensitive booleans from environment variables', () => {
    process.env.DD_TRACING_ENABLED = 'False'
    process.env.DD_TRACE_DEBUG = 'TRUE'
    process.env.DD_RUNTIME_METRICS_ENABLED = '0'

    const config = new Config()

    expect(config).to.have.property('tracing', false)
    expect(config).to.have.property('debug', true)
    expect(config).to.have.property('runtimeMetrics', false)
  })

  it('should initialize from environment variables with url taking precedence', () => {
    process.env.DD_TRACE_AGENT_URL = 'https://agent2:7777'
    process.env.DD_SITE = 'datadoghq.eu'
    process.env.DD_TRACE_AGENT_HOSTNAME = 'agent'
    process.env.DD_TRACE_AGENT_PORT = '6218'
    process.env.DD_TRACING_ENABLED = 'false'
    process.env.DD_TRACE_DEBUG = 'true'
    process.env.DD_SERVICE = 'service'
    process.env.DD_ENV = 'test'

    const config = new Config()

    expect(config).to.have.property('tracing', false)
    expect(config).to.have.property('debug', true)
    expect(config).to.have.nested.property('dogstatsd.hostname', 'agent')
    expect(config).to.have.nested.property('url.protocol', 'https:')
    expect(config).to.have.nested.property('url.hostname', 'agent2')
    expect(config).to.have.nested.property('url.port', '7777')
    expect(config).to.have.property('site', 'datadoghq.eu')
    expect(config).to.have.property('service', 'service')
    expect(config).to.have.property('env', 'test')
  })

  it('should initialize from environment variables with inject/extract taking precedence', () => {
    process.env.DD_TRACE_PROPAGATION_STYLE = 'datadog'
    process.env.DD_TRACE_PROPAGATION_STYLE_INJECT = 'tracecontext'
    process.env.DD_TRACE_PROPAGATION_STYLE_EXTRACT = 'tracecontext'

    const config = new Config()

    expect(config).to.have.nested.deep.property('tracePropagationStyle.inject', ['tracecontext'])
    expect(config).to.have.nested.deep.property('tracePropagationStyle.extract', ['tracecontext'])
  })

  it('should initialize from the options', () => {
    const logger = {}
    const tags = {
      foo: 'bar'
    }
    const logLevel = 'error'
    const samplingRules = [
      { service: 'usersvc', name: 'healthcheck', sampleRate: 0.0 },
      { service: 'usersvc', sampleRate: 0.5 },
      { service: 'authsvc', sampleRate: 1.0 },
      { sampleRate: 0.1 }
    ]
    const config = new Config({
      enabled: false,
      debug: true,
      protocolVersion: '0.5',
      site: 'datadoghq.eu',
      hostname: 'agent',
      port: 6218,
      dogstatsd: {
        hostname: 'agent-dsd',
        port: 5218
      },
      service: 'service',
      version: '0.1.0',
      env: 'test',
      clientIpEnabled: true,
      clientIpHeader: 'x-true-client-ip',
      sampleRate: 0.5,
      rateLimit: 1000,
      samplingRules,
      spanSamplingRules: [
        { service: 'mysql', name: 'mysql.query', sampleRate: 0.0, maxPerSecond: 1 },
        { service: 'mysql', sampleRate: 0.5 },
        { service: 'mysql', sampleRate: 1.0 },
        { sampleRate: 0.1 }
      ],
      spanAttributeSchema: 'v1',
      spanComputePeerService: true,
      spanRemoveIntegrationFromService: true,
      peerServiceMapping: {
        d: 'dd'
      },
      serviceMapping: {
        a: 'aa',
        b: 'bb'
      },
      logger,
      tags,
      flushInterval: 5000,
      flushMinSpans: 500,
      runtimeMetrics: true,
      reportHostname: true,
      plugins: false,
      logLevel,
      tracePropagationStyle: {
        inject: ['datadog'],
        extract: ['datadog']
      },
      experimental: {
        b3: true,
        traceparent: true,
        runtimeId: true,
        exporter: 'log',
        enableGetRumData: true,
        iast: {
          enabled: true,
          requestSampling: 50,
          maxConcurrentRequests: 4,
          maxContextOperations: 5,
          deduplicationEnabled: false,
          redactionEnabled: false,
          redactionNamePattern: 'REDACTION_NAME_PATTERN',
          redactionValuePattern: 'REDACTION_VALUE_PATTERN',
          telemetryVerbosity: 'DEBUG'
        },
        appsec: {
          standalone: {
            enabled: true
          }
        }
      },
      appsec: false,
      remoteConfig: {
        pollInterval: 42
      },
      traceId128BitGenerationEnabled: true,
      traceId128BitLoggingEnabled: true
    })

    expect(config).to.have.property('protocolVersion', '0.5')
    expect(config).to.have.property('site', 'datadoghq.eu')
    expect(config).to.have.property('hostname', 'agent')
    expect(config).to.have.property('port', '6218')
    expect(config).to.have.nested.property('dogstatsd.hostname', 'agent-dsd')
    expect(config).to.have.nested.property('dogstatsd.port', '5218')
    expect(config).to.have.property('service', 'service')
    expect(config).to.have.property('version', '0.1.0')
    expect(config).to.have.property('env', 'test')
    expect(config).to.have.property('sampleRate', 0.5)
    expect(config).to.have.property('logger', logger)
    expect(config.tags).to.have.property('foo', 'bar')
    expect(config.tags).to.have.property('service', 'service')
    expect(config.tags).to.have.property('version', '0.1.0')
    expect(config.tags).to.have.property('env', 'test')
    expect(config).to.have.property('clientIpEnabled', true)
    expect(config).to.have.property('clientIpHeader', 'x-true-client-ip')
    expect(config).to.have.property('flushInterval', 5000)
    expect(config).to.have.property('flushMinSpans', 500)
    expect(config).to.have.property('runtimeMetrics', true)
    expect(config).to.have.property('reportHostname', true)
    expect(config).to.have.property('plugins', false)
    expect(config).to.have.property('logLevel', logLevel)
    expect(config).to.have.property('traceId128BitGenerationEnabled', true)
    expect(config).to.have.property('traceId128BitLoggingEnabled', true)
    expect(config).to.have.property('spanRemoveIntegrationFromService', true)
    expect(config).to.have.property('spanComputePeerService', true)
    expect(config).to.have.deep.property('peerServiceMapping', { d: 'dd' })
    expect(config).to.have.property('tags')
    expect(config.tags).to.have.property('foo', 'bar')
    expect(config.tags).to.have.property('runtime-id')
    expect(config.tags['runtime-id']).to.match(/^[0-9a-f]{8}(-[0-9a-f]{4}){3}-[0-9a-f]{12}$/)
    expect(config).to.have.nested.deep.property('tracePropagationStyle.inject', ['datadog'])
    expect(config).to.have.nested.deep.property('tracePropagationStyle.extract', ['datadog'])
    expect(config).to.have.nested.property('experimental.runtimeId', true)
    expect(config).to.have.nested.property('experimental.exporter', 'log')
    expect(config).to.have.nested.property('experimental.enableGetRumData', true)
    expect(config).to.have.nested.property('appsec.enabled', false)
    expect(config).to.have.nested.property('remoteConfig.pollInterval', 42)
    expect(config).to.have.nested.property('iast.enabled', true)
    expect(config).to.have.nested.property('iast.requestSampling', 50)
    expect(config).to.have.nested.property('iast.maxConcurrentRequests', 4)
    expect(config).to.have.nested.property('iast.maxContextOperations', 5)
    expect(config).to.have.nested.property('iast.deduplicationEnabled', false)
    expect(config).to.have.nested.property('iast.redactionEnabled', false)
    expect(config).to.have.nested.property('iast.redactionNamePattern', 'REDACTION_NAME_PATTERN')
    expect(config).to.have.nested.property('iast.redactionValuePattern', 'REDACTION_VALUE_PATTERN')
    expect(config).to.have.nested.property('iast.telemetryVerbosity', 'DEBUG')
    expect(config).to.have.deep.nested.property('sampler', {
      sampleRate: 0.5,
      rateLimit: 1000,
      rules: [
        { service: 'usersvc', name: 'healthcheck', sampleRate: 0.0 },
        { service: 'usersvc', sampleRate: 0.5 },
        { service: 'authsvc', sampleRate: 1.0 },
        { sampleRate: 0.1 }
      ],
      spanSamplingRules: [
        { service: 'mysql', name: 'mysql.query', sampleRate: 0.0, maxPerSecond: 1 },
        { service: 'mysql', sampleRate: 0.5 },
        { service: 'mysql', sampleRate: 1.0 },
        { sampleRate: 0.1 }
      ]
    })
    expect(config).to.have.deep.property('serviceMapping', {
      a: 'aa',
      b: 'bb'
    })

    expect(updateConfig).to.be.calledOnce

    expect(updateConfig.getCall(0).args[0]).to.deep.include.members([
      { name: 'appsec.enabled', value: false, origin: 'code' },
      { name: 'appsec.standalone.enabled', value: true, origin: 'code' },
      { name: 'clientIpEnabled', value: true, origin: 'code' },
      { name: 'clientIpHeader', value: 'x-true-client-ip', origin: 'code' },
      { name: 'dogstatsd.hostname', value: 'agent-dsd', origin: 'code' },
      { name: 'dogstatsd.port', value: '5218', origin: 'code' },
      { name: 'env', value: 'test', origin: 'code' },
      { name: 'experimental.enableGetRumData', value: true, origin: 'code' },
      { name: 'experimental.exporter', value: 'log', origin: 'code' },
      { name: 'experimental.runtimeId', value: true, origin: 'code' },
      { name: 'flushInterval', value: 5000, origin: 'code' },
      { name: 'flushMinSpans', value: 500, origin: 'code' },
      { name: 'hostname', value: 'agent', origin: 'code' },
      { name: 'iast.deduplicationEnabled', value: false, origin: 'code' },
      { name: 'iast.enabled', value: true, origin: 'code' },
      { name: 'iast.maxConcurrentRequests', value: 4, origin: 'code' },
      { name: 'iast.maxContextOperations', value: 5, origin: 'code' },
      { name: 'iast.redactionEnabled', value: false, origin: 'code' },
      { name: 'iast.redactionNamePattern', value: 'REDACTION_NAME_PATTERN', origin: 'code' },
      { name: 'iast.redactionValuePattern', value: 'REDACTION_VALUE_PATTERN', origin: 'code' },
      { name: 'iast.requestSampling', value: 50, origin: 'code' },
      { name: 'iast.telemetryVerbosity', value: 'DEBUG', origin: 'code' },
      { name: 'peerServiceMapping', value: { d: 'dd' }, origin: 'code' },
      { name: 'plugins', value: false, origin: 'code' },
      { name: 'port', value: '6218', origin: 'code' },
      { name: 'protocolVersion', value: '0.5', origin: 'code' },
      { name: 'remoteConfig.pollInterval', value: 42, origin: 'code' },
      { name: 'reportHostname', value: true, origin: 'code' },
      { name: 'runtimeMetrics', value: true, origin: 'code' },
      { name: 'sampleRate', value: 0.5, origin: 'code' },
      { name: 'sampler.rateLimit', value: 1000, origin: 'code' },
      { name: 'sampler.rules', value: samplingRules, origin: 'code' },
      { name: 'service', value: 'service', origin: 'code' },
      { name: 'site', value: 'datadoghq.eu', origin: 'code' },
      { name: 'spanAttributeSchema', value: 'v1', origin: 'code' },
      { name: 'spanComputePeerService', value: true, origin: 'calculated' },
      { name: 'spanRemoveIntegrationFromService', value: true, origin: 'code' },
      { name: 'stats.enabled', value: false, origin: 'calculated' },
      { name: 'telemetry.logCollection', value: true, origin: 'code' },
      { name: 'traceId128BitGenerationEnabled', value: true, origin: 'code' },
      { name: 'traceId128BitLoggingEnabled', value: true, origin: 'code' },
      { name: 'version', value: '0.1.0', origin: 'code' }
    ])
  })

  it('should initialize from the options with url taking precedence', () => {
    const logger = {}
    const tags = { foo: 'bar' }
    const config = new Config({
      hostname: 'agent',
      url: 'https://agent2:7777',
      site: 'datadoghq.eu',
      port: 6218,
      service: 'service',
      env: 'test',
      sampleRate: 0.5,
      logger,
      tags,
      flushInterval: 5000,
      flushMinSpans: 500,
      plugins: false
    })

    expect(config).to.have.nested.property('url.protocol', 'https:')
    expect(config).to.have.nested.property('url.hostname', 'agent2')
    expect(config).to.have.nested.property('url.port', '7777')
    expect(config).to.have.property('site', 'datadoghq.eu')
    expect(config).to.have.property('service', 'service')
    expect(config).to.have.property('env', 'test')
    expect(config).to.have.property('sampleRate', 0.5)
    expect(config).to.have.property('logger', logger)
    expect(config.tags).to.have.property('foo', 'bar')
    expect(config).to.have.property('flushInterval', 5000)
    expect(config).to.have.property('flushMinSpans', 500)
    expect(config).to.have.property('plugins', false)
  })

  it('should warn if mixing shared and extract propagation style env vars', () => {
    process.env.DD_TRACE_PROPAGATION_STYLE_EXTRACT = 'datadog'
    process.env.DD_TRACE_PROPAGATION_STYLE = 'datadog'

    // eslint-disable-next-line no-new
    new Config()

    expect(log.warn).to.have.been.calledWith('Use either the DD_TRACE_PROPAGATION_STYLE ' +
      'environment variable or separate DD_TRACE_PROPAGATION_STYLE_INJECT and ' +
      'DD_TRACE_PROPAGATION_STYLE_EXTRACT environment variables')
  })

  it('should warn if mixing shared and inject propagation style env vars', () => {
    process.env.DD_TRACE_PROPAGATION_STYLE_INJECT = 'datadog'
    process.env.DD_TRACE_PROPAGATION_STYLE = 'datadog'

    // eslint-disable-next-line no-new
    new Config()

    expect(log.warn).to.have.been.calledWith('Use either the DD_TRACE_PROPAGATION_STYLE ' +
      'environment variable or separate DD_TRACE_PROPAGATION_STYLE_INJECT and ' +
      'DD_TRACE_PROPAGATION_STYLE_EXTRACT environment variables')
  })

  it('should warn if defaulting to v0 span attribute schema', () => {
    process.env.DD_TRACE_SPAN_ATTRIBUTE_SCHEMA = 'foo'

    const config = new Config()

    expect(log.warn).to.have.been.calledWith('Unexpected input for config.spanAttributeSchema, picked default v0')
    expect(config).to.have.property('spanAttributeSchema', 'v0')
  })

  context('peer service tagging', () => {
    it('should activate peer service only if explicitly true in v0', () => {
      process.env.DD_TRACE_SPAN_ATTRIBUTE_SCHEMA = 'v0'
      process.env.DD_TRACE_PEER_SERVICE_DEFAULTS_ENABLED = 'true'
      let config = new Config()
      expect(config).to.have.property('spanComputePeerService', true)

      process.env.DD_TRACE_PEER_SERVICE_DEFAULTS_ENABLED = 'foo'
      config = new Config()
      expect(config).to.have.property('spanComputePeerService', false)

      process.env.DD_TRACE_PEER_SERVICE_DEFAULTS_ENABLED = 'false'
      config = new Config()
      expect(config).to.have.property('spanComputePeerService', false)

      delete process.env.DD_TRACE_PEER_SERVICE_DEFAULTS_ENABLED
      config = new Config()
      expect(config).to.have.property('spanComputePeerService', false)
    })

    it('should activate peer service in v1 unless explicitly false', () => {
      process.env.DD_TRACE_SPAN_ATTRIBUTE_SCHEMA = 'v1'
      process.env.DD_TRACE_PEER_SERVICE_DEFAULTS_ENABLED = 'false'
      let config = new Config()
      expect(config).to.have.property('spanComputePeerService', false)

      process.env.DD_TRACE_PEER_SERVICE_DEFAULTS_ENABLED = 'foo'
      config = new Config()
      expect(config).to.have.property('spanComputePeerService', true)

      process.env.DD_TRACE_PEER_SERVICE_DEFAULTS_ENABLED = 'true'
      config = new Config()
      expect(config).to.have.property('spanComputePeerService', true)

      delete process.env.DD_TRACE_PEER_SERVICE_DEFAULTS_ENABLED
      config = new Config()
      expect(config).to.have.property('spanComputePeerService', true)
    })
  })

  it('should give priority to the common agent environment variable', () => {
    process.env.DD_TRACE_AGENT_HOSTNAME = 'trace-agent'
    process.env.DD_AGENT_HOST = 'agent'
    process.env.DD_TRACE_GLOBAL_TAGS = 'foo:foo'
    process.env.DD_TAGS = 'foo:bar,baz:qux'

    const config = new Config()

    expect(config).to.have.property('hostname', 'agent')
    expect(config.tags).to.include({ foo: 'foo', baz: 'qux' })
  })

  it('should give priority to the options', () => {
    process.env.DD_TRACE_AGENT_URL = 'https://agent2:6218'
    process.env.DD_SITE = 'datadoghq.eu'
    process.env.DD_TRACE_AGENT_HOSTNAME = 'agent'
    process.env.DD_TRACE_AGENT_PORT = '6218'
    process.env.DD_DOGSTATSD_PORT = '5218'
    process.env.DD_TRACE_AGENT_PROTOCOL_VERSION = '0.4'
    process.env.DD_TRACE_PARTIAL_FLUSH_MIN_SPANS = 2000
    process.env.DD_SERVICE = 'service'
    process.env.DD_SERVICE_MAPPING = 'a:aa'
    process.env.DD_TRACE_PEER_SERVICE_MAPPING = 'c:cc'
    process.env.DD_VERSION = '0.0.0'
    process.env.DD_RUNTIME_METRICS_ENABLED = 'true'
    process.env.DD_TRACE_REPORT_HOSTNAME = 'true'
    process.env.DD_ENV = 'test'
    process.env.DD_API_KEY = '123'
    process.env.DD_TRACE_SPAN_ATTRIBUTE_SCHEMA = 'v0'
    process.env.DD_TRACE_PEER_SERVICE_DEFAULTS_ENABLED = 'false'
    process.env.DD_TRACE_REMOVE_INTEGRATION_SERVICE_NAMES_ENABLED = 'false'
    process.env.DD_TRACE_CLIENT_IP_ENABLED = 'false'
    process.env.DD_TRACE_CLIENT_IP_HEADER = 'foo-bar-header'
    process.env.DD_TRACE_GLOBAL_TAGS = 'foo:bar,baz:qux'
    process.env.DD_TRACE_EXPERIMENTAL_B3_ENABLED = 'true'
    process.env.DD_TRACE_EXPERIMENTAL_TRACEPARENT_ENABLED = 'true'
    process.env.DD_TRACE_PROPAGATION_STYLE_INJECT = 'datadog'
    process.env.DD_TRACE_PROPAGATION_STYLE_EXTRACT = 'datadog'
    process.env.DD_TRACE_EXPERIMENTAL_RUNTIME_ID_ENABLED = 'true'
    process.env.DD_TRACE_EXPERIMENTAL_EXPORTER = 'log'
    process.env.DD_TRACE_EXPERIMENTAL_GET_RUM_DATA_ENABLED = 'true'
    process.env.DD_TRACE_EXPERIMENTAL_INTERNAL_ERRORS_ENABLED = 'true'
    process.env.DD_APPSEC_ENABLED = 'false'
    process.env.DD_APPSEC_MAX_STACK_TRACES = '11'
    process.env.DD_APPSEC_MAX_STACK_TRACE_DEPTH = '11'
    process.env.DD_APPSEC_RASP_ENABLED = 'true'
    process.env.DD_APPSEC_RULES = RECOMMENDED_JSON_PATH
    process.env.DD_APPSEC_STACK_TRACE_ENABLED = 'true'
    process.env.DD_APPSEC_TRACE_RATE_LIMIT = 11
    process.env.DD_APPSEC_WAF_TIMEOUT = 11
    process.env.DD_APPSEC_OBFUSCATION_PARAMETER_KEY_REGEXP = '^$'
    process.env.DD_APPSEC_OBFUSCATION_PARAMETER_VALUE_REGEXP = '^$'
    process.env.DD_APPSEC_HTTP_BLOCKED_TEMPLATE_HTML = BLOCKED_TEMPLATE_JSON_PATH // note the inversion between
    process.env.DD_APPSEC_HTTP_BLOCKED_TEMPLATE_JSON = BLOCKED_TEMPLATE_HTML_PATH // json and html here
    process.env.DD_APPSEC_GRAPHQL_BLOCKED_TEMPLATE_JSON = BLOCKED_TEMPLATE_JSON_PATH // json and html here
    process.env.DD_APPSEC_AUTOMATED_USER_EVENTS_TRACKING = 'disabled'
    process.env.DD_API_SECURITY_ENABLED = 'false'
    process.env.DD_API_SECURITY_REQUEST_SAMPLE_RATE = 0.5
    process.env.DD_REMOTE_CONFIG_POLL_INTERVAL_SECONDS = 11
    process.env.DD_IAST_ENABLED = 'false'
    process.env.DD_IAST_REDACTION_NAME_PATTERN = 'name_pattern_to_be_overriden_by_options'
    process.env.DD_IAST_REDACTION_VALUE_PATTERN = 'value_pattern_to_be_overriden_by_options'
    process.env.DD_TRACE_128_BIT_TRACEID_GENERATION_ENABLED = 'true'
    process.env.DD_TRACE_128_BIT_TRACEID_LOGGING_ENABLED = 'true'

    const config = new Config({
      protocolVersion: '0.5',
      protocol: 'https',
      site: 'datadoghq.com',
      hostname: 'server',
      port: 7777,
      dogstatsd: {
        port: 8888
      },
      runtimeMetrics: false,
      reportHostname: false,
      flushMinSpans: 500,
      service: 'test',
      version: '1.0.0',
      env: 'development',
      clientIpEnabled: true,
      clientIpHeader: 'x-true-client-ip',
      tags: {
        foo: 'foo'
      },
      serviceMapping: {
        b: 'bb'
      },
      spanAttributeSchema: 'v1',
      spanComputePeerService: true,
      spanRemoveIntegrationFromService: true,
      peerServiceMapping: {
        d: 'dd'
      },
      tracePropagationStyle: {
        inject: [],
        extract: []
      },
      experimental: {
        b3: false,
        traceparent: false,
        runtimeId: false,
        exporter: 'agent',
        enableGetRumData: false,
        iast: {
          enabled: true,
          redactionNamePattern: 'REDACTION_NAME_PATTERN',
          redactionValuePattern: 'REDACTION_VALUE_PATTERN'
        }
      },
      appsec: {
        enabled: true,
        rules: RULES_JSON_PATH,
        rateLimit: 42,
        wafTimeout: 42,
        obfuscatorKeyRegex: '.*',
        obfuscatorValueRegex: '.*',
        blockedTemplateHtml: BLOCKED_TEMPLATE_HTML_PATH,
        blockedTemplateJson: BLOCKED_TEMPLATE_JSON_PATH,
        blockedTemplateGraphql: BLOCKED_TEMPLATE_GRAPHQL_PATH,
        eventTracking: {
          mode: 'safe'
        },
        apiSecurity: {
          enabled: true,
          requestSampling: 1.0
        },
        rasp: {
          enabled: false
        },
        stackTrace: {
          enabled: false,
          maxDepth: 42,
          maxStackTraces: 5
        }
      },
      remoteConfig: {
        pollInterval: 42
      },
      traceId128BitGenerationEnabled: false,
      traceId128BitLoggingEnabled: false
    })

    expect(config).to.have.property('protocolVersion', '0.5')
    expect(config).to.have.nested.property('url.protocol', 'https:')
    expect(config).to.have.nested.property('url.hostname', 'agent2')
    expect(config).to.have.nested.property('url.port', '6218')
    expect(config).to.have.nested.property('dogstatsd.hostname', 'server')
    expect(config).to.have.nested.property('dogstatsd.port', '8888')
    expect(config).to.have.property('site', 'datadoghq.com')
    expect(config).to.have.property('runtimeMetrics', false)
    expect(config).to.have.property('reportHostname', false)
    expect(config).to.have.property('flushMinSpans', 500)
    expect(config).to.have.property('service', 'test')
    expect(config).to.have.property('version', '1.0.0')
    expect(config).to.have.property('env', 'development')
    expect(config).to.have.property('clientIpEnabled', true)
    expect(config).to.have.property('clientIpHeader', 'x-true-client-ip')
    expect(config).to.have.property('traceId128BitGenerationEnabled', false)
    expect(config).to.have.property('traceId128BitLoggingEnabled', false)
    expect(config.tags).to.include({ foo: 'foo' })
    expect(config.tags).to.include({ service: 'test', version: '1.0.0', env: 'development' })
    expect(config).to.have.deep.property('serviceMapping', { b: 'bb' })
    expect(config).to.have.property('spanAttributeSchema', 'v1')
    expect(config).to.have.property('spanRemoveIntegrationFromService', true)
    expect(config).to.have.property('spanComputePeerService', true)
    expect(config).to.have.deep.property('peerServiceMapping', { d: 'dd' })
    expect(config).to.have.nested.deep.property('tracePropagationStyle.inject', [])
    expect(config).to.have.nested.deep.property('tracePropagationStyle.extract', [])
    expect(config).to.have.nested.property('experimental.runtimeId', false)
    expect(config).to.have.nested.property('experimental.exporter', 'agent')
    expect(config).to.have.nested.property('experimental.enableGetRumData', false)
    expect(config).to.have.nested.property('appsec.enabled', true)
    expect(config).to.have.nested.property('appsec.rasp.enabled', false)
    expect(config).to.have.nested.property('appsec.rules', RULES_JSON_PATH)
    expect(config).to.have.nested.property('appsec.rateLimit', 42)
    expect(config).to.have.nested.property('appsec.stackTrace.enabled', false)
    expect(config).to.have.nested.property('appsec.stackTrace.maxDepth', 42)
    expect(config).to.have.nested.property('appsec.stackTrace.maxStackTraces', 5)
    expect(config).to.have.nested.property('appsec.wafTimeout', 42)
    expect(config).to.have.nested.property('appsec.obfuscatorKeyRegex', '.*')
    expect(config).to.have.nested.property('appsec.obfuscatorValueRegex', '.*')
    expect(config).to.have.nested.property('appsec.blockedTemplateHtml', BLOCKED_TEMPLATE_HTML)
    expect(config).to.have.nested.property('appsec.blockedTemplateJson', BLOCKED_TEMPLATE_JSON)
    expect(config).to.have.nested.property('appsec.blockedTemplateGraphql', BLOCKED_TEMPLATE_GRAPHQL)
    expect(config).to.have.nested.property('appsec.eventTracking.enabled', true)
    expect(config).to.have.nested.property('appsec.eventTracking.mode', 'safe')
    expect(config).to.have.nested.property('appsec.apiSecurity.enabled', true)
    expect(config).to.have.nested.property('appsec.apiSecurity.requestSampling', 1.0)
    expect(config).to.have.nested.property('remoteConfig.pollInterval', 42)
    expect(config).to.have.nested.property('iast.enabled', true)
    expect(config).to.have.nested.property('iast.requestSampling', 30)
    expect(config).to.have.nested.property('iast.maxConcurrentRequests', 2)
    expect(config).to.have.nested.property('iast.maxContextOperations', 2)
    expect(config).to.have.nested.property('iast.deduplicationEnabled', true)
    expect(config).to.have.nested.property('iast.redactionEnabled', true)
    expect(config).to.have.nested.property('iast.redactionNamePattern', 'REDACTION_NAME_PATTERN')
    expect(config).to.have.nested.property('iast.redactionValuePattern', 'REDACTION_VALUE_PATTERN')
  })

  it('should give priority to non-experimental options', () => {
    const config = new Config({
      appsec: {
        enabled: true,
        rules: undefined,
        rateLimit: 42,
        wafTimeout: 42,
        obfuscatorKeyRegex: '.*',
        obfuscatorValueRegex: '.*',
        blockedTemplateHtml: undefined,
        blockedTemplateJson: undefined,
        blockedTemplateGraphql: undefined,
        eventTracking: {
          mode: 'disabled'
        },
        apiSecurity: {
          enabled: true,
          requestSampling: 1.0
        }
      },
      experimental: {
        appsec: {
          enabled: false,
          rules: RULES_JSON_PATH,
          rateLimit: 11,
          wafTimeout: 11,
          obfuscatorKeyRegex: '^$',
          obfuscatorValueRegex: '^$',
          blockedTemplateHtml: BLOCKED_TEMPLATE_HTML_PATH,
          blockedTemplateJson: BLOCKED_TEMPLATE_JSON_PATH,
          blockedTemplateGraphql: BLOCKED_TEMPLATE_GRAPHQL_PATH,
          eventTracking: {
            mode: 'safe'
          },
          apiSecurity: {
            enabled: false,
            requestSampling: 0.5
          }
        }
      }
    })

    expect(config).to.have.deep.property('appsec', {
      enabled: true,
      rules: undefined,
      rateLimit: 42,
      wafTimeout: 42,
      obfuscatorKeyRegex: '.*',
      obfuscatorValueRegex: '.*',
      blockedTemplateHtml: undefined,
      blockedTemplateJson: undefined,
      blockedTemplateGraphql: undefined,
      eventTracking: {
        enabled: false,
        mode: 'disabled'
      },
      apiSecurity: {
        enabled: true,
        requestSampling: 1.0
      },
      sca: {
        enabled: null
      },
      rasp: {
        enabled: false
      },
<<<<<<< HEAD
      standalone: {
        enabled: undefined
=======
      stackTrace: {
        enabled: true,
        maxStackTraces: 2,
        maxDepth: 32
>>>>>>> 3b479d0f
      }
    })
  })

  it('should give priority to the options especially url', () => {
    process.env.DD_TRACE_AGENT_URL = 'http://agent2:6218'
    process.env.DD_TRACE_AGENT_HOSTNAME = 'agent'
    process.env.DD_TRACE_AGENT_PORT = '6218'
    process.env.DD_SERVICE_NAME = 'service'
    process.env.DD_ENV = 'test'

    const config = new Config({
      url: 'https://agent3:7778',
      protocol: 'http',
      hostname: 'server',
      port: 7777,
      service: 'test',
      env: 'development'
    })

    expect(config).to.have.nested.property('url.protocol', 'https:')
    expect(config).to.have.nested.property('url.hostname', 'agent3')
    expect(config).to.have.nested.property('url.port', '7778')
    expect(config).to.have.property('service', 'test')
    expect(config).to.have.property('env', 'development')
  })

  it('should give priority to individual options over tags', () => {
    process.env.DD_SERVICE = 'test'
    process.env.DD_ENV = 'dev'
    process.env.DD_VERSION = '1.0.0'
    process.env.DD_TAGS = 'service=foo,env=bar,version=0.0.0'

    const config = new Config()

    expect(config.tags).to.include({
      service: 'test',
      env: 'dev',
      version: '1.0.0'
    })
  })

  it('should sanitize the sample rate to be between 0 and 1', () => {
    expect(new Config({ sampleRate: -1 })).to.have.property('sampleRate', 0)
    expect(new Config({ sampleRate: 2 })).to.have.property('sampleRate', 1)
    expect(new Config({ sampleRate: NaN })).to.have.property('sampleRate', undefined)
  })

  it('should ignore empty service names', () => {
    process.env.DD_SERVICE = ''

    const config = new Config()

    expect(config.tags).to.include({
      service: 'node'
    })
  })

  it('should support tags for setting primary fields', () => {
    const config = new Config({
      tags: {
        service: 'service',
        env: 'test',
        version: '0.1.0'
      }
    })

    expect(config).to.have.property('service', 'service')
    expect(config).to.have.property('version', '0.1.0')
    expect(config).to.have.property('env', 'test')
  })

  it('should trim whitespace characters around keys', () => {
    process.env.DD_TAGS = 'foo:bar, baz:qux'

    const config = new Config()

    expect(config.tags).to.include({ foo: 'bar', baz: 'qux' })
  })

  it('should not set DD_INSTRUMENTATION_TELEMETRY_ENABLED if AWS_LAMBDA_FUNCTION_NAME is present', () => {
    process.env.AWS_LAMBDA_FUNCTION_NAME = 'my-great-lambda-function'

    const config = new Config()

    expect(config.telemetry.enabled).to.be.false
  })

  it('should not set DD_INSTRUMENTATION_TELEMETRY_ENABLED if FUNCTION_NAME and GCP_PROJECT are present', () => {
    // FUNCTION_NAME and GCP_PROJECT env vars indicate a gcp function with a deprecated runtime
    process.env.FUNCTION_NAME = 'function_name'
    process.env.GCP_PROJECT = 'project_name'

    const config = new Config()

    expect(config.telemetry.enabled).to.be.false
  })

  it('should not set DD_INSTRUMENTATION_TELEMETRY_ENABLED if K_SERVICE and FUNCTION_TARGET are present', () => {
    // K_SERVICE and FUNCTION_TARGET env vars indicate a gcp function with a newer runtime
    process.env.K_SERVICE = 'function_name'
    process.env.FUNCTION_TARGET = 'function_target'

    const config = new Config()

    expect(config.telemetry.enabled).to.be.false
  })

  it('should not set DD_INSTRUMENTATION_TELEMETRY_ENABLED if Azure Consumption Plan Function', () => {
    // AzureWebJobsScriptRoot and FUNCTIONS_EXTENSION_VERSION env vars indicate an azure function
    process.env.FUNCTIONS_WORKER_RUNTIME = 'node'
    process.env.FUNCTIONS_EXTENSION_VERSION = '4'
    process.env.WEBSITE_SKU = 'Dynamic'

    const config = new Config()

    expect(config.telemetry.enabled).to.be.false
  })

  it('should set telemetry default values', () => {
    const config = new Config()

    expect(config.telemetry).to.not.be.undefined
    expect(config.telemetry.enabled).to.be.true
    expect(config.telemetry.heartbeatInterval).to.eq(60000)
    expect(config.telemetry.logCollection).to.be.false
    expect(config.telemetry.debug).to.be.false
    expect(config.telemetry.metrics).to.be.true
  })

  it('should set DD_TELEMETRY_HEARTBEAT_INTERVAL', () => {
    const origTelemetryHeartbeatIntervalValue = process.env.DD_TELEMETRY_HEARTBEAT_INTERVAL
    process.env.DD_TELEMETRY_HEARTBEAT_INTERVAL = '42'

    const config = new Config()

    expect(config.telemetry.heartbeatInterval).to.eq(42000)

    process.env.DD_TELEMETRY_HEARTBEAT_INTERVAL = origTelemetryHeartbeatIntervalValue
  })

  it('should not set DD_INSTRUMENTATION_TELEMETRY_ENABLED', () => {
    const origTraceTelemetryValue = process.env.DD_INSTRUMENTATION_TELEMETRY_ENABLED
    process.env.DD_INSTRUMENTATION_TELEMETRY_ENABLED = 'false'

    const config = new Config()

    expect(config.telemetry.enabled).to.be.false

    process.env.DD_INSTRUMENTATION_TELEMETRY_ENABLED = origTraceTelemetryValue
  })

  it('should not set DD_TELEMETRY_METRICS_ENABLED', () => {
    const origTelemetryMetricsEnabledValue = process.env.DD_TELEMETRY_METRICS_ENABLED
    process.env.DD_TELEMETRY_METRICS_ENABLED = 'false'

    const config = new Config()

    expect(config.telemetry.metrics).to.be.false

    process.env.DD_TELEMETRY_METRICS_ENABLED = origTelemetryMetricsEnabledValue
  })

  it('should not set DD_TELEMETRY_LOG_COLLECTION_ENABLED', () => {
    const origLogsValue = process.env.DD_TELEMETRY_LOG_COLLECTION_ENABLED
    process.env.DD_TELEMETRY_LOG_COLLECTION_ENABLED = 'false'

    const config = new Config()

    expect(config.telemetry.logCollection).to.be.false

    process.env.DD_TELEMETRY_LOG_COLLECTION_ENABLED = origLogsValue
  })

  it('should set DD_TELEMETRY_LOG_COLLECTION_ENABLED if DD_IAST_ENABLED', () => {
    const origIastEnabledValue = process.env.DD_IAST_ENABLED
    process.env.DD_IAST_ENABLED = 'true'

    const config = new Config()

    expect(config.telemetry.logCollection).to.be.true

    process.env.DD_IAST_ENABLED = origIastEnabledValue
  })

  it('should set DD_TELEMETRY_DEBUG', () => {
    const origTelemetryDebugValue = process.env.DD_TELEMETRY_DEBUG
    process.env.DD_TELEMETRY_DEBUG = 'true'

    const config = new Config()

    expect(config.telemetry.debug).to.be.true

    process.env.DD_TELEMETRY_DEBUG = origTelemetryDebugValue
  })

  it('should not set DD_REMOTE_CONFIGURATION_ENABLED if AWS_LAMBDA_FUNCTION_NAME is present', () => {
    process.env.AWS_LAMBDA_FUNCTION_NAME = 'my-great-lambda-function'

    const config = new Config()

    expect(config.remoteConfig.enabled).to.be.false
  })

  it('should not set DD_REMOTE_CONFIGURATION_ENABLED if FUNCTION_NAME and GCP_PROJECT are present', () => {
    process.env.FUNCTION_NAME = 'function_name'
    process.env.GCP_PROJECT = 'project_name'

    const config = new Config()

    expect(config.remoteConfig.enabled).to.be.false
  })

  it('should not set DD_REMOTE_CONFIGURATION_ENABLED if K_SERVICE and FUNCTION_TARGET are present', () => {
    process.env.K_SERVICE = 'function_name'
    process.env.FUNCTION_TARGET = 'function_target'

    const config = new Config()

    expect(config.remoteConfig.enabled).to.be.false
  })

  it('should not set DD_REMOTE_CONFIGURATION_ENABLED if Azure Functions env vars are present', () => {
    process.env.FUNCTIONS_WORKER_RUNTIME = 'node'
    process.env.FUNCTIONS_EXTENSION_VERSION = '4'
    process.env.WEBSITE_SKU = 'Dynamic'

    const config = new Config()

    expect(config.remoteConfig.enabled).to.be.false
  })

  it('should send empty array when remote config is called on empty options', () => {
    const config = new Config()

    config.configure({}, true)

    expect(updateConfig).to.be.calledTwice
    expect(updateConfig.getCall(1).args[0]).to.deep.equal([])
  })

  it('should send remote config changes to telemetry', () => {
    const config = new Config()

    config.configure({
      tracing_sampling_rate: 0
    }, true)

    expect(updateConfig.getCall(1).args[0]).to.deep.equal([
      { name: 'sampleRate', value: 0, origin: 'remote_config' }
    ])
  })

  it('should remove tags from sampling rules when set through remote configuration', () => {
    const config = new Config()

    config.configure({
      tracing_sampling_rules: [
        {
          resource: '*',
          tags: [{ key: 'tag-a', value_glob: 'tag-a-val*' }],
          provenance: 'customer'
        }
      ]
    }, true)

    expect(config).to.have.deep.nested.property('sampler', {
      spanSamplingRules: [],
      rateLimit: undefined,
      rules: [{ resource: '*', provenance: 'customer' }],
      sampleRate: undefined
    })
  })

  it('should have consistent runtime-id after remote configuration updates tags', () => {
    const config = new Config()
    const runtimeId = config.tags['runtime-id']
    config.configure({
      tracing_tags: { foo: 'bar' }
    }, true)

    expect(config.tags).to.have.property('foo', 'bar')
    expect(config.tags).to.have.property('runtime-id', runtimeId)
  })

  it('should ignore invalid iast.requestSampling', () => {
    const config = new Config({
      experimental: {
        iast: {
          requestSampling: 105
        }
      }
    })
    expect(config.iast.requestSampling).to.be.equals(30)
  })

  it('should load span sampling rules from json file', () => {
    const path = './fixtures/config/span-sampling-rules.json'
    process.env.DD_SPAN_SAMPLING_RULES_FILE = require.resolve(path)

    const config = new Config()

    expect(config.sampler).to.have.deep.nested.property('spanSamplingRules', [
      { service: 'mysql', name: 'mysql.query', sampleRate: 0.0, maxPerSecond: 1 },
      { service: 'mysql', sampleRate: 0.5 },
      { service: 'mysql', sampleRate: 1.0 },
      { sampleRate: 0.1 }
    ])
  })

  it('should skip appsec config files if they do not exist', () => {
    const error = new Error('file not found')
    fs.readFileSync = () => { throw error }

    const Config = proxyquire('../src/config', {
      './pkg': pkg,
      './log': log,
      fs,
      os
    })

    const config = new Config({
      appsec: {
        enabled: true,
        rules: 'path/to/rules.json',
        blockedTemplateHtml: 'DOES_NOT_EXIST.html',
        blockedTemplateJson: 'DOES_NOT_EXIST.json',
        blockedTemplateGraphql: 'DOES_NOT_EXIST.json'
      }
    })

    expect(log.error).to.be.callCount(3)
    expect(log.error.firstCall).to.have.been.calledWithExactly(error)
    expect(log.error.secondCall).to.have.been.calledWithExactly(error)
    expect(log.error.thirdCall).to.have.been.calledWithExactly(error)

    expect(config.appsec.enabled).to.be.true
    expect(config.appsec.rules).to.eq('path/to/rules.json')
    expect(config.appsec.blockedTemplateHtml).to.be.undefined
    expect(config.appsec.blockedTemplateJson).to.be.undefined
    expect(config.appsec.blockedTemplateGraphql).to.be.undefined
  })

  it('should enable api security with DD_EXPERIMENTAL_API_SECURITY_ENABLED', () => {
    process.env.DD_EXPERIMENTAL_API_SECURITY_ENABLED = 'true'

    const config = new Config()

    expect(config.appsec.apiSecurity.enabled).to.be.true
  })

  it('should disable api security with DD_EXPERIMENTAL_API_SECURITY_ENABLED', () => {
    process.env.DD_EXPERIMENTAL_API_SECURITY_ENABLED = 'false'

    const config = new Config()

    expect(config.appsec.apiSecurity.enabled).to.be.false
  })

  it('should ignore DD_EXPERIMENTAL_API_SECURITY_ENABLED with DD_API_SECURITY_ENABLED=true', () => {
    process.env.DD_EXPERIMENTAL_API_SECURITY_ENABLED = 'false'
    process.env.DD_API_SECURITY_ENABLED = 'true'

    const config = new Config()

    expect(config.appsec.apiSecurity.enabled).to.be.true
  })

  context('auto configuration w/ unix domain sockets', () => {
    context('on windows', () => {
      it('should not be used', () => {
        osType = 'Windows_NT'
        const config = new Config()

        expect(config.url).to.be.undefined
      })
    })
    context('socket does not exist', () => {
      it('should not be used', () => {
        const config = new Config()

        expect(config.url).to.be.undefined
      })
    })
    context('socket exists', () => {
      beforeEach(() => {
        existsSyncReturn = true
      })

      it('should be used when no options and no env vars', () => {
        const config = new Config()

        expect(existsSyncParam).to.equal('/var/run/datadog/apm.socket')
        expect(config.url.toString()).to.equal('unix:///var/run/datadog/apm.socket')
      })

      it('should not be used when DD_TRACE_AGENT_URL provided', () => {
        process.env.DD_TRACE_AGENT_URL = 'https://example.com/'

        const config = new Config()

        expect(config.url.toString()).to.equal('https://example.com/')
      })

      it('should not be used when DD_TRACE_URL provided', () => {
        process.env.DD_TRACE_URL = 'https://example.com/'

        const config = new Config()

        expect(config.url.toString()).to.equal('https://example.com/')
      })

      it('should not be used when options.url provided', () => {
        const config = new Config({ url: 'https://example.com/' })

        expect(config.url.toString()).to.equal('https://example.com/')
      })

      it('should not be used when DD_TRACE_AGENT_PORT provided', () => {
        process.env.DD_TRACE_AGENT_PORT = 12345

        const config = new Config()

        expect(config.url).to.be.undefined
      })

      it('should not be used when options.port provided', () => {
        const config = new Config({ port: 12345 })

        expect(config.url).to.be.undefined
      })

      it('should not be used when DD_TRACE_AGENT_HOSTNAME provided', () => {
        process.env.DD_TRACE_AGENT_HOSTNAME = 'example.com'

        const config = new Config()

        expect(config.url).to.be.undefined
      })

      it('should not be used when DD_AGENT_HOST provided', () => {
        process.env.DD_AGENT_HOST = 'example.com'

        const config = new Config()

        expect(config.url).to.be.undefined
      })

      it('should not be used when options.hostname provided', () => {
        const config = new Config({ hostname: 'example.com' })

        expect(config.url).to.be.undefined
      })
    })
  })

  context('ci visibility config', () => {
    let options = {}
    beforeEach(() => {
      delete process.env.DD_CIVISIBILITY_ITR_ENABLED
      delete process.env.DD_CIVISIBILITY_GIT_UPLOAD_ENABLED
      delete process.env.DD_CIVISIBILITY_MANUAL_API_ENABLED
      delete process.env.DD_CIVISIBILITY_EARLY_FLAKE_DETECTION_ENABLED
      delete process.env.JEST_WORKER_ID
      options = {}
    })
    context('ci visibility mode is enabled', () => {
      beforeEach(() => {
        options = { isCiVisibility: true }
      })
      it('should activate git upload by default', () => {
        const config = new Config(options)
        expect(config).to.have.property('isGitUploadEnabled', true)
      })
      it('should disable git upload if the DD_CIVISIBILITY_GIT_UPLOAD_ENABLED is set to false', () => {
        process.env.DD_CIVISIBILITY_GIT_UPLOAD_ENABLED = 'false'
        const config = new Config(options)
        expect(config).to.have.property('isGitUploadEnabled', false)
      })
      it('should activate ITR by default', () => {
        const config = new Config(options)
        expect(config).to.have.property('isIntelligentTestRunnerEnabled', true)
      })
      it('should disable ITR if DD_CIVISIBILITY_ITR_ENABLED is set to false', () => {
        process.env.DD_CIVISIBILITY_ITR_ENABLED = 'false'
        const config = new Config(options)
        expect(config).to.have.property('isIntelligentTestRunnerEnabled', false)
      })
      it('should disable manual testing API by default', () => {
        const config = new Config(options)
        expect(config).to.have.property('isManualApiEnabled', false)
      })
      it('should enable manual testing API if DD_CIVISIBILITY_MANUAL_API_ENABLED is passed', () => {
        process.env.DD_CIVISIBILITY_MANUAL_API_ENABLED = 'true'
        const config = new Config(options)
        expect(config).to.have.property('isManualApiEnabled', true)
      })
      it('should disable memcached command tagging by default', () => {
        const config = new Config(options)
        expect(config).to.have.property('memcachedCommandEnabled', false)
      })
      it('should enable memcached command tagging if DD_TRACE_MEMCACHED_COMMAND_ENABLED is enabled', () => {
        process.env.DD_TRACE_MEMCACHED_COMMAND_ENABLED = 'true'
        const config = new Config(options)
        expect(config).to.have.property('memcachedCommandEnabled', true)
      })
      it('should enable telemetry', () => {
        const config = new Config(options)
        expect(config).to.nested.property('telemetry.enabled', true)
      })
      it('should enable early flake detection by default', () => {
        const config = new Config(options)
        expect(config).to.have.property('isEarlyFlakeDetectionEnabled', true)
      })
      it('should disable early flake detection if DD_CIVISIBILITY_EARLY_FLAKE_DETECTION_ENABLED is false', () => {
        process.env.DD_CIVISIBILITY_EARLY_FLAKE_DETECTION_ENABLED = 'false'
        const config = new Config(options)
        expect(config).to.have.property('isEarlyFlakeDetectionEnabled', false)
      })
    })
    context('ci visibility mode is not enabled', () => {
      it('should not activate intelligent test runner or git metadata upload', () => {
        process.env.DD_CIVISIBILITY_ITR_ENABLED = 'true'
        process.env.DD_CIVISIBILITY_GIT_UPLOAD_ENABLED = 'true'
        const config = new Config(options)
        expect(config).to.have.property('isIntelligentTestRunnerEnabled', false)
        expect(config).to.have.property('isGitUploadEnabled', false)
      })
    })
    it('disables telemetry if inside a jest worker', () => {
      process.env.JEST_WORKER_ID = '1'
      const config = new Config(options)
      expect(config.telemetry.enabled).to.be.false
    })
  })

  context('sci embedding', () => {
    const DUMMY_COMMIT_SHA = 'b7b5dfa992008c77ab3f8a10eb8711e0092445b0'
    const DUMMY_REPOSITORY_URL = 'git@github.com:DataDog/dd-trace-js.git'
    let ddTags
    beforeEach(() => {
      ddTags = process.env.DD_TAGS
    })
    afterEach(() => {
      delete process.env.DD_GIT_PROPERTIES_FILE
      delete process.env.DD_GIT_COMMIT_SHA
      delete process.env.DD_GIT_REPOSITORY_URL
      delete process.env.DD_TRACE_GIT_METADATA_ENABLED
      process.env.DD_TAGS = ddTags
    })
    it('reads DD_GIT_* env vars', () => {
      process.env.DD_GIT_COMMIT_SHA = DUMMY_COMMIT_SHA
      process.env.DD_GIT_REPOSITORY_URL = DUMMY_REPOSITORY_URL
      const config = new Config({})
      expect(config).to.have.property('commitSHA', DUMMY_COMMIT_SHA)
      expect(config).to.have.property('repositoryUrl', DUMMY_REPOSITORY_URL)
    })
    it('reads DD_GIT_* env vars and filters out user data', () => {
      process.env.DD_GIT_REPOSITORY_URL = 'https://user:password@github.com/DataDog/dd-trace-js.git'
      const config = new Config({})
      expect(config).to.have.property('repositoryUrl', 'https://github.com/DataDog/dd-trace-js.git')
    })
    it('reads DD_TAGS env var', () => {
      process.env.DD_TAGS = `git.commit.sha:${DUMMY_COMMIT_SHA},git.repository_url:${DUMMY_REPOSITORY_URL}`
      process.env.DD_GIT_REPOSITORY_URL = DUMMY_REPOSITORY_URL
      const config = new Config({})
      expect(config).to.have.property('commitSHA', DUMMY_COMMIT_SHA)
      expect(config).to.have.property('repositoryUrl', DUMMY_REPOSITORY_URL)
    })
    it('reads git.properties if it is available', () => {
      process.env.DD_GIT_PROPERTIES_FILE = DD_GIT_PROPERTIES_FILE
      const config = new Config({})
      expect(config).to.have.property('commitSHA', '4e7da8069bcf5ffc8023603b95653e2dc99d1c7d')
      expect(config).to.have.property('repositoryUrl', DUMMY_REPOSITORY_URL)
    })
    it('does not crash if git.properties is not available', () => {
      process.env.DD_GIT_PROPERTIES_FILE = '/does/not/exist'
      const config = new Config({})
      expect(config).to.have.property('commitSHA', undefined)
      expect(config).to.have.property('repositoryUrl', undefined)
    })
    it('does not read git.properties if env vars are passed', () => {
      process.env.DD_GIT_PROPERTIES_FILE = DD_GIT_PROPERTIES_FILE
      process.env.DD_GIT_COMMIT_SHA = DUMMY_COMMIT_SHA
      process.env.DD_GIT_REPOSITORY_URL = 'https://github.com:env-var/dd-trace-js.git'
      const config = new Config({})
      expect(config).to.have.property('commitSHA', DUMMY_COMMIT_SHA)
      expect(config).to.have.property('repositoryUrl', 'https://github.com:env-var/dd-trace-js.git')
    })
    it('still reads git.properties if one of the env vars is missing', () => {
      process.env.DD_GIT_PROPERTIES_FILE = DD_GIT_PROPERTIES_FILE
      process.env.DD_GIT_COMMIT_SHA = DUMMY_COMMIT_SHA
      const config = new Config({})
      expect(config).to.have.property('commitSHA', DUMMY_COMMIT_SHA)
      expect(config).to.have.property('repositoryUrl', DUMMY_REPOSITORY_URL)
    })
    it('reads git.properties and filters out credentials', () => {
      process.env.DD_GIT_PROPERTIES_FILE = require.resolve('./fixtures/config/git.properties.credentials')
      const config = new Config({})
      expect(config).to.have.property('commitSHA', '4e7da8069bcf5ffc8023603b95653e2dc99d1c7d')
      expect(config).to.have.property('repositoryUrl', 'https://github.com/datadog/dd-trace-js')
    })
    it('does not read git metadata if DD_TRACE_GIT_METADATA_ENABLED is false', () => {
      process.env.DD_TRACE_GIT_METADATA_ENABLED = 'false'
      const config = new Config({})
      expect(config).not.to.have.property('commitSHA')
      expect(config).not.to.have.property('repositoryUrl')
    })
  })
  it('should sanitize values for API Security sampling between 0 and 1', () => {
    expect(new Config({
      appsec: {
        apiSecurity: {
          enabled: true,
          requestSampling: 5
        }
      }
    })).to.have.nested.property('appsec.apiSecurity.requestSampling', 1)

    expect(new Config({
      appsec: {
        apiSecurity: {
          enabled: true,
          requestSampling: -5
        }
      }
    })).to.have.nested.property('appsec.apiSecurity.requestSampling', 0)

    expect(new Config({
      appsec: {
        apiSecurity: {
          enabled: true,
          requestSampling: 0.1
        }
      }
    })).to.have.nested.property('appsec.apiSecurity.requestSampling', 0.1)
  })
})<|MERGE_RESOLUTION|>--- conflicted
+++ resolved
@@ -261,13 +261,10 @@
       { name: 'appsec.rateLimit', value: 100, origin: 'default' },
       { name: 'appsec.rules', value: undefined, origin: 'default' },
       { name: 'appsec.sca.enabled', value: null, origin: 'default' },
-<<<<<<< HEAD
       { name: 'appsec.standalone.enabled', value: undefined, origin: 'default' },
-=======
       { name: 'appsec.stackTrace.enabled', value: true, origin: 'default' },
       { name: 'appsec.stackTrace.maxDepth', value: 32, origin: 'default' },
       { name: 'appsec.stackTrace.maxStackTraces', value: 2, origin: 'default' },
->>>>>>> 3b479d0f
       { name: 'appsec.wafTimeout', value: 5e3, origin: 'default' },
       { name: 'clientIpEnabled', value: false, origin: 'default' },
       { name: 'clientIpHeader', value: null, origin: 'default' },
@@ -1258,15 +1255,13 @@
       rasp: {
         enabled: false
       },
-<<<<<<< HEAD
       standalone: {
         enabled: undefined
-=======
+      },
       stackTrace: {
         enabled: true,
         maxStackTraces: 2,
         maxDepth: 32
->>>>>>> 3b479d0f
       }
     })
   })
