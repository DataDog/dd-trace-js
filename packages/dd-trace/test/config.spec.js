--- conflicted
+++ resolved
@@ -427,14 +427,10 @@
       { name: 'langchain.spanPromptCompletionSampleRate', value: 1.0, origin: 'default' },
       { name: 'llmobs.agentlessEnabled', value: undefined, origin: 'default' },
       { name: 'llmobs.mlApp', value: undefined, origin: 'default' },
-<<<<<<< HEAD
       { name: 'ciVisibilityTestSessionName', value: '', origin: 'default' },
       { name: 'ciVisAgentlessLogSubmissionEnabled', value: false, origin: 'default' },
       { name: 'isTestDynamicInstrumentationEnabled', value: false, origin: 'default' },
       { name: 'logInjection', value: 'structured', origin: 'default' },
-=======
-      { name: 'logInjection', value: false, origin: 'default' },
->>>>>>> 778def8b
       { name: 'lookup', value: undefined, origin: 'default' },
       { name: 'middlewareTracingEnabled', value: true, origin: 'default' },
       { name: 'openai.spanCharLimit', value: 128, origin: 'default' },
