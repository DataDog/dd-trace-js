--- conflicted
+++ resolved
@@ -2101,8 +2101,6 @@
     })
   })
 
-<<<<<<< HEAD
-=======
   context('llmobs config', () => {
     it('should disable llmobs by default', () => {
       const config = new Config()
@@ -2158,36 +2156,6 @@
     })
   })
 
-  it('should sanitize values for API Security sampling between 0 and 1', () => {
-    expect(new Config({
-      appsec: {
-        apiSecurity: {
-          enabled: true,
-          requestSampling: 5
-        }
-      }
-    })).to.have.nested.property('appsec.apiSecurity.requestSampling', 1)
-
-    expect(new Config({
-      appsec: {
-        apiSecurity: {
-          enabled: true,
-          requestSampling: -5
-        }
-      }
-    })).to.have.nested.property('appsec.apiSecurity.requestSampling', 0)
-
-    expect(new Config({
-      appsec: {
-        apiSecurity: {
-          enabled: true,
-          requestSampling: 0.1
-        }
-      }
-    })).to.have.nested.property('appsec.apiSecurity.requestSampling', 0.1)
-  })
-
->>>>>>> 91c43717
   context('payload tagging', () => {
     let env
 
