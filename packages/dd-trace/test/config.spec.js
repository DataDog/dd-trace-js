--- conflicted
+++ resolved
@@ -1213,11 +1213,8 @@
     process.env.DD_TRACE_EXPERIMENTAL_EXPORTER = 'log'
     process.env.DD_TRACE_EXPERIMENTAL_GET_RUM_DATA_ENABLED = 'true'
     process.env.DD_TRACE_EXPERIMENTAL_INTERNAL_ERRORS_ENABLED = 'true'
-<<<<<<< HEAD
+    process.env.DD_TRACE_MIDDLEWARE_TRACING_ENABLED = 'false'
     process.env.DD_APM_TRACING_ENABLED = 'false'
-=======
-    process.env.DD_TRACE_MIDDLEWARE_TRACING_ENABLED = 'false'
->>>>>>> eec4d287
     process.env.DD_APPSEC_ENABLED = 'false'
     process.env.DD_APPSEC_MAX_STACK_TRACES = '11'
     process.env.DD_APPSEC_MAX_STACK_TRACE_DEPTH = '11'
