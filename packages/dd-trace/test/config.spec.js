--- conflicted
+++ resolved
@@ -1276,11 +1276,7 @@
       }
     })
 
-<<<<<<< HEAD
     expect(log.error).to.be.callCount(4)
-=======
-    expect(log.error).to.be.callCount(2)
->>>>>>> 14b50527
     expect(log.error.firstCall).to.have.been.calledWithExactly(error)
     expect(log.error.secondCall).to.have.been.calledWithExactly(error)
 
