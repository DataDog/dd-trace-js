--- conflicted
+++ resolved
@@ -324,13 +324,10 @@
       { name: 'isGitUploadEnabled', value: false, origin: 'default' },
       { name: 'isIntelligentTestRunnerEnabled', value: false, origin: 'default' },
       { name: 'isManualApiEnabled', value: false, origin: 'default' },
-<<<<<<< HEAD
       { name: 'llmobs.agentlessEnabled', value: false, origin: 'default' },
       { name: 'llmobs.apiKey', value: undefined, origin: 'default' },
       { name: 'llmobs.mlApp', value: undefined, origin: 'default' },
-=======
       { name: 'ciVisibilitySessionName', value: '', origin: 'default' },
->>>>>>> bd2f8b2b
       { name: 'logInjection', value: false, origin: 'default' },
       { name: 'lookup', value: undefined, origin: 'default' },
       { name: 'openAiLogsEnabled', value: false, origin: 'default' },
