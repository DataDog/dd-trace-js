'use strict'

require('./setup/tap')

const { expect } = require('chai')
const { readFileSync } = require('fs')
const sinon = require('sinon')
const { GRPC_CLIENT_ERROR_STATUSES, GRPC_SERVER_ERROR_STATUSES } = require('../src/constants')

describe('Config', () => {
  let Config
  let log
  let pkg
  let env
  let fs
  let os
  let existsSyncParam
  let existsSyncReturn
  let osType
  let updateConfig

  const RECOMMENDED_JSON_PATH = require.resolve('../src/appsec/recommended.json')
  const RULES_JSON_PATH = require.resolve('./fixtures/config/appsec-rules.json')
  const BLOCKED_TEMPLATE_HTML_PATH = require.resolve('./fixtures/config/appsec-blocked-template.html')
  const BLOCKED_TEMPLATE_HTML = readFileSync(BLOCKED_TEMPLATE_HTML_PATH, { encoding: 'utf8' })
  const BLOCKED_TEMPLATE_JSON_PATH = require.resolve('./fixtures/config/appsec-blocked-template.json')
  const BLOCKED_TEMPLATE_JSON = readFileSync(BLOCKED_TEMPLATE_JSON_PATH, { encoding: 'utf8' })
  const BLOCKED_TEMPLATE_GRAPHQL_PATH = require.resolve('./fixtures/config/appsec-blocked-graphql-template.json')
  const BLOCKED_TEMPLATE_GRAPHQL = readFileSync(BLOCKED_TEMPLATE_GRAPHQL_PATH, { encoding: 'utf8' })
  const DD_GIT_PROPERTIES_FILE = require.resolve('./fixtures/config/git.properties')

  function reloadLoggerAndConfig () {
    log = proxyquire('../src/log', {})
    log.use = sinon.spy()
    log.toggle = sinon.spy()
    log.warn = sinon.spy()
    log.error = sinon.spy()

    Config = proxyquire('../src/config', {
      './pkg': pkg,
      './log': log,
      './telemetry': { updateConfig },
      fs,
      os
    })
  }

  beforeEach(() => {
    pkg = {
      name: '',
      version: ''
    }

    updateConfig = sinon.stub()

    env = process.env
    process.env = {}
    fs = {
      existsSync: (param) => {
        existsSyncParam = param
        return existsSyncReturn
      }
    }
    os = {
      type () {
        return osType
      }
    }
    osType = 'Linux'

    reloadLoggerAndConfig()
  })

  afterEach(() => {
    updateConfig.reset()
    process.env = env
    existsSyncParam = undefined
  })

  it('should initialize its own logging config based off the loggers config', () => {
    process.env.DD_TRACE_DEBUG = 'true'
    process.env.DD_TRACE_LOG_LEVEL = 'error'

    reloadLoggerAndConfig()

    const config = new Config()

    expect(config).to.have.property('debug', true)
    expect(config).to.have.property('logger', undefined)
    expect(config).to.have.property('logLevel', 'error')
  })

  it('should initialize from environment variables with DD env vars taking precedence OTEL env vars', () => {
    process.env.DD_SERVICE = 'service'
    process.env.OTEL_SERVICE_NAME = 'otel_service'
    process.env.DD_TRACE_LOG_LEVEL = 'error'
    process.env.DD_TRACE_DEBUG = 'false'
    process.env.OTEL_LOG_LEVEL = 'debug'
    process.env.DD_TRACE_SAMPLE_RATE = '0.5'
    process.env.OTEL_TRACES_SAMPLER = 'traceidratio'
    process.env.OTEL_TRACES_SAMPLER_ARG = '0.1'
    process.env.DD_TRACE_ENABLED = 'true'
    process.env.OTEL_TRACES_EXPORTER = 'none'
    process.env.DD_RUNTIME_METRICS_ENABLED = 'true'
    process.env.OTEL_METRICS_EXPORTER = 'none'
    process.env.DD_TAGS = 'foo:bar,baz:qux'
    process.env.OTEL_RESOURCE_ATTRIBUTES = 'foo=bar1,baz=qux1'
    process.env.DD_TRACE_PROPAGATION_STYLE_INJECT = 'b3,tracecontext'
    process.env.DD_TRACE_PROPAGATION_STYLE_EXTRACT = 'b3,tracecontext'
    process.env.OTEL_PROPAGATORS = 'datadog,tracecontext'

    // required if we want to check updates to config.debug and config.logLevel which is fetched from logger
    reloadLoggerAndConfig()

    const config = new Config()

    expect(config).to.have.property('debug', false)
    expect(config).to.have.property('service', 'service')
    expect(config).to.have.property('logLevel', 'error')
    expect(config).to.have.property('sampleRate', 0.5)
    expect(config).to.have.property('runtimeMetrics', true)
    expect(config.tags).to.include({ foo: 'bar', baz: 'qux' })
    expect(config).to.have.nested.deep.property('tracePropagationStyle.inject', ['b3', 'tracecontext'])
    expect(config).to.have.nested.deep.property('tracePropagationStyle.extract', ['b3', 'tracecontext'])
    expect(config).to.have.nested.deep.property('tracePropagationStyle.otelPropagators', false)

    const indexFile = require('../src/index')
    const proxy = require('../src/proxy')
    expect(indexFile).to.equal(proxy)
  })

  it('should initialize with OTEL environment variables when DD env vars are not set', () => {
    process.env.OTEL_SERVICE_NAME = 'otel_service'
    process.env.OTEL_LOG_LEVEL = 'debug'
    process.env.OTEL_TRACES_SAMPLER = 'traceidratio'
    process.env.OTEL_TRACES_SAMPLER_ARG = '0.1'
    process.env.OTEL_TRACES_EXPORTER = 'none'
    process.env.OTEL_METRICS_EXPORTER = 'none'
    process.env.OTEL_RESOURCE_ATTRIBUTES = 'foo=bar1,baz=qux1'
    process.env.OTEL_PROPAGATORS = 'b3,datadog'

    // required if we want to check updates to config.debug and config.logLevel which is fetched from logger
    reloadLoggerAndConfig()

    const config = new Config()

    expect(config).to.have.property('debug', true)
    expect(config).to.have.property('service', 'otel_service')
    expect(config).to.have.property('logLevel', 'debug')
    expect(config).to.have.property('sampleRate', 0.1)
    expect(config).to.have.property('runtimeMetrics', false)
    expect(config.tags).to.include({ foo: 'bar1', baz: 'qux1' })
    expect(config).to.have.nested.deep.property('tracePropagationStyle.inject', ['b3', 'datadog'])
    expect(config).to.have.nested.deep.property('tracePropagationStyle.extract', ['b3', 'datadog'])
    expect(config).to.have.nested.deep.property('tracePropagationStyle.otelPropagators', true)

    delete require.cache[require.resolve('../src/index')]
    const indexFile = require('../src/index')
    const noop = require('../src/noop/proxy')
    expect(indexFile).to.equal(noop)
  })

  it('should correctly map OTEL_RESOURCE_ATTRIBUTES', () => {
    process.env.OTEL_RESOURCE_ATTRIBUTES =
    'deployment.environment=test1,service.name=test2,service.version=5,foo=bar1,baz=qux1'
    const config = new Config()

    expect(config).to.have.property('env', 'test1')
    expect(config).to.have.property('service', 'test2')
    expect(config).to.have.property('version', '5')
    expect(config.tags).to.include({ foo: 'bar1', baz: 'qux1' })
  })

  it('should correctly map OTEL_TRACES_SAMPLER and OTEL_TRACES_SAMPLER_ARG', () => {
    process.env.OTEL_TRACES_SAMPLER = 'always_on'
    process.env.OTEL_TRACES_SAMPLER_ARG = '0.1'
    let config = new Config()
    expect(config).to.have.property('sampleRate', 1.0)

    process.env.OTEL_TRACES_SAMPLER = 'always_off'
    config = new Config()
    expect(config).to.have.property('sampleRate', 0.0)

    process.env.OTEL_TRACES_SAMPLER = 'traceidratio'
    config = new Config()
    expect(config).to.have.property('sampleRate', 0.1)

    process.env.OTEL_TRACES_SAMPLER = 'parentbased_always_on'
    config = new Config()
    expect(config).to.have.property('sampleRate', 1.0)

    process.env.OTEL_TRACES_SAMPLER = 'parentbased_always_off'
    config = new Config()
    expect(config).to.have.property('sampleRate', 0.0)

    process.env.OTEL_TRACES_SAMPLER = 'parentbased_traceidratio'
    config = new Config()
    expect(config).to.have.property('sampleRate', 0.1)
  })

  it('should initialize with the correct defaults', () => {
    const config = new Config()

    expect(config).to.have.property('service', 'node')
    expect(config).to.have.property('tracing', true)
    expect(config).to.have.property('debug', false)
    expect(config).to.have.property('protocolVersion', '0.4')
    expect(config).to.have.nested.property('dogstatsd.hostname', '127.0.0.1')
    expect(config).to.have.nested.property('dogstatsd.port', '8125')
    expect(config).to.have.property('flushInterval', 2000)
    expect(config).to.have.property('flushMinSpans', 1000)
    expect(config).to.have.property('queryStringObfuscation').with.length(626)
    expect(config).to.have.property('clientIpEnabled', false)
    expect(config).to.have.property('clientIpHeader', null)
    expect(config).to.have.nested.property('crashtracking.enabled', false)
    expect(config).to.have.property('sampleRate', undefined)
    expect(config).to.have.property('runtimeMetrics', false)
    expect(config.tags).to.have.property('service', 'node')
    expect(config).to.have.property('plugins', true)
    expect(config).to.have.property('traceEnabled', true)
    expect(config).to.have.property('env', undefined)
    expect(config).to.have.property('reportHostname', false)
    expect(config).to.have.property('scope', undefined)
    expect(config).to.have.property('logLevel', 'debug')
    expect(config).to.have.nested.property('codeOriginForSpans.enabled', false)
    expect(config).to.have.property('dynamicInstrumentationEnabled', false)
    expect(config).to.have.property('traceId128BitGenerationEnabled', true)
    expect(config).to.have.property('traceId128BitLoggingEnabled', false)
    expect(config).to.have.property('spanAttributeSchema', 'v0')
    expect(config.grpc.client.error.statuses).to.deep.equal(GRPC_CLIENT_ERROR_STATUSES)
    expect(config.grpc.server.error.statuses).to.deep.equal(GRPC_SERVER_ERROR_STATUSES)
    expect(config).to.have.property('spanComputePeerService', false)
    expect(config).to.have.property('spanRemoveIntegrationFromService', false)
    expect(config).to.have.property('instrumentation_config_id', undefined)
    expect(config).to.have.deep.property('serviceMapping', {})
    expect(config).to.have.nested.deep.property('tracePropagationStyle.inject', ['datadog', 'tracecontext', 'baggage'])
    expect(config).to.have.nested.deep.property('tracePropagationStyle.extract', ['datadog', 'tracecontext', 'baggage'])
    expect(config).to.have.nested.property('experimental.runtimeId', false)
    expect(config).to.have.nested.property('experimental.exporter', undefined)
    expect(config).to.have.nested.property('experimental.enableGetRumData', false)
    expect(config).to.have.nested.property('appsec.enabled', undefined)
    expect(config).to.have.nested.property('appsec.rules', undefined)
    expect(config).to.have.nested.property('appsec.rasp.enabled', true)
    expect(config).to.have.nested.property('appsec.rateLimit', 100)
    expect(config).to.have.nested.property('appsec.stackTrace.enabled', true)
    expect(config).to.have.nested.property('appsec.stackTrace.maxDepth', 32)
    expect(config).to.have.nested.property('appsec.stackTrace.maxStackTraces', 2)
    expect(config).to.have.nested.property('appsec.wafTimeout', 5e3)
    expect(config).to.have.nested.property('appsec.obfuscatorKeyRegex').with.length(190)
    expect(config).to.have.nested.property('appsec.obfuscatorValueRegex').with.length(550)
    expect(config).to.have.nested.property('appsec.blockedTemplateHtml', undefined)
    expect(config).to.have.nested.property('appsec.blockedTemplateJson', undefined)
    expect(config).to.have.nested.property('appsec.blockedTemplateGraphql', undefined)
    expect(config).to.have.nested.property('appsec.eventTracking.enabled', true)
    expect(config).to.have.nested.property('appsec.eventTracking.mode', 'safe')
    expect(config).to.have.nested.property('appsec.apiSecurity.enabled', true)
    expect(config).to.have.nested.property('appsec.apiSecurity.requestSampling', 0.1)
    expect(config).to.have.nested.property('appsec.sca.enabled', null)
    expect(config).to.have.nested.property('appsec.standalone.enabled', undefined)
    expect(config).to.have.nested.property('remoteConfig.enabled', true)
    expect(config).to.have.nested.property('remoteConfig.pollInterval', 5)
    expect(config).to.have.nested.property('iast.enabled', false)
    expect(config).to.have.nested.property('iast.redactionEnabled', true)
    expect(config).to.have.nested.property('iast.redactionNamePattern', null)
    expect(config).to.have.nested.property('iast.redactionValuePattern', null)
    expect(config).to.have.nested.property('iast.telemetryVerbosity', 'INFORMATION')
    expect(config).to.have.nested.property('installSignature.id', null)
    expect(config).to.have.nested.property('installSignature.time', null)
    expect(config).to.have.nested.property('installSignature.type', null)
    expect(config).to.have.nested.property('llmobs.mlApp', undefined)
    expect(config).to.have.nested.property('llmobs.agentlessEnabled', false)
    expect(config).to.have.nested.property('llmobs.enabled', false)

    expect(updateConfig).to.be.calledOnce

    expect(updateConfig.getCall(0).args[0]).to.deep.include.members([
      { name: 'appsec.blockedTemplateHtml', value: undefined, origin: 'default' },
      { name: 'appsec.blockedTemplateJson', value: undefined, origin: 'default' },
      { name: 'appsec.enabled', value: undefined, origin: 'default' },
      {
        name: 'appsec.obfuscatorKeyRegex',
        // eslint-disable-next-line max-len
        value: '(?i)pass|pw(?:or)?d|secret|(?:api|private|public|access)[_-]?key|token|consumer[_-]?(?:id|key|secret)|sign(?:ed|ature)|bearer|authorization|jsessionid|phpsessid|asp\\.net[_-]sessionid|sid|jwt',
        origin: 'default'
      },
      {
        name: 'appsec.obfuscatorValueRegex',
        // eslint-disable-next-line max-len
        value: '(?i)(?:p(?:ass)?w(?:or)?d|pass(?:[_-]?phrase)?|secret(?:[_-]?key)?|(?:(?:api|private|public|access)[_-]?)key(?:[_-]?id)?|(?:(?:auth|access|id|refresh)[_-]?)?token|consumer[_-]?(?:id|key|secret)|sign(?:ed|ature)?|auth(?:entication|orization)?|jsessionid|phpsessid|asp\\.net(?:[_-]|-)sessionid|sid|jwt)(?:\\s*=[^;]|"\\s*:\\s*"[^"]+")|bearer\\s+[a-z0-9\\._\\-]+|token:[a-z0-9]{13}|gh[opsu]_[0-9a-zA-Z]{36}|ey[I-L][\\w=-]+\\.ey[I-L][\\w=-]+(?:\\.[\\w.+\\/=-]+)?|[\\-]{5}BEGIN[a-z\\s]+PRIVATE\\sKEY[\\-]{5}[^\\-]+[\\-]{5}END[a-z\\s]+PRIVATE\\sKEY|ssh-rsa\\s*[a-z0-9\\/\\.+]{100,}',
        origin: 'default'
      },
      { name: 'appsec.rasp.enabled', value: true, origin: 'default' },
      { name: 'appsec.rateLimit', value: 100, origin: 'default' },
      { name: 'appsec.rules', value: undefined, origin: 'default' },
      { name: 'appsec.sca.enabled', value: null, origin: 'default' },
      { name: 'appsec.standalone.enabled', value: undefined, origin: 'default' },
      { name: 'appsec.stackTrace.enabled', value: true, origin: 'default' },
      { name: 'appsec.stackTrace.maxDepth', value: 32, origin: 'default' },
      { name: 'appsec.stackTrace.maxStackTraces', value: 2, origin: 'default' },
      { name: 'appsec.wafTimeout', value: 5e3, origin: 'default' },
      { name: 'clientIpEnabled', value: false, origin: 'default' },
      { name: 'clientIpHeader', value: null, origin: 'default' },
      { name: 'codeOriginForSpans.enabled', value: false, origin: 'default' },
      { name: 'dbmPropagationMode', value: 'disabled', origin: 'default' },
      { name: 'dogstatsd.hostname', value: '127.0.0.1', origin: 'calculated' },
      { name: 'dogstatsd.port', value: '8125', origin: 'default' },
      { name: 'dsmEnabled', value: false, origin: 'default' },
      { name: 'dynamicInstrumentationEnabled', value: false, origin: 'default' },
      { name: 'env', value: undefined, origin: 'default' },
      { name: 'experimental.enableGetRumData', value: false, origin: 'default' },
      { name: 'experimental.exporter', value: undefined, origin: 'default' },
      { name: 'experimental.runtimeId', value: false, origin: 'default' },
      { name: 'flushInterval', value: 2000, origin: 'default' },
      { name: 'flushMinSpans', value: 1000, origin: 'default' },
      { name: 'gitMetadataEnabled', value: true, origin: 'default' },
      { name: 'headerTags', value: [], origin: 'default' },
      { name: 'hostname', value: '127.0.0.1', origin: 'default' },
      { name: 'iast.cookieFilterPattern', value: '.{32,}', origin: 'default' },
      { name: 'iast.deduplicationEnabled', value: true, origin: 'default' },
      { name: 'iast.enabled', value: false, origin: 'default' },
      { name: 'iast.maxConcurrentRequests', value: 2, origin: 'default' },
      { name: 'iast.maxContextOperations', value: 2, origin: 'default' },
      { name: 'iast.redactionEnabled', value: true, origin: 'default' },
      { name: 'iast.redactionNamePattern', value: null, origin: 'default' },
      { name: 'iast.redactionValuePattern', value: null, origin: 'default' },
      { name: 'iast.requestSampling', value: 30, origin: 'default' },
      { name: 'iast.telemetryVerbosity', value: 'INFORMATION', origin: 'default' },
      { name: 'injectionEnabled', value: [], origin: 'default' },
      { name: 'isCiVisibility', value: false, origin: 'default' },
      { name: 'isEarlyFlakeDetectionEnabled', value: false, origin: 'default' },
      { name: 'isFlakyTestRetriesEnabled', value: false, origin: 'default' },
      { name: 'flakyTestRetriesCount', value: 5, origin: 'default' },
      { name: 'isGCPFunction', value: false, origin: 'env_var' },
      { name: 'isGitUploadEnabled', value: false, origin: 'default' },
      { name: 'isIntelligentTestRunnerEnabled', value: false, origin: 'default' },
      { name: 'isManualApiEnabled', value: false, origin: 'default' },
      { name: 'llmobs.agentlessEnabled', value: false, origin: 'default' },
      { name: 'llmobs.mlApp', value: undefined, origin: 'default' },
      { name: 'ciVisibilityTestSessionName', value: '', origin: 'default' },
      { name: 'ciVisAgentlessLogSubmissionEnabled', value: false, origin: 'default' },
      { name: 'isTestDynamicInstrumentationEnabled', value: false, origin: 'default' },
      { name: 'logInjection', value: false, origin: 'default' },
      { name: 'lookup', value: undefined, origin: 'default' },
      { name: 'openAiLogsEnabled', value: false, origin: 'default' },
      { name: 'openaiSpanCharLimit', value: 128, origin: 'default' },
      { name: 'peerServiceMapping', value: {}, origin: 'default' },
      { name: 'plugins', value: true, origin: 'default' },
      { name: 'port', value: '8126', origin: 'default' },
      { name: 'profiling.enabled', value: undefined, origin: 'default' },
      { name: 'profiling.exporters', value: 'agent', origin: 'default' },
      { name: 'profiling.sourceMap', value: true, origin: 'default' },
      { name: 'protocolVersion', value: '0.4', origin: 'default' },
      {
        name: 'queryStringObfuscation',
        // eslint-disable-next-line max-len
        value: '(?:p(?:ass)?w(?:or)?d|pass(?:_?phrase)?|secret|(?:api_?|private_?|public_?|access_?|secret_?)key(?:_?id)?|token|consumer_?(?:id|key|secret)|sign(?:ed|ature)?|auth(?:entication|orization)?)(?:(?:\\s|%20)*(?:=|%3D)[^&]+|(?:"|%22)(?:\\s|%20)*(?::|%3A)(?:\\s|%20)*(?:"|%22)(?:%2[^2]|%[^2]|[^"%])+(?:"|%22))|bearer(?:\\s|%20)+[a-z0-9\\._\\-]+|token(?::|%3A)[a-z0-9]{13}|gh[opsu]_[0-9a-zA-Z]{36}|ey[I-L](?:[\\w=-]|%3D)+\\.ey[I-L](?:[\\w=-]|%3D)+(?:\\.(?:[\\w.+\\/=-]|%3D|%2F|%2B)+)?|[\\-]{5}BEGIN(?:[a-z\\s]|%20)+PRIVATE(?:\\s|%20)KEY[\\-]{5}[^\\-]+[\\-]{5}END(?:[a-z\\s]|%20)+PRIVATE(?:\\s|%20)KEY|ssh-rsa(?:\\s|%20)*(?:[a-z0-9\\/\\.+]|%2F|%5C|%2B){100,}',
        origin: 'default'
      },
      { name: 'remoteConfig.enabled', value: true, origin: 'env_var' },
      { name: 'remoteConfig.pollInterval', value: 5, origin: 'default' },
      { name: 'reportHostname', value: false, origin: 'default' },
      { name: 'reportHostname', value: false, origin: 'default' },
      { name: 'runtimeMetrics', value: false, origin: 'default' },
      { name: 'sampleRate', value: undefined, origin: 'default' },
      { name: 'sampler.rateLimit', value: 100, origin: 'default' },
      { name: 'traceEnabled', value: true, origin: 'default' },
      { name: 'sampler.rules', value: [], origin: 'default' },
      { name: 'scope', value: undefined, origin: 'default' },
      { name: 'service', value: 'node', origin: 'default' },
      { name: 'site', value: 'datadoghq.com', origin: 'default' },
      { name: 'spanAttributeSchema', value: 'v0', origin: 'default' },
      { name: 'spanComputePeerService', value: false, origin: 'calculated' },
      { name: 'spanRemoveIntegrationFromService', value: false, origin: 'default' },
      { name: 'startupLogs', value: false, origin: 'default' },
      { name: 'stats.enabled', value: false, origin: 'calculated' },
      { name: 'tagsHeaderMaxLength', value: 512, origin: 'default' },
      { name: 'telemetry.debug', value: false, origin: 'default' },
      { name: 'telemetry.dependencyCollection', value: true, origin: 'default' },
      { name: 'telemetry.enabled', value: true, origin: 'env_var' },
      { name: 'telemetry.heartbeatInterval', value: 60000, origin: 'default' },
      { name: 'telemetry.logCollection', value: false, origin: 'default' },
      { name: 'telemetry.metrics', value: true, origin: 'default' },
      { name: 'traceId128BitGenerationEnabled', value: true, origin: 'default' },
      { name: 'traceId128BitLoggingEnabled', value: false, origin: 'default' },
      { name: 'tracing', value: true, origin: 'default' },
      { name: 'url', value: undefined, origin: 'default' },
      { name: 'version', value: '', origin: 'default' }
    ])
  })

  it('should support logging', () => {
    const config = new Config({
      logger: {},
      debug: true
    })

    expect(log.use).to.have.been.calledWith(config.logger)
    expect(log.toggle).to.have.been.calledWith(config.debug)
  })

  it('should not warn on undefined DD_TRACE_SPAN_ATTRIBUTE_SCHEMA', () => {
    const config = new Config({
      logger: {},
      debug: true
    })
    expect(log.warn).not.to.be.called
    expect(config).to.have.property('spanAttributeSchema', 'v0')
  })

  it('should initialize from the default service', () => {
    pkg.name = 'test'

    const config = new Config()

    expect(config).to.have.property('service', 'test')
    expect(config.tags).to.have.property('service', 'test')
  })

  it('should initialize from the default version', () => {
    pkg.version = '1.2.3'

    const config = new Config()

    expect(config).to.have.property('version', '1.2.3')
    expect(config.tags).to.have.property('version', '1.2.3')
  })

  it('should initialize from environment variables', () => {
    process.env.DD_CODE_ORIGIN_FOR_SPANS_ENABLED = 'true'
    process.env.DD_TRACE_AGENT_HOSTNAME = 'agent'
    process.env.DD_TRACE_AGENT_PORT = '6218'
    process.env.DD_DOGSTATSD_HOSTNAME = 'dsd-agent'
    process.env.DD_DOGSTATSD_PORT = '5218'
    process.env.DD_TRACING_ENABLED = 'false'
    process.env.DD_TRACE_DEBUG = 'true'
    process.env.DD_TRACE_AGENT_PROTOCOL_VERSION = '0.5'
    process.env.DD_SERVICE = 'service'
    process.env.DD_SERVICE_MAPPING = 'a:aa, b:bb'
    process.env.DD_TRACE_PEER_SERVICE_MAPPING = 'c:cc, d:dd'
    process.env.DD_VERSION = '1.0.0'
    process.env.DD_TRACE_OBFUSCATION_QUERY_STRING_REGEXP = '.*'
    process.env.DD_TRACE_CLIENT_IP_ENABLED = 'true'
    process.env.DD_TRACE_CLIENT_IP_HEADER = 'x-true-client-ip'
    process.env.DD_CRASHTRACKING_ENABLED = 'true'
    process.env.DD_RUNTIME_METRICS_ENABLED = 'true'
    process.env.DD_TRACE_REPORT_HOSTNAME = 'true'
    process.env.DD_ENV = 'test'
    process.env.DD_DYNAMIC_INSTRUMENTATION_ENABLED = 'true'
    process.env.DD_TRACE_GLOBAL_TAGS = 'foo:bar,baz:qux'
    process.env.DD_TRACE_SAMPLE_RATE = '0.5'
    process.env.DD_TRACE_RATE_LIMIT = '-1'
    process.env.DD_TRACE_SAMPLING_RULES = `[
      {"service":"usersvc","name":"healthcheck","sample_rate":0.0 },
      {"service":"usersvc","sample_rate":0.5},
      {"service":"authsvc","sample_rate":1.0},
      {"sample_rate":0.1}
    ]`
    process.env.DD_SPAN_SAMPLING_RULES = `[
      {"service":"mysql","name":"mysql.query","sample_rate":0.0,"max_per_second":1},
      {"service":"mysql","sample_rate":0.5},
      {"service":"mysql","sample_rate":1.0},
      {"sample_rate":0.1}
    ]`
    process.env.DD_TRACE_PROPAGATION_STYLE_INJECT = 'b3,tracecontext'
    process.env.DD_TRACE_PROPAGATION_STYLE_EXTRACT = 'b3,tracecontext'
    process.env.DD_TRACE_EXPERIMENTAL_RUNTIME_ID_ENABLED = 'true'
    process.env.DD_TRACE_EXPERIMENTAL_EXPORTER = 'log'
    process.env.DD_TRACE_EXPERIMENTAL_GET_RUM_DATA_ENABLED = 'true'
    process.env.DD_TRACE_EXPERIMENTAL_INTERNAL_ERRORS_ENABLED = 'true'
    process.env.DD_TRACE_SPAN_ATTRIBUTE_SCHEMA = 'v1'
    process.env.DD_TRACE_PEER_SERVICE_DEFAULTS_ENABLED = 'true'
    process.env.DD_TRACE_REMOVE_INTEGRATION_SERVICE_NAMES_ENABLED = 'true'
    process.env.DD_TRACE_REMOVE_INTEGRATION_SERVICE_NAMES_ENABLED = true
    process.env.DD_APPSEC_ENABLED = 'true'
    process.env.DD_APPSEC_MAX_STACK_TRACES = '5'
    process.env.DD_APPSEC_MAX_STACK_TRACE_DEPTH = '42'
    process.env.DD_APPSEC_RASP_ENABLED = 'false'
    process.env.DD_APPSEC_RULES = RULES_JSON_PATH
    process.env.DD_APPSEC_STACK_TRACE_ENABLED = 'false'
    process.env.DD_APPSEC_TRACE_RATE_LIMIT = '42'
    process.env.DD_APPSEC_WAF_TIMEOUT = '42'
    process.env.DD_APPSEC_OBFUSCATION_PARAMETER_KEY_REGEXP = '.*'
    process.env.DD_APPSEC_OBFUSCATION_PARAMETER_VALUE_REGEXP = '.*'
    process.env.DD_APPSEC_HTTP_BLOCKED_TEMPLATE_HTML = BLOCKED_TEMPLATE_HTML_PATH
    process.env.DD_APPSEC_HTTP_BLOCKED_TEMPLATE_JSON = BLOCKED_TEMPLATE_JSON_PATH
    process.env.DD_APPSEC_GRAPHQL_BLOCKED_TEMPLATE_JSON = BLOCKED_TEMPLATE_GRAPHQL_PATH
    process.env.DD_APPSEC_AUTOMATED_USER_EVENTS_TRACKING = 'extended'
    process.env.DD_APPSEC_SCA_ENABLED = true
    process.env.DD_EXPERIMENTAL_APPSEC_STANDALONE_ENABLED = 'true'
    process.env.DD_REMOTE_CONFIGURATION_ENABLED = 'false'
    process.env.DD_REMOTE_CONFIG_POLL_INTERVAL_SECONDS = '42'
    process.env.DD_IAST_ENABLED = 'true'
    process.env.DD_IAST_REQUEST_SAMPLING = '40'
    process.env.DD_IAST_MAX_CONCURRENT_REQUESTS = '3'
    process.env.DD_IAST_MAX_CONTEXT_OPERATIONS = '4'
    process.env.DD_IAST_COOKIE_FILTER_PATTERN = '.*'
    process.env.DD_IAST_DEDUPLICATION_ENABLED = false
    process.env.DD_IAST_REDACTION_ENABLED = false
    process.env.DD_IAST_REDACTION_NAME_PATTERN = 'REDACTION_NAME_PATTERN'
    process.env.DD_IAST_REDACTION_VALUE_PATTERN = 'REDACTION_VALUE_PATTERN'
    process.env.DD_IAST_TELEMETRY_VERBOSITY = 'DEBUG'
    process.env.DD_TRACE_128_BIT_TRACEID_GENERATION_ENABLED = 'true'
    process.env.DD_TRACE_128_BIT_TRACEID_LOGGING_ENABLED = 'true'
    process.env.DD_PROFILING_ENABLED = 'true'
    process.env.DD_INJECTION_ENABLED = 'profiler'
    process.env.DD_API_SECURITY_ENABLED = 'true'
    process.env.DD_API_SECURITY_REQUEST_SAMPLE_RATE = 1
    process.env.DD_INSTRUMENTATION_INSTALL_ID = '68e75c48-57ca-4a12-adfc-575c4b05fcbe'
    process.env.DD_INSTRUMENTATION_INSTALL_TYPE = 'k8s_single_step'
    process.env.DD_INSTRUMENTATION_INSTALL_TIME = '1703188212'
    process.env.DD_INSTRUMENTATION_CONFIG_ID = 'abcdef123'
    process.env.DD_LLMOBS_AGENTLESS_ENABLED = 'true'
    process.env.DD_LLMOBS_ML_APP = 'myMlApp'
    process.env.DD_TRACE_ENABLED = 'true'
    process.env.DD_GRPC_CLIENT_ERROR_STATUSES = '3,13,400-403'
    process.env.DD_GRPC_SERVER_ERROR_STATUSES = '3,13,400-403'

    // required if we want to check updates to config.debug and config.logLevel which is fetched from logger
    reloadLoggerAndConfig()

    const config = new Config()

    expect(config).to.have.property('tracing', false)
    expect(config).to.have.property('debug', true)
    expect(config).to.have.property('protocolVersion', '0.5')
    expect(config).to.have.property('hostname', 'agent')
    expect(config).to.have.nested.property('dogstatsd.hostname', 'dsd-agent')
    expect(config).to.have.nested.property('dogstatsd.port', '5218')
    expect(config).to.have.property('service', 'service')
    expect(config).to.have.property('version', '1.0.0')
    expect(config).to.have.property('queryStringObfuscation', '.*')
    expect(config).to.have.property('clientIpEnabled', true)
    expect(config).to.have.property('clientIpHeader', 'x-true-client-ip')
<<<<<<< HEAD
    expect(config).to.have.nested.property('crashtracking.enabled', true)
=======
    expect(config.grpc.client.error.statuses).to.deep.equal([3, 13, 400, 401, 402, 403])
    expect(config.grpc.server.error.statuses).to.deep.equal([3, 13, 400, 401, 402, 403])
>>>>>>> 9794630a
    expect(config).to.have.property('runtimeMetrics', true)
    expect(config).to.have.property('reportHostname', true)
    expect(config).to.have.nested.property('codeOriginForSpans.enabled', true)
    expect(config).to.have.property('dynamicInstrumentationEnabled', true)
    expect(config).to.have.property('env', 'test')
    expect(config).to.have.property('sampleRate', 0.5)
    expect(config).to.have.property('traceEnabled', true)
    expect(config).to.have.property('traceId128BitGenerationEnabled', true)
    expect(config).to.have.property('traceId128BitLoggingEnabled', true)
    expect(config).to.have.property('spanAttributeSchema', 'v1')
    expect(config).to.have.property('spanRemoveIntegrationFromService', true)
    expect(config).to.have.property('spanComputePeerService', true)
    expect(config).to.have.property('instrumentation_config_id', 'abcdef123')
    expect(config.tags).to.include({ foo: 'bar', baz: 'qux' })
    expect(config.tags).to.include({ service: 'service', version: '1.0.0', env: 'test' })
    expect(config).to.have.deep.nested.property('sampler', {
      sampleRate: 0.5,
      rateLimit: '-1',
      rules: [
        { service: 'usersvc', name: 'healthcheck', sampleRate: 0.0 },
        { service: 'usersvc', sampleRate: 0.5 },
        { service: 'authsvc', sampleRate: 1.0 },
        { sampleRate: 0.1 }
      ],
      spanSamplingRules: [
        { service: 'mysql', name: 'mysql.query', sampleRate: 0.0, maxPerSecond: 1 },
        { service: 'mysql', sampleRate: 0.5 },
        { service: 'mysql', sampleRate: 1.0 },
        { sampleRate: 0.1 }
      ]
    })
    expect(config).to.have.deep.property('serviceMapping', {
      a: 'aa',
      b: 'bb'
    })
    expect(config).to.have.deep.property('peerServiceMapping', {
      c: 'cc',
      d: 'dd'
    })
    expect(config).to.have.nested.deep.property('tracePropagationStyle.inject', ['b3', 'tracecontext'])
    expect(config).to.have.nested.deep.property('tracePropagationStyle.extract', ['b3', 'tracecontext'])
    expect(config).to.have.nested.property('experimental.runtimeId', true)
    expect(config).to.have.nested.property('experimental.exporter', 'log')
    expect(config).to.have.nested.property('experimental.enableGetRumData', true)
    expect(config).to.have.nested.property('appsec.enabled', true)
    expect(config).to.have.nested.property('appsec.rasp.enabled', false)
    expect(config).to.have.nested.property('appsec.rules', RULES_JSON_PATH)
    expect(config).to.have.nested.property('appsec.rateLimit', 42)
    expect(config).to.have.nested.property('appsec.stackTrace.enabled', false)
    expect(config).to.have.nested.property('appsec.stackTrace.maxDepth', 42)
    expect(config).to.have.nested.property('appsec.stackTrace.maxStackTraces', 5)
    expect(config).to.have.nested.property('appsec.wafTimeout', 42)
    expect(config).to.have.nested.property('appsec.obfuscatorKeyRegex', '.*')
    expect(config).to.have.nested.property('appsec.obfuscatorValueRegex', '.*')
    expect(config).to.have.nested.property('appsec.blockedTemplateHtml', BLOCKED_TEMPLATE_HTML)
    expect(config).to.have.nested.property('appsec.blockedTemplateJson', BLOCKED_TEMPLATE_JSON)
    expect(config).to.have.nested.property('appsec.blockedTemplateGraphql', BLOCKED_TEMPLATE_GRAPHQL)
    expect(config).to.have.nested.property('appsec.eventTracking.enabled', true)
    expect(config).to.have.nested.property('appsec.eventTracking.mode', 'extended')
    expect(config).to.have.nested.property('appsec.apiSecurity.enabled', true)
    expect(config).to.have.nested.property('appsec.apiSecurity.requestSampling', 1)
    expect(config).to.have.nested.property('appsec.sca.enabled', true)
    expect(config).to.have.nested.property('appsec.standalone.enabled', true)
    expect(config).to.have.nested.property('remoteConfig.enabled', false)
    expect(config).to.have.nested.property('remoteConfig.pollInterval', 42)
    expect(config).to.have.nested.property('iast.enabled', true)
    expect(config).to.have.nested.property('iast.requestSampling', 40)
    expect(config).to.have.nested.property('iast.maxConcurrentRequests', 3)
    expect(config).to.have.nested.property('iast.maxContextOperations', 4)
    expect(config).to.have.nested.property('iast.cookieFilterPattern', '.*')
    expect(config).to.have.nested.property('iast.deduplicationEnabled', false)
    expect(config).to.have.nested.property('iast.redactionEnabled', false)
    expect(config).to.have.nested.property('iast.redactionNamePattern', 'REDACTION_NAME_PATTERN')
    expect(config).to.have.nested.property('iast.redactionValuePattern', 'REDACTION_VALUE_PATTERN')
    expect(config).to.have.nested.property('iast.telemetryVerbosity', 'DEBUG')
    expect(config).to.have.deep.property('installSignature', {
      id: '68e75c48-57ca-4a12-adfc-575c4b05fcbe',
      type: 'k8s_single_step',
      time: '1703188212'
    })
    expect(config).to.have.nested.property('llmobs.mlApp', 'myMlApp')
    expect(config).to.have.nested.property('llmobs.agentlessEnabled', true)

    expect(updateConfig).to.be.calledOnce

    expect(updateConfig.getCall(0).args[0]).to.deep.include.members([
      { name: 'appsec.blockedTemplateHtml', value: BLOCKED_TEMPLATE_HTML_PATH, origin: 'env_var' },
      { name: 'appsec.blockedTemplateJson', value: BLOCKED_TEMPLATE_JSON_PATH, origin: 'env_var' },
      { name: 'appsec.enabled', value: true, origin: 'env_var' },
      { name: 'appsec.obfuscatorKeyRegex', value: '.*', origin: 'env_var' },
      { name: 'appsec.obfuscatorValueRegex', value: '.*', origin: 'env_var' },
      { name: 'appsec.rateLimit', value: '42', origin: 'env_var' },
      { name: 'appsec.rasp.enabled', value: false, origin: 'env_var' },
      { name: 'appsec.rules', value: RULES_JSON_PATH, origin: 'env_var' },
      { name: 'appsec.stackTrace.enabled', value: false, origin: 'env_var' },
      { name: 'appsec.stackTrace.maxDepth', value: '42', origin: 'env_var' },
      { name: 'appsec.stackTrace.maxStackTraces', value: '5', origin: 'env_var' },
      { name: 'appsec.sca.enabled', value: true, origin: 'env_var' },
      { name: 'appsec.standalone.enabled', value: true, origin: 'env_var' },
      { name: 'appsec.wafTimeout', value: '42', origin: 'env_var' },
      { name: 'clientIpEnabled', value: true, origin: 'env_var' },
      { name: 'clientIpHeader', value: 'x-true-client-ip', origin: 'env_var' },
<<<<<<< HEAD
      { name: 'crashtracking.enabled', value: true, origin: 'env_var' },
=======
      { name: 'codeOriginForSpans.enabled', value: true, origin: 'env_var' },
>>>>>>> 9794630a
      { name: 'dogstatsd.hostname', value: 'dsd-agent', origin: 'env_var' },
      { name: 'dogstatsd.port', value: '5218', origin: 'env_var' },
      { name: 'dynamicInstrumentationEnabled', value: true, origin: 'env_var' },
      { name: 'env', value: 'test', origin: 'env_var' },
      { name: 'experimental.enableGetRumData', value: true, origin: 'env_var' },
      { name: 'experimental.exporter', value: 'log', origin: 'env_var' },
      { name: 'experimental.runtimeId', value: true, origin: 'env_var' },
      { name: 'hostname', value: 'agent', origin: 'env_var' },
      { name: 'iast.cookieFilterPattern', value: '.*', origin: 'env_var' },
      { name: 'iast.deduplicationEnabled', value: false, origin: 'env_var' },
      { name: 'iast.enabled', value: true, origin: 'env_var' },
      { name: 'iast.maxConcurrentRequests', value: '3', origin: 'env_var' },
      { name: 'iast.maxContextOperations', value: '4', origin: 'env_var' },
      { name: 'iast.redactionEnabled', value: false, origin: 'env_var' },
      { name: 'iast.redactionNamePattern', value: 'REDACTION_NAME_PATTERN', origin: 'env_var' },
      { name: 'iast.redactionValuePattern', value: 'REDACTION_VALUE_PATTERN', origin: 'env_var' },
      { name: 'iast.requestSampling', value: '40', origin: 'env_var' },
      { name: 'iast.telemetryVerbosity', value: 'DEBUG', origin: 'env_var' },
      { name: 'instrumentation_config_id', value: 'abcdef123', origin: 'env_var' },
      { name: 'injectionEnabled', value: ['profiler'], origin: 'env_var' },
      { name: 'isGCPFunction', value: false, origin: 'env_var' },
      { name: 'peerServiceMapping', value: process.env.DD_TRACE_PEER_SERVICE_MAPPING, origin: 'env_var' },
      { name: 'port', value: '6218', origin: 'env_var' },
      { name: 'profiling.enabled', value: 'true', origin: 'env_var' },
      { name: 'protocolVersion', value: '0.5', origin: 'env_var' },
      { name: 'queryStringObfuscation', value: '.*', origin: 'env_var' },
      { name: 'remoteConfig.enabled', value: false, origin: 'env_var' },
      { name: 'remoteConfig.pollInterval', value: '42', origin: 'env_var' },
      { name: 'reportHostname', value: true, origin: 'env_var' },
      { name: 'runtimeMetrics', value: true, origin: 'env_var' },
      { name: 'sampleRate', value: 0.5, origin: 'env_var' },
      { name: 'sampler.rateLimit', value: '-1', origin: 'env_var' },
      {
        name: 'sampler.rules',
        value: process.env.DD_TRACE_SAMPLING_RULES,
        origin: 'env_var'
      },
      { name: 'service', value: 'service', origin: 'env_var' },
      { name: 'spanAttributeSchema', value: 'v1', origin: 'env_var' },
      { name: 'spanRemoveIntegrationFromService', value: true, origin: 'env_var' },
      { name: 'telemetry.enabled', value: true, origin: 'env_var' },
      { name: 'traceId128BitGenerationEnabled', value: true, origin: 'env_var' },
      { name: 'traceId128BitLoggingEnabled', value: true, origin: 'env_var' },
      { name: 'tracing', value: false, origin: 'env_var' },
      { name: 'version', value: '1.0.0', origin: 'env_var' },
      { name: 'llmobs.mlApp', value: 'myMlApp', origin: 'env_var' },
      { name: 'llmobs.agentlessEnabled', value: true, origin: 'env_var' }
    ])
  })

  it('should ignore empty strings', () => {
    process.env.DD_TAGS = 'service:,env:,version:'

    const config = new Config()

    expect(config).to.have.property('service', 'node')
    expect(config).to.have.property('env', undefined)
    expect(config).to.have.property('version', '')
  })

  it('should read case-insensitive booleans from environment variables', () => {
    process.env.DD_TRACING_ENABLED = 'False'
    process.env.DD_TRACE_PROPAGATION_EXTRACT_FIRST = 'TRUE'
    process.env.DD_RUNTIME_METRICS_ENABLED = '0'

    const config = new Config()

    expect(config).to.have.property('tracing', false)
    expect(config).to.have.property('tracePropagationExtractFirst', true)
    expect(config).to.have.property('runtimeMetrics', false)
  })

  it('should initialize from environment variables with url taking precedence', () => {
    process.env.DD_TRACE_AGENT_URL = 'https://agent2:7777'
    process.env.DD_SITE = 'datadoghq.eu'
    process.env.DD_TRACE_AGENT_HOSTNAME = 'agent'
    process.env.DD_TRACE_AGENT_PORT = '6218'
    process.env.DD_TRACING_ENABLED = 'false'
    process.env.DD_SERVICE = 'service'
    process.env.DD_ENV = 'test'

    const config = new Config()

    expect(config).to.have.property('tracing', false)
    expect(config).to.have.nested.property('dogstatsd.hostname', 'agent')
    expect(config).to.have.nested.property('url.protocol', 'https:')
    expect(config).to.have.nested.property('url.hostname', 'agent2')
    expect(config).to.have.nested.property('url.port', '7777')
    expect(config).to.have.property('site', 'datadoghq.eu')
    expect(config).to.have.property('service', 'service')
    expect(config).to.have.property('env', 'test')
  })

  it('should initialize from environment variables with inject/extract taking precedence', () => {
    process.env.DD_TRACE_PROPAGATION_STYLE = 'datadog'
    process.env.DD_TRACE_PROPAGATION_STYLE_INJECT = 'tracecontext'
    process.env.DD_TRACE_PROPAGATION_STYLE_EXTRACT = 'tracecontext'

    const config = new Config()

    expect(config).to.have.nested.deep.property('tracePropagationStyle.inject', ['tracecontext'])
    expect(config).to.have.nested.deep.property('tracePropagationStyle.extract', ['tracecontext'])
  })

  it('should enable crash tracking for SSI by default', () => {
    process.env.DD_INJECTION_ENABLED = 'tracer'

    const config = new Config()

    expect(config).to.have.nested.deep.property('crashtracking.enabled', true)
  })

  it('should disable crash tracking for SSI when configured', () => {
    process.env.DD_CRASHTRACKING_ENABLED = 'false'
    process.env.DD_INJECTION_ENABLED = 'tracer'

    const config = new Config()

    expect(config).to.have.nested.deep.property('crashtracking.enabled', false)
  })

  it('should initialize from the options', () => {
    const logger = {}
    const tags = {
      foo: 'bar'
    }
    const logLevel = 'error'
    const samplingRules = [
      { service: 'usersvc', name: 'healthcheck', sampleRate: 0.0 },
      { service: 'usersvc', sampleRate: 0.5 },
      { service: 'authsvc', sampleRate: 1.0 },
      { sampleRate: 0.1 }
    ]
    const config = new Config({
      enabled: false,
      debug: true,
      protocolVersion: '0.5',
      site: 'datadoghq.eu',
      hostname: 'agent',
      port: 6218,
      dogstatsd: {
        hostname: 'agent-dsd',
        port: 5218
      },
      service: 'service',
      version: '0.1.0',
      env: 'test',
      clientIpEnabled: true,
      clientIpHeader: 'x-true-client-ip',
      codeOriginForSpans: {
        enabled: false
      },
      sampleRate: 0.5,
      rateLimit: 1000,
      samplingRules,
      spanSamplingRules: [
        { service: 'mysql', name: 'mysql.query', sampleRate: 0.0, maxPerSecond: 1 },
        { service: 'mysql', sampleRate: 0.5 },
        { service: 'mysql', sampleRate: 1.0 },
        { sampleRate: 0.1 }
      ],
      spanAttributeSchema: 'v1',
      spanComputePeerService: true,
      spanRemoveIntegrationFromService: true,
      peerServiceMapping: {
        d: 'dd'
      },
      serviceMapping: {
        a: 'aa',
        b: 'bb'
      },
      logger,
      tags,
      flushInterval: 5000,
      flushMinSpans: 500,
      runtimeMetrics: true,
      reportHostname: true,
      plugins: false,
      logLevel,
      tracePropagationStyle: {
        inject: ['datadog'],
        extract: ['datadog']
      },
      experimental: {
        b3: true,
        dynamicInstrumentationEnabled: true,
        traceparent: true,
        runtimeId: true,
        exporter: 'log',
        enableGetRumData: true,
        iast: {
          enabled: true,
          requestSampling: 50,
          maxConcurrentRequests: 4,
          maxContextOperations: 5,
          cookieFilterPattern: '.*',
          deduplicationEnabled: false,
          redactionEnabled: false,
          redactionNamePattern: 'REDACTION_NAME_PATTERN',
          redactionValuePattern: 'REDACTION_VALUE_PATTERN',
          telemetryVerbosity: 'DEBUG'
        },
        appsec: {
          standalone: {
            enabled: true
          }
        }
      },
      appsec: false,
      remoteConfig: {
        pollInterval: 42
      },
      traceId128BitGenerationEnabled: true,
      traceId128BitLoggingEnabled: true,
      llmobs: {
        mlApp: 'myMlApp',
        agentlessEnabled: true,
        apiKey: 'myApiKey'
      }
    })

    expect(config).to.have.property('protocolVersion', '0.5')
    expect(config).to.have.property('site', 'datadoghq.eu')
    expect(config).to.have.property('hostname', 'agent')
    expect(config).to.have.property('port', '6218')
    expect(config).to.have.nested.property('dogstatsd.hostname', 'agent-dsd')
    expect(config).to.have.nested.property('dogstatsd.port', '5218')
    expect(config).to.have.property('service', 'service')
    expect(config).to.have.property('version', '0.1.0')
    expect(config).to.have.property('dynamicInstrumentationEnabled', true)
    expect(config).to.have.property('env', 'test')
    expect(config).to.have.property('sampleRate', 0.5)
    expect(config).to.have.property('logger', logger)
    expect(config.tags).to.have.property('foo', 'bar')
    expect(config.tags).to.have.property('service', 'service')
    expect(config.tags).to.have.property('version', '0.1.0')
    expect(config.tags).to.have.property('env', 'test')
    expect(config).to.have.property('clientIpEnabled', true)
    expect(config).to.have.property('clientIpHeader', 'x-true-client-ip')
    expect(config).to.have.property('flushInterval', 5000)
    expect(config).to.have.property('flushMinSpans', 500)
    expect(config).to.have.property('runtimeMetrics', true)
    expect(config).to.have.property('reportHostname', true)
    expect(config).to.have.property('plugins', false)
    expect(config).to.have.property('logLevel', logLevel)
    expect(config).to.have.nested.property('codeOriginForSpans.enabled', false)
    expect(config).to.have.property('traceId128BitGenerationEnabled', true)
    expect(config).to.have.property('traceId128BitLoggingEnabled', true)
    expect(config).to.have.property('spanRemoveIntegrationFromService', true)
    expect(config).to.have.property('spanComputePeerService', true)
    expect(config).to.have.deep.property('peerServiceMapping', { d: 'dd' })
    expect(config).to.have.property('tags')
    expect(config.tags).to.have.property('foo', 'bar')
    expect(config.tags).to.have.property('runtime-id')
    expect(config.tags['runtime-id']).to.match(/^[0-9a-f]{8}(-[0-9a-f]{4}){3}-[0-9a-f]{12}$/)
    expect(config).to.have.nested.deep.property('tracePropagationStyle.inject', ['datadog'])
    expect(config).to.have.nested.deep.property('tracePropagationStyle.extract', ['datadog'])
    expect(config).to.have.nested.property('experimental.runtimeId', true)
    expect(config).to.have.nested.property('experimental.exporter', 'log')
    expect(config).to.have.nested.property('experimental.enableGetRumData', true)
    expect(config).to.have.nested.property('appsec.enabled', false)
    expect(config).to.have.nested.property('appsec.standalone.enabled', true)
    expect(config).to.have.nested.property('remoteConfig.pollInterval', 42)
    expect(config).to.have.nested.property('iast.enabled', true)
    expect(config).to.have.nested.property('iast.requestSampling', 50)
    expect(config).to.have.nested.property('iast.maxConcurrentRequests', 4)
    expect(config).to.have.nested.property('iast.maxContextOperations', 5)
    expect(config).to.have.nested.property('iast.cookieFilterPattern', '.*')
    expect(config).to.have.nested.property('iast.deduplicationEnabled', false)
    expect(config).to.have.nested.property('iast.redactionEnabled', false)
    expect(config).to.have.nested.property('iast.redactionNamePattern', 'REDACTION_NAME_PATTERN')
    expect(config).to.have.nested.property('iast.redactionValuePattern', 'REDACTION_VALUE_PATTERN')
    expect(config).to.have.nested.property('iast.telemetryVerbosity', 'DEBUG')
    expect(config).to.have.deep.nested.property('sampler', {
      sampleRate: 0.5,
      rateLimit: 1000,
      rules: [
        { service: 'usersvc', name: 'healthcheck', sampleRate: 0.0 },
        { service: 'usersvc', sampleRate: 0.5 },
        { service: 'authsvc', sampleRate: 1.0 },
        { sampleRate: 0.1 }
      ],
      spanSamplingRules: [
        { service: 'mysql', name: 'mysql.query', sampleRate: 0.0, maxPerSecond: 1 },
        { service: 'mysql', sampleRate: 0.5 },
        { service: 'mysql', sampleRate: 1.0 },
        { sampleRate: 0.1 }
      ]
    })
    expect(config).to.have.deep.property('serviceMapping', {
      a: 'aa',
      b: 'bb'
    })
    expect(config).to.have.nested.property('llmobs.mlApp', 'myMlApp')
    expect(config).to.have.nested.property('llmobs.agentlessEnabled', true)

    expect(updateConfig).to.be.calledOnce

    expect(updateConfig.getCall(0).args[0]).to.deep.include.members([
      { name: 'appsec.enabled', value: false, origin: 'code' },
      { name: 'appsec.standalone.enabled', value: true, origin: 'code' },
      { name: 'clientIpEnabled', value: true, origin: 'code' },
      { name: 'clientIpHeader', value: 'x-true-client-ip', origin: 'code' },
      { name: 'codeOriginForSpans.enabled', value: false, origin: 'code' },
      { name: 'dogstatsd.hostname', value: 'agent-dsd', origin: 'code' },
      { name: 'dogstatsd.port', value: '5218', origin: 'code' },
      { name: 'dynamicInstrumentationEnabled', value: true, origin: 'code' },
      { name: 'env', value: 'test', origin: 'code' },
      { name: 'experimental.enableGetRumData', value: true, origin: 'code' },
      { name: 'experimental.exporter', value: 'log', origin: 'code' },
      { name: 'experimental.runtimeId', value: true, origin: 'code' },
      { name: 'flushInterval', value: 5000, origin: 'code' },
      { name: 'flushMinSpans', value: 500, origin: 'code' },
      { name: 'hostname', value: 'agent', origin: 'code' },
      { name: 'iast.cookieFilterPattern', value: '.*', origin: 'code' },
      { name: 'iast.deduplicationEnabled', value: false, origin: 'code' },
      { name: 'iast.enabled', value: true, origin: 'code' },
      { name: 'iast.maxConcurrentRequests', value: 4, origin: 'code' },
      { name: 'iast.maxContextOperations', value: 5, origin: 'code' },
      { name: 'iast.redactionEnabled', value: false, origin: 'code' },
      { name: 'iast.redactionNamePattern', value: 'REDACTION_NAME_PATTERN', origin: 'code' },
      { name: 'iast.redactionValuePattern', value: 'REDACTION_VALUE_PATTERN', origin: 'code' },
      { name: 'iast.requestSampling', value: 50, origin: 'code' },
      { name: 'iast.telemetryVerbosity', value: 'DEBUG', origin: 'code' },
      { name: 'peerServiceMapping', value: { d: 'dd' }, origin: 'code' },
      { name: 'plugins', value: false, origin: 'code' },
      { name: 'port', value: '6218', origin: 'code' },
      { name: 'protocolVersion', value: '0.5', origin: 'code' },
      { name: 'remoteConfig.pollInterval', value: 42, origin: 'code' },
      { name: 'reportHostname', value: true, origin: 'code' },
      { name: 'runtimeMetrics', value: true, origin: 'code' },
      { name: 'sampleRate', value: 0.5, origin: 'code' },
      { name: 'sampler.rateLimit', value: 1000, origin: 'code' },
      { name: 'sampler.rules', value: samplingRules, origin: 'code' },
      { name: 'service', value: 'service', origin: 'code' },
      { name: 'site', value: 'datadoghq.eu', origin: 'code' },
      { name: 'spanAttributeSchema', value: 'v1', origin: 'code' },
      { name: 'spanComputePeerService', value: true, origin: 'calculated' },
      { name: 'spanRemoveIntegrationFromService', value: true, origin: 'code' },
      { name: 'stats.enabled', value: false, origin: 'calculated' },
      { name: 'traceId128BitGenerationEnabled', value: true, origin: 'code' },
      { name: 'traceId128BitLoggingEnabled', value: true, origin: 'code' },
      { name: 'version', value: '0.1.0', origin: 'code' },
      { name: 'llmobs.mlApp', value: 'myMlApp', origin: 'code' },
      { name: 'llmobs.agentlessEnabled', value: true, origin: 'code' }
    ])
  })

  it('should initialize from the options with url taking precedence', () => {
    const logger = {}
    const tags = { foo: 'bar' }
    const config = new Config({
      hostname: 'agent',
      url: 'https://agent2:7777',
      site: 'datadoghq.eu',
      port: 6218,
      service: 'service',
      env: 'test',
      sampleRate: 0.5,
      logger,
      tags,
      flushInterval: 5000,
      flushMinSpans: 500,
      plugins: false
    })

    expect(config).to.have.nested.property('url.protocol', 'https:')
    expect(config).to.have.nested.property('url.hostname', 'agent2')
    expect(config).to.have.nested.property('url.port', '7777')
    expect(config).to.have.property('site', 'datadoghq.eu')
    expect(config).to.have.property('service', 'service')
    expect(config).to.have.property('env', 'test')
    expect(config).to.have.property('sampleRate', 0.5)
    expect(config).to.have.property('logger', logger)
    expect(config.tags).to.have.property('foo', 'bar')
    expect(config).to.have.property('flushInterval', 5000)
    expect(config).to.have.property('flushMinSpans', 500)
    expect(config).to.have.property('plugins', false)
  })

  it('should warn if mixing shared and extract propagation style env vars', () => {
    process.env.DD_TRACE_PROPAGATION_STYLE_EXTRACT = 'datadog'
    process.env.DD_TRACE_PROPAGATION_STYLE = 'datadog'

    // eslint-disable-next-line no-new
    new Config()

    expect(log.warn).to.have.been.calledWith('Use either the DD_TRACE_PROPAGATION_STYLE ' +
      'environment variable or separate DD_TRACE_PROPAGATION_STYLE_INJECT and ' +
      'DD_TRACE_PROPAGATION_STYLE_EXTRACT environment variables')
  })

  it('should warn if mixing shared and inject propagation style env vars', () => {
    process.env.DD_TRACE_PROPAGATION_STYLE_INJECT = 'datadog'
    process.env.DD_TRACE_PROPAGATION_STYLE = 'datadog'

    // eslint-disable-next-line no-new
    new Config()

    expect(log.warn).to.have.been.calledWith('Use either the DD_TRACE_PROPAGATION_STYLE ' +
      'environment variable or separate DD_TRACE_PROPAGATION_STYLE_INJECT and ' +
      'DD_TRACE_PROPAGATION_STYLE_EXTRACT environment variables')
  })

  it('should warn if defaulting to v0 span attribute schema', () => {
    process.env.DD_TRACE_SPAN_ATTRIBUTE_SCHEMA = 'foo'

    const config = new Config()

    expect(log.warn).to.have.been.calledWith('Unexpected input for config.spanAttributeSchema, picked default v0')
    expect(config).to.have.property('spanAttributeSchema', 'v0')
  })

  it('should parse integer range sets', () => {
    process.env.DD_GRPC_CLIENT_ERROR_STATUSES = '3,13,400-403'
    process.env.DD_GRPC_SERVER_ERROR_STATUSES = '3,13,400-403'

    let config = new Config()

    expect(config.grpc.client.error.statuses).to.deep.equal([3, 13, 400, 401, 402, 403])
    expect(config.grpc.server.error.statuses).to.deep.equal([3, 13, 400, 401, 402, 403])

    process.env.DD_GRPC_CLIENT_ERROR_STATUSES = '1'
    process.env.DD_GRPC_SERVER_ERROR_STATUSES = '1'

    config = new Config()

    expect(config.grpc.client.error.statuses).to.deep.equal([1])
    expect(config.grpc.server.error.statuses).to.deep.equal([1])

    process.env.DD_GRPC_CLIENT_ERROR_STATUSES = '2,10,13-15'
    process.env.DD_GRPC_SERVER_ERROR_STATUSES = '2,10,13-15'

    config = new Config()

    expect(config.grpc.client.error.statuses).to.deep.equal([2, 10, 13, 14, 15])
    expect(config.grpc.server.error.statuses).to.deep.equal([2, 10, 13, 14, 15])
  })

  context('peer service tagging', () => {
    it('should activate peer service only if explicitly true in v0', () => {
      process.env.DD_TRACE_SPAN_ATTRIBUTE_SCHEMA = 'v0'
      process.env.DD_TRACE_PEER_SERVICE_DEFAULTS_ENABLED = 'true'
      let config = new Config()
      expect(config).to.have.property('spanComputePeerService', true)

      process.env.DD_TRACE_PEER_SERVICE_DEFAULTS_ENABLED = 'foo'
      config = new Config()
      expect(config).to.have.property('spanComputePeerService', false)

      process.env.DD_TRACE_PEER_SERVICE_DEFAULTS_ENABLED = 'false'
      config = new Config()
      expect(config).to.have.property('spanComputePeerService', false)

      delete process.env.DD_TRACE_PEER_SERVICE_DEFAULTS_ENABLED
      config = new Config()
      expect(config).to.have.property('spanComputePeerService', false)
    })

    it('should activate peer service in v1 unless explicitly false', () => {
      process.env.DD_TRACE_SPAN_ATTRIBUTE_SCHEMA = 'v1'
      process.env.DD_TRACE_PEER_SERVICE_DEFAULTS_ENABLED = 'false'
      let config = new Config()
      expect(config).to.have.property('spanComputePeerService', false)

      process.env.DD_TRACE_PEER_SERVICE_DEFAULTS_ENABLED = 'foo'
      config = new Config()
      expect(config).to.have.property('spanComputePeerService', true)

      process.env.DD_TRACE_PEER_SERVICE_DEFAULTS_ENABLED = 'true'
      config = new Config()
      expect(config).to.have.property('spanComputePeerService', true)

      delete process.env.DD_TRACE_PEER_SERVICE_DEFAULTS_ENABLED
      config = new Config()
      expect(config).to.have.property('spanComputePeerService', true)
    })
  })

  it('should give priority to the common agent environment variable', () => {
    process.env.DD_TRACE_AGENT_HOSTNAME = 'trace-agent'
    process.env.DD_AGENT_HOST = 'agent'
    process.env.DD_TRACE_GLOBAL_TAGS = 'foo:foo'
    process.env.DD_TAGS = 'foo:bar,baz:qux'

    const config = new Config()

    expect(config).to.have.property('hostname', 'agent')
    expect(config.tags).to.include({ foo: 'foo', baz: 'qux' })
  })

  it('should give priority to the options', () => {
    process.env.DD_TRACE_AGENT_URL = 'https://agent2:6218'
    process.env.DD_SITE = 'datadoghq.eu'
    process.env.DD_TRACE_AGENT_HOSTNAME = 'agent'
    process.env.DD_TRACE_AGENT_PORT = '6218'
    process.env.DD_DOGSTATSD_PORT = '5218'
    process.env.DD_TRACE_AGENT_PROTOCOL_VERSION = '0.4'
    process.env.DD_TRACE_PARTIAL_FLUSH_MIN_SPANS = 2000
    process.env.DD_SERVICE = 'service'
    process.env.DD_SERVICE_MAPPING = 'a:aa'
    process.env.DD_TRACE_PEER_SERVICE_MAPPING = 'c:cc'
    process.env.DD_VERSION = '0.0.0'
    process.env.DD_RUNTIME_METRICS_ENABLED = 'true'
    process.env.DD_TRACE_REPORT_HOSTNAME = 'true'
    process.env.DD_ENV = 'test'
    process.env.DD_DYNAMIC_INSTRUMENTATION_ENABLED = 'true'
    process.env.DD_API_KEY = '123'
    process.env.DD_TRACE_SPAN_ATTRIBUTE_SCHEMA = 'v0'
    process.env.DD_TRACE_PEER_SERVICE_DEFAULTS_ENABLED = 'false'
    process.env.DD_TRACE_REMOVE_INTEGRATION_SERVICE_NAMES_ENABLED = 'false'
    process.env.DD_TRACE_CLIENT_IP_ENABLED = 'false'
    process.env.DD_TRACE_CLIENT_IP_HEADER = 'foo-bar-header'
    process.env.DD_TRACE_GLOBAL_TAGS = 'foo:bar,baz:qux'
    process.env.DD_TRACE_EXPERIMENTAL_B3_ENABLED = 'true'
    process.env.DD_TRACE_EXPERIMENTAL_TRACEPARENT_ENABLED = 'true'
    process.env.DD_TRACE_PROPAGATION_STYLE_INJECT = 'datadog'
    process.env.DD_TRACE_PROPAGATION_STYLE_EXTRACT = 'datadog'
    process.env.DD_TRACE_EXPERIMENTAL_RUNTIME_ID_ENABLED = 'true'
    process.env.DD_TRACE_EXPERIMENTAL_EXPORTER = 'log'
    process.env.DD_TRACE_EXPERIMENTAL_GET_RUM_DATA_ENABLED = 'true'
    process.env.DD_TRACE_EXPERIMENTAL_INTERNAL_ERRORS_ENABLED = 'true'
    process.env.DD_APPSEC_ENABLED = 'false'
    process.env.DD_APPSEC_MAX_STACK_TRACES = '11'
    process.env.DD_APPSEC_MAX_STACK_TRACE_DEPTH = '11'
    process.env.DD_APPSEC_RASP_ENABLED = 'true'
    process.env.DD_APPSEC_RULES = RECOMMENDED_JSON_PATH
    process.env.DD_APPSEC_STACK_TRACE_ENABLED = 'true'
    process.env.DD_APPSEC_TRACE_RATE_LIMIT = 11
    process.env.DD_APPSEC_WAF_TIMEOUT = 11
    process.env.DD_APPSEC_OBFUSCATION_PARAMETER_KEY_REGEXP = '^$'
    process.env.DD_APPSEC_OBFUSCATION_PARAMETER_VALUE_REGEXP = '^$'
    process.env.DD_APPSEC_HTTP_BLOCKED_TEMPLATE_HTML = BLOCKED_TEMPLATE_JSON_PATH // note the inversion between
    process.env.DD_APPSEC_HTTP_BLOCKED_TEMPLATE_JSON = BLOCKED_TEMPLATE_HTML_PATH // json and html here
    process.env.DD_APPSEC_GRAPHQL_BLOCKED_TEMPLATE_JSON = BLOCKED_TEMPLATE_JSON_PATH // json and html here
    process.env.DD_APPSEC_AUTOMATED_USER_EVENTS_TRACKING = 'disabled'
    process.env.DD_API_SECURITY_ENABLED = 'false'
    process.env.DD_API_SECURITY_REQUEST_SAMPLE_RATE = 0.5
    process.env.DD_REMOTE_CONFIG_POLL_INTERVAL_SECONDS = 11
    process.env.DD_IAST_ENABLED = 'false'
    process.env.DD_IAST_COOKIE_FILTER_PATTERN = '.*'
    process.env.DD_IAST_REDACTION_NAME_PATTERN = 'name_pattern_to_be_overriden_by_options'
    process.env.DD_IAST_REDACTION_VALUE_PATTERN = 'value_pattern_to_be_overriden_by_options'
    process.env.DD_TRACE_128_BIT_TRACEID_GENERATION_ENABLED = 'true'
    process.env.DD_TRACE_128_BIT_TRACEID_LOGGING_ENABLED = 'true'
    process.env.DD_LLMOBS_ML_APP = 'myMlApp'
    process.env.DD_LLMOBS_AGENTLESS_ENABLED = 'true'

    const config = new Config({
      protocolVersion: '0.5',
      protocol: 'https',
      site: 'datadoghq.com',
      hostname: 'server',
      port: 7777,
      dogstatsd: {
        port: 8888
      },
      runtimeMetrics: false,
      reportHostname: false,
      flushMinSpans: 500,
      service: 'test',
      version: '1.0.0',
      env: 'development',
      clientIpEnabled: true,
      clientIpHeader: 'x-true-client-ip',
      tags: {
        foo: 'foo'
      },
      serviceMapping: {
        b: 'bb'
      },
      spanAttributeSchema: 'v1',
      spanComputePeerService: true,
      spanRemoveIntegrationFromService: true,
      peerServiceMapping: {
        d: 'dd'
      },
      tracePropagationStyle: {
        inject: [],
        extract: []
      },
      experimental: {
        b3: false,
        dynamicInstrumentationEnabled: false,
        traceparent: false,
        runtimeId: false,
        exporter: 'agent',
        enableGetRumData: false
      },
      appsec: {
        enabled: true,
        rules: RULES_JSON_PATH,
        rateLimit: 42,
        wafTimeout: 42,
        obfuscatorKeyRegex: '.*',
        obfuscatorValueRegex: '.*',
        blockedTemplateHtml: BLOCKED_TEMPLATE_HTML_PATH,
        blockedTemplateJson: BLOCKED_TEMPLATE_JSON_PATH,
        blockedTemplateGraphql: BLOCKED_TEMPLATE_GRAPHQL_PATH,
        eventTracking: {
          mode: 'safe'
        },
        apiSecurity: {
          enabled: true,
          requestSampling: 1.0
        },
        rasp: {
          enabled: false
        },
        stackTrace: {
          enabled: false,
          maxDepth: 42,
          maxStackTraces: 5
        }
      },
      iast: {
        enabled: true,
        cookieFilterPattern: '.{10,}',
        redactionNamePattern: 'REDACTION_NAME_PATTERN',
        redactionValuePattern: 'REDACTION_VALUE_PATTERN'
      },
      remoteConfig: {
        pollInterval: 42
      },
      codeOriginForSpans: {
        enabled: false
      },
      traceId128BitGenerationEnabled: false,
      traceId128BitLoggingEnabled: false,
      llmobs: {
        mlApp: 'myOtherMlApp',
        agentlessEnabled: false
      }
    })

    expect(config).to.have.property('protocolVersion', '0.5')
    expect(config).to.have.nested.property('url.protocol', 'https:')
    expect(config).to.have.nested.property('url.hostname', 'agent2')
    expect(config).to.have.nested.property('url.port', '6218')
    expect(config).to.have.nested.property('dogstatsd.hostname', 'server')
    expect(config).to.have.nested.property('dogstatsd.port', '8888')
    expect(config).to.have.property('site', 'datadoghq.com')
    expect(config).to.have.property('runtimeMetrics', false)
    expect(config).to.have.property('reportHostname', false)
    expect(config).to.have.property('flushMinSpans', 500)
    expect(config).to.have.property('service', 'test')
    expect(config).to.have.property('version', '1.0.0')
    expect(config).to.have.nested.property('codeOriginForSpans.enabled', false)
    expect(config).to.have.property('dynamicInstrumentationEnabled', false)
    expect(config).to.have.property('env', 'development')
    expect(config).to.have.property('clientIpEnabled', true)
    expect(config).to.have.property('clientIpHeader', 'x-true-client-ip')
    expect(config).to.have.property('traceId128BitGenerationEnabled', false)
    expect(config).to.have.property('traceId128BitLoggingEnabled', false)
    expect(config.tags).to.include({ foo: 'foo' })
    expect(config.tags).to.include({ service: 'test', version: '1.0.0', env: 'development' })
    expect(config).to.have.deep.property('serviceMapping', { b: 'bb' })
    expect(config).to.have.property('spanAttributeSchema', 'v1')
    expect(config).to.have.property('spanRemoveIntegrationFromService', true)
    expect(config).to.have.property('spanComputePeerService', true)
    expect(config).to.have.deep.property('peerServiceMapping', { d: 'dd' })
    expect(config).to.have.nested.deep.property('tracePropagationStyle.inject', [])
    expect(config).to.have.nested.deep.property('tracePropagationStyle.extract', [])
    expect(config).to.have.nested.property('experimental.runtimeId', false)
    expect(config).to.have.nested.property('experimental.exporter', 'agent')
    expect(config).to.have.nested.property('experimental.enableGetRumData', false)
    expect(config).to.have.nested.property('appsec.enabled', true)
    expect(config).to.have.nested.property('appsec.rasp.enabled', false)
    expect(config).to.have.nested.property('appsec.rules', RULES_JSON_PATH)
    expect(config).to.have.nested.property('appsec.rateLimit', 42)
    expect(config).to.have.nested.property('appsec.stackTrace.enabled', false)
    expect(config).to.have.nested.property('appsec.stackTrace.maxDepth', 42)
    expect(config).to.have.nested.property('appsec.stackTrace.maxStackTraces', 5)
    expect(config).to.have.nested.property('appsec.wafTimeout', 42)
    expect(config).to.have.nested.property('appsec.obfuscatorKeyRegex', '.*')
    expect(config).to.have.nested.property('appsec.obfuscatorValueRegex', '.*')
    expect(config).to.have.nested.property('appsec.blockedTemplateHtml', BLOCKED_TEMPLATE_HTML)
    expect(config).to.have.nested.property('appsec.blockedTemplateJson', BLOCKED_TEMPLATE_JSON)
    expect(config).to.have.nested.property('appsec.blockedTemplateGraphql', BLOCKED_TEMPLATE_GRAPHQL)
    expect(config).to.have.nested.property('appsec.eventTracking.enabled', true)
    expect(config).to.have.nested.property('appsec.eventTracking.mode', 'safe')
    expect(config).to.have.nested.property('appsec.apiSecurity.enabled', true)
    expect(config).to.have.nested.property('appsec.apiSecurity.requestSampling', 1.0)
    expect(config).to.have.nested.property('remoteConfig.pollInterval', 42)
    expect(config).to.have.nested.property('iast.enabled', true)
    expect(config).to.have.nested.property('iast.requestSampling', 30)
    expect(config).to.have.nested.property('iast.maxConcurrentRequests', 2)
    expect(config).to.have.nested.property('iast.maxContextOperations', 2)
    expect(config).to.have.nested.property('iast.deduplicationEnabled', true)
    expect(config).to.have.nested.property('iast.cookieFilterPattern', '.{10,}')
    expect(config).to.have.nested.property('iast.redactionEnabled', true)
    expect(config).to.have.nested.property('iast.redactionNamePattern', 'REDACTION_NAME_PATTERN')
    expect(config).to.have.nested.property('iast.redactionValuePattern', 'REDACTION_VALUE_PATTERN')
    expect(config).to.have.nested.property('llmobs.mlApp', 'myOtherMlApp')
    expect(config).to.have.nested.property('llmobs.agentlessEnabled', false)
  })

  it('should give priority to non-experimental options', () => {
    const config = new Config({
      appsec: {
        enabled: true,
        rules: undefined,
        rateLimit: 42,
        wafTimeout: 42,
        obfuscatorKeyRegex: '.*',
        obfuscatorValueRegex: '.*',
        blockedTemplateHtml: undefined,
        blockedTemplateJson: undefined,
        blockedTemplateGraphql: undefined,
        eventTracking: {
          mode: 'disabled'
        },
        apiSecurity: {
          enabled: true,
          requestSampling: 1.0
        },
        rasp: {
          enabled: false
        }
      },
      iast: {
        enabled: true,
        requestSampling: 15,
        maxConcurrentRequests: 3,
        maxContextOperations: 4,
        cookieFilterPattern: '.*',
        deduplicationEnabled: false,
        redactionEnabled: false,
        redactionNamePattern: 'REDACTION_NAME_PATTERN',
        redactionValuePattern: 'REDACTION_VALUE_PATTERN',
        telemetryVerbosity: 'DEBUG'
      },
      experimental: {
        appsec: {
          enabled: false,
          rules: RULES_JSON_PATH,
          rateLimit: 11,
          wafTimeout: 11,
          obfuscatorKeyRegex: '^$',
          obfuscatorValueRegex: '^$',
          blockedTemplateHtml: BLOCKED_TEMPLATE_HTML_PATH,
          blockedTemplateJson: BLOCKED_TEMPLATE_JSON_PATH,
          blockedTemplateGraphql: BLOCKED_TEMPLATE_GRAPHQL_PATH,
          eventTracking: {
            mode: 'safe'
          },
          apiSecurity: {
            enabled: false,
            requestSampling: 0.5
          },
          rasp: {
            enabled: true
          }
        },
        iast: {
          enabled: false,
          requestSampling: 25,
          maxConcurrentRequests: 6,
          maxContextOperations: 7,
          cookieFilterPattern: '.{10,}',
          deduplicationEnabled: true,
          redactionEnabled: true,
          redactionNamePattern: 'IGNORED_REDACTION_NAME_PATTERN',
          redactionValuePattern: 'IGNORED_REDACTION_VALUE_PATTERN',
          telemetryVerbosity: 'OFF'
        }
      }
    })

    expect(config).to.have.deep.property('appsec', {
      enabled: true,
      rules: undefined,
      rateLimit: 42,
      wafTimeout: 42,
      obfuscatorKeyRegex: '.*',
      obfuscatorValueRegex: '.*',
      blockedTemplateHtml: undefined,
      blockedTemplateJson: undefined,
      blockedTemplateGraphql: undefined,
      eventTracking: {
        enabled: false,
        mode: 'disabled'
      },
      apiSecurity: {
        enabled: true,
        requestSampling: 1.0
      },
      sca: {
        enabled: null
      },
      rasp: {
        enabled: false
      },
      standalone: {
        enabled: undefined
      },
      stackTrace: {
        enabled: true,
        maxStackTraces: 2,
        maxDepth: 32
      }
    })

    expect(config).to.have.deep.property('iast', {
      enabled: true,
      requestSampling: 15,
      maxConcurrentRequests: 3,
      maxContextOperations: 4,
      cookieFilterPattern: '.*',
      deduplicationEnabled: false,
      redactionEnabled: false,
      redactionNamePattern: 'REDACTION_NAME_PATTERN',
      redactionValuePattern: 'REDACTION_VALUE_PATTERN',
      telemetryVerbosity: 'DEBUG'
    })
  })

  it('should give priority to the options especially url', () => {
    process.env.DD_TRACE_AGENT_URL = 'http://agent2:6218'
    process.env.DD_TRACE_AGENT_HOSTNAME = 'agent'
    process.env.DD_TRACE_AGENT_PORT = '6218'
    process.env.DD_SERVICE_NAME = 'service'
    process.env.DD_ENV = 'test'

    const config = new Config({
      url: 'https://agent3:7778',
      protocol: 'http',
      hostname: 'server',
      port: 7777,
      service: 'test',
      env: 'development'
    })

    expect(config).to.have.nested.property('url.protocol', 'https:')
    expect(config).to.have.nested.property('url.hostname', 'agent3')
    expect(config).to.have.nested.property('url.port', '7778')
    expect(config).to.have.property('service', 'test')
    expect(config).to.have.property('env', 'development')
  })

  it('should give priority to individual options over tags', () => {
    process.env.DD_SERVICE = 'test'
    process.env.DD_ENV = 'dev'
    process.env.DD_VERSION = '1.0.0'
    process.env.DD_TAGS = 'service=foo,env=bar,version=0.0.0'

    const config = new Config()

    expect(config.tags).to.include({
      service: 'test',
      env: 'dev',
      version: '1.0.0'
    })
  })

  it('should sanitize the sample rate to be between 0 and 1', () => {
    expect(new Config({ sampleRate: -1 })).to.have.property('sampleRate', 0)
    expect(new Config({ sampleRate: 2 })).to.have.property('sampleRate', 1)
    expect(new Config({ sampleRate: NaN })).to.have.property('sampleRate', undefined)
  })

  it('should ignore empty service names', () => {
    process.env.DD_SERVICE = ''

    const config = new Config()

    expect(config.tags).to.include({
      service: 'node'
    })
  })

  it('should support tags for setting primary fields', () => {
    const config = new Config({
      tags: {
        service: 'service',
        env: 'test',
        version: '0.1.0'
      }
    })

    expect(config).to.have.property('service', 'service')
    expect(config).to.have.property('version', '0.1.0')
    expect(config).to.have.property('env', 'test')
  })

  it('should trim whitespace characters around keys', () => {
    process.env.DD_TAGS = 'foo:bar, baz:qux'

    const config = new Config()

    expect(config.tags).to.include({ foo: 'bar', baz: 'qux' })
  })

  it('should not set DD_INSTRUMENTATION_TELEMETRY_ENABLED if AWS_LAMBDA_FUNCTION_NAME is present', () => {
    process.env.AWS_LAMBDA_FUNCTION_NAME = 'my-great-lambda-function'

    const config = new Config()

    expect(config.telemetry.enabled).to.be.false
  })

  it('should not set DD_INSTRUMENTATION_TELEMETRY_ENABLED if FUNCTION_NAME and GCP_PROJECT are present', () => {
    // FUNCTION_NAME and GCP_PROJECT env vars indicate a gcp function with a deprecated runtime
    process.env.FUNCTION_NAME = 'function_name'
    process.env.GCP_PROJECT = 'project_name'

    const config = new Config()

    expect(config.telemetry.enabled).to.be.false
  })

  it('should not set DD_INSTRUMENTATION_TELEMETRY_ENABLED if K_SERVICE and FUNCTION_TARGET are present', () => {
    // K_SERVICE and FUNCTION_TARGET env vars indicate a gcp function with a newer runtime
    process.env.K_SERVICE = 'function_name'
    process.env.FUNCTION_TARGET = 'function_target'

    const config = new Config()

    expect(config.telemetry.enabled).to.be.false
  })

  it('should not set DD_INSTRUMENTATION_TELEMETRY_ENABLED if Azure Consumption Plan Function', () => {
    // AzureWebJobsScriptRoot and FUNCTIONS_EXTENSION_VERSION env vars indicate an azure function
    process.env.FUNCTIONS_WORKER_RUNTIME = 'node'
    process.env.FUNCTIONS_EXTENSION_VERSION = '4'
    process.env.WEBSITE_SKU = 'Dynamic'

    const config = new Config()

    expect(config.telemetry.enabled).to.be.false
  })

  it('should set telemetry default values', () => {
    const config = new Config()

    expect(config.telemetry).to.not.be.undefined
    expect(config.telemetry.enabled).to.be.true
    expect(config.telemetry.heartbeatInterval).to.eq(60000)
    expect(config.telemetry.logCollection).to.be.false
    expect(config.telemetry.debug).to.be.false
    expect(config.telemetry.metrics).to.be.true
  })

  it('should set DD_TELEMETRY_HEARTBEAT_INTERVAL', () => {
    const origTelemetryHeartbeatIntervalValue = process.env.DD_TELEMETRY_HEARTBEAT_INTERVAL
    process.env.DD_TELEMETRY_HEARTBEAT_INTERVAL = '42'

    const config = new Config()

    expect(config.telemetry.heartbeatInterval).to.eq(42000)

    process.env.DD_TELEMETRY_HEARTBEAT_INTERVAL = origTelemetryHeartbeatIntervalValue
  })

  it('should not set DD_INSTRUMENTATION_TELEMETRY_ENABLED', () => {
    const origTraceTelemetryValue = process.env.DD_INSTRUMENTATION_TELEMETRY_ENABLED
    process.env.DD_INSTRUMENTATION_TELEMETRY_ENABLED = 'false'

    const config = new Config()

    expect(config.telemetry.enabled).to.be.false

    process.env.DD_INSTRUMENTATION_TELEMETRY_ENABLED = origTraceTelemetryValue
  })

  it('should not set DD_TELEMETRY_METRICS_ENABLED', () => {
    const origTelemetryMetricsEnabledValue = process.env.DD_TELEMETRY_METRICS_ENABLED
    process.env.DD_TELEMETRY_METRICS_ENABLED = 'false'

    const config = new Config()

    expect(config.telemetry.metrics).to.be.false

    process.env.DD_TELEMETRY_METRICS_ENABLED = origTelemetryMetricsEnabledValue
  })

  it('should not set DD_TELEMETRY_LOG_COLLECTION_ENABLED', () => {
    const origLogsValue = process.env.DD_TELEMETRY_LOG_COLLECTION_ENABLED
    process.env.DD_TELEMETRY_LOG_COLLECTION_ENABLED = 'false'

    const config = new Config()

    expect(config.telemetry.logCollection).to.be.false

    process.env.DD_TELEMETRY_LOG_COLLECTION_ENABLED = origLogsValue
  })

  it('should set DD_TELEMETRY_LOG_COLLECTION_ENABLED if DD_IAST_ENABLED', () => {
    const origIastEnabledValue = process.env.DD_IAST_ENABLED
    process.env.DD_IAST_ENABLED = 'true'

    const config = new Config()

    expect(config.telemetry.logCollection).to.be.true

    process.env.DD_IAST_ENABLED = origIastEnabledValue
  })

  it('should set DD_TELEMETRY_DEBUG', () => {
    const origTelemetryDebugValue = process.env.DD_TELEMETRY_DEBUG
    process.env.DD_TELEMETRY_DEBUG = 'true'

    const config = new Config()

    expect(config.telemetry.debug).to.be.true

    process.env.DD_TELEMETRY_DEBUG = origTelemetryDebugValue
  })

  it('should not set DD_REMOTE_CONFIGURATION_ENABLED if AWS_LAMBDA_FUNCTION_NAME is present', () => {
    process.env.AWS_LAMBDA_FUNCTION_NAME = 'my-great-lambda-function'

    const config = new Config()

    expect(config.remoteConfig.enabled).to.be.false
  })

  it('should not set DD_REMOTE_CONFIGURATION_ENABLED if FUNCTION_NAME and GCP_PROJECT are present', () => {
    process.env.FUNCTION_NAME = 'function_name'
    process.env.GCP_PROJECT = 'project_name'

    const config = new Config()

    expect(config.remoteConfig.enabled).to.be.false
  })

  it('should not set DD_REMOTE_CONFIGURATION_ENABLED if K_SERVICE and FUNCTION_TARGET are present', () => {
    process.env.K_SERVICE = 'function_name'
    process.env.FUNCTION_TARGET = 'function_target'

    const config = new Config()

    expect(config.remoteConfig.enabled).to.be.false
  })

  it('should not set DD_REMOTE_CONFIGURATION_ENABLED if Azure Functions env vars are present', () => {
    process.env.FUNCTIONS_WORKER_RUNTIME = 'node'
    process.env.FUNCTIONS_EXTENSION_VERSION = '4'
    process.env.WEBSITE_SKU = 'Dynamic'

    const config = new Config()

    expect(config.remoteConfig.enabled).to.be.false
  })

  it('should send empty array when remote config is called on empty options', () => {
    const config = new Config()

    config.configure({}, true)

    expect(updateConfig).to.be.calledTwice
    expect(updateConfig.getCall(1).args[0]).to.deep.equal([])
  })

  it('should send remote config changes to telemetry', () => {
    const config = new Config()

    config.configure({
      tracing_sampling_rate: 0
    }, true)

    expect(updateConfig.getCall(1).args[0]).to.deep.equal([
      { name: 'sampleRate', value: 0, origin: 'remote_config' }
    ])
  })

  it('should reformat tags from sampling rules when set through remote configuration', () => {
    const config = new Config()

    config.configure({
      tracing_sampling_rules: [
        {
          resource: '*',
          tags: [
            { key: 'tag-a', value_glob: 'tag-a-val*' },
            { key: 'tag-b', value_glob: 'tag-b-val*' }
          ],
          provenance: 'customer'
        }
      ]
    }, true)
    expect(config).to.have.deep.nested.property('sampler', {
      spanSamplingRules: [],
      rateLimit: 100,
      rules: [
        {
          resource: '*',
          tags: { 'tag-a': 'tag-a-val*', 'tag-b': 'tag-b-val*' },
          provenance: 'customer'
        }
      ],
      sampleRate: undefined
    })
  })

  it('should have consistent runtime-id after remote configuration updates tags', () => {
    const config = new Config()
    const runtimeId = config.tags['runtime-id']
    config.configure({
      tracing_tags: { foo: 'bar' }
    }, true)

    expect(config.tags).to.have.property('foo', 'bar')
    expect(config.tags).to.have.property('runtime-id', runtimeId)
  })

  it('should ignore invalid iast.requestSampling', () => {
    const config = new Config({
      experimental: {
        iast: {
          requestSampling: 105
        }
      }
    })
    expect(config.iast.requestSampling).to.be.equals(30)
  })

  it('should load span sampling rules from json file', () => {
    const path = './fixtures/config/span-sampling-rules.json'
    process.env.DD_SPAN_SAMPLING_RULES_FILE = require.resolve(path)

    const config = new Config()

    expect(config.sampler).to.have.deep.nested.property('spanSamplingRules', [
      { service: 'mysql', name: 'mysql.query', sampleRate: 0.0, maxPerSecond: 1 },
      { service: 'mysql', sampleRate: 0.5 },
      { service: 'mysql', sampleRate: 1.0 },
      { sampleRate: 0.1 }
    ])
  })

  it('should skip appsec config files if they do not exist', () => {
    const error = new Error('file not found')
    fs.readFileSync = () => { throw error }

    const Config = proxyquire('../src/config', {
      './pkg': pkg,
      './log': log,
      fs,
      os
    })

    const config = new Config({
      appsec: {
        enabled: true,
        rules: 'path/to/rules.json',
        blockedTemplateHtml: 'DOES_NOT_EXIST.html',
        blockedTemplateJson: 'DOES_NOT_EXIST.json',
        blockedTemplateGraphql: 'DOES_NOT_EXIST.json'
      }
    })

    expect(log.error).to.be.callCount(3)
    expect(log.error.firstCall).to.have.been.calledWithExactly(error)
    expect(log.error.secondCall).to.have.been.calledWithExactly(error)
    expect(log.error.thirdCall).to.have.been.calledWithExactly(error)

    expect(config.appsec.enabled).to.be.true
    expect(config.appsec.rules).to.eq('path/to/rules.json')
    expect(config.appsec.blockedTemplateHtml).to.be.undefined
    expect(config.appsec.blockedTemplateJson).to.be.undefined
    expect(config.appsec.blockedTemplateGraphql).to.be.undefined
  })

  it('should enable api security with DD_EXPERIMENTAL_API_SECURITY_ENABLED', () => {
    process.env.DD_EXPERIMENTAL_API_SECURITY_ENABLED = 'true'

    const config = new Config()

    expect(config.appsec.apiSecurity.enabled).to.be.true
  })

  it('should disable api security with DD_EXPERIMENTAL_API_SECURITY_ENABLED', () => {
    process.env.DD_EXPERIMENTAL_API_SECURITY_ENABLED = 'false'

    const config = new Config()

    expect(config.appsec.apiSecurity.enabled).to.be.false
  })

  it('should ignore DD_EXPERIMENTAL_API_SECURITY_ENABLED with DD_API_SECURITY_ENABLED=true', () => {
    process.env.DD_EXPERIMENTAL_API_SECURITY_ENABLED = 'false'
    process.env.DD_API_SECURITY_ENABLED = 'true'

    const config = new Config()

    expect(config.appsec.apiSecurity.enabled).to.be.true
  })

  context('auto configuration w/ unix domain sockets', () => {
    context('on windows', () => {
      it('should not be used', () => {
        osType = 'Windows_NT'
        const config = new Config()

        expect(config.url).to.be.undefined
      })
    })
    context('socket does not exist', () => {
      it('should not be used', () => {
        const config = new Config()

        expect(config.url).to.be.undefined
      })
    })
    context('socket exists', () => {
      beforeEach(() => {
        existsSyncReturn = true
      })

      it('should be used when no options and no env vars', () => {
        const config = new Config()

        expect(existsSyncParam).to.equal('/var/run/datadog/apm.socket')
        expect(config.url.toString()).to.equal('unix:///var/run/datadog/apm.socket')
      })

      it('should not be used when DD_TRACE_AGENT_URL provided', () => {
        process.env.DD_TRACE_AGENT_URL = 'https://example.com/'

        const config = new Config()

        expect(config.url.toString()).to.equal('https://example.com/')
      })

      it('should not be used when DD_TRACE_URL provided', () => {
        process.env.DD_TRACE_URL = 'https://example.com/'

        const config = new Config()

        expect(config.url.toString()).to.equal('https://example.com/')
      })

      it('should not be used when options.url provided', () => {
        const config = new Config({ url: 'https://example.com/' })

        expect(config.url.toString()).to.equal('https://example.com/')
      })

      it('should not be used when DD_TRACE_AGENT_PORT provided', () => {
        process.env.DD_TRACE_AGENT_PORT = 12345

        const config = new Config()

        expect(config.url).to.be.undefined
      })

      it('should not be used when options.port provided', () => {
        const config = new Config({ port: 12345 })

        expect(config.url).to.be.undefined
      })

      it('should not be used when DD_TRACE_AGENT_HOSTNAME provided', () => {
        process.env.DD_TRACE_AGENT_HOSTNAME = 'example.com'

        const config = new Config()

        expect(config.url).to.be.undefined
      })

      it('should not be used when DD_AGENT_HOST provided', () => {
        process.env.DD_AGENT_HOST = 'example.com'

        const config = new Config()

        expect(config.url).to.be.undefined
      })

      it('should not be used when options.hostname provided', () => {
        const config = new Config({ hostname: 'example.com' })

        expect(config.url).to.be.undefined
      })
    })
  })

  context('ci visibility config', () => {
    let options = {}
    beforeEach(() => {
      delete process.env.DD_CIVISIBILITY_ITR_ENABLED
      delete process.env.DD_CIVISIBILITY_GIT_UPLOAD_ENABLED
      delete process.env.DD_CIVISIBILITY_MANUAL_API_ENABLED
      delete process.env.DD_CIVISIBILITY_EARLY_FLAKE_DETECTION_ENABLED
      delete process.env.DD_CIVISIBILITY_FLAKY_RETRY_ENABLED
      delete process.env.DD_CIVISIBILITY_FLAKY_RETRY_COUNT
      delete process.env.DD_TEST_SESSION_NAME
      delete process.env.JEST_WORKER_ID
      delete process.env.DD_TEST_DYNAMIC_INSTRUMENTATION_ENABLED
      delete process.env.DD_AGENTLESS_LOG_SUBMISSION_ENABLED
      options = {}
    })
    context('ci visibility mode is enabled', () => {
      beforeEach(() => {
        options = { isCiVisibility: true }
      })
      it('should activate git upload by default', () => {
        const config = new Config(options)
        expect(config).to.have.property('isGitUploadEnabled', true)
      })
      it('should disable git upload if the DD_CIVISIBILITY_GIT_UPLOAD_ENABLED is set to false', () => {
        process.env.DD_CIVISIBILITY_GIT_UPLOAD_ENABLED = 'false'
        const config = new Config(options)
        expect(config).to.have.property('isGitUploadEnabled', false)
      })
      it('should activate ITR by default', () => {
        const config = new Config(options)
        expect(config).to.have.property('isIntelligentTestRunnerEnabled', true)
      })
      it('should disable ITR if DD_CIVISIBILITY_ITR_ENABLED is set to false', () => {
        process.env.DD_CIVISIBILITY_ITR_ENABLED = 'false'
        const config = new Config(options)
        expect(config).to.have.property('isIntelligentTestRunnerEnabled', false)
      })
      it('should enable manual testing API by default', () => {
        const config = new Config(options)
        expect(config).to.have.property('isManualApiEnabled', true)
      })
      it('should disable manual testing API if DD_CIVISIBILITY_MANUAL_API_ENABLED is set to false', () => {
        process.env.DD_CIVISIBILITY_MANUAL_API_ENABLED = 'false'
        const config = new Config(options)
        expect(config).to.have.property('isManualApiEnabled', false)
      })
      it('should disable memcached command tagging by default', () => {
        const config = new Config(options)
        expect(config).to.have.property('memcachedCommandEnabled', false)
      })
      it('should enable memcached command tagging if DD_TRACE_MEMCACHED_COMMAND_ENABLED is enabled', () => {
        process.env.DD_TRACE_MEMCACHED_COMMAND_ENABLED = 'true'
        const config = new Config(options)
        expect(config).to.have.property('memcachedCommandEnabled', true)
      })
      it('should enable telemetry', () => {
        const config = new Config(options)
        expect(config).to.nested.property('telemetry.enabled', true)
      })
      it('should enable early flake detection by default', () => {
        const config = new Config(options)
        expect(config).to.have.property('isEarlyFlakeDetectionEnabled', true)
      })
      it('should disable early flake detection if DD_CIVISIBILITY_EARLY_FLAKE_DETECTION_ENABLED is false', () => {
        process.env.DD_CIVISIBILITY_EARLY_FLAKE_DETECTION_ENABLED = 'false'
        const config = new Config(options)
        expect(config).to.have.property('isEarlyFlakeDetectionEnabled', false)
      })
      it('should enable flaky test retries by default', () => {
        const config = new Config(options)
        expect(config).to.have.property('isFlakyTestRetriesEnabled', true)
      })
      it('should disable flaky test retries if isFlakyTestRetriesEnabled is false', () => {
        process.env.DD_CIVISIBILITY_FLAKY_RETRY_ENABLED = 'false'
        const config = new Config(options)
        expect(config).to.have.property('isFlakyTestRetriesEnabled', false)
      })
      it('should read DD_CIVISIBILITY_FLAKY_RETRY_COUNT if present', () => {
        process.env.DD_CIVISIBILITY_FLAKY_RETRY_COUNT = '4'
        const config = new Config(options)
        expect(config).to.have.property('flakyTestRetriesCount', 4)
      })
      it('should default DD_CIVISIBILITY_FLAKY_RETRY_COUNT to 5', () => {
        const config = new Config(options)
        expect(config).to.have.property('flakyTestRetriesCount', 5)
      })
      it('should round non integer values of DD_CIVISIBILITY_FLAKY_RETRY_COUNT', () => {
        process.env.DD_CIVISIBILITY_FLAKY_RETRY_COUNT = '4.1'
        const config = new Config(options)
        expect(config).to.have.property('flakyTestRetriesCount', 4)
      })
      it('should set the default to DD_CIVISIBILITY_FLAKY_RETRY_COUNT if it is not a number', () => {
        process.env.DD_CIVISIBILITY_FLAKY_RETRY_COUNT = 'a'
        const config = new Config(options)
        expect(config).to.have.property('flakyTestRetriesCount', 5)
      })
      it('should set the session name if DD_TEST_SESSION_NAME is set', () => {
        process.env.DD_TEST_SESSION_NAME = 'my-test-session'
        const config = new Config(options)
        expect(config).to.have.property('ciVisibilityTestSessionName', 'my-test-session')
      })
      it('should not enable agentless log submission by default', () => {
        const config = new Config(options)
        expect(config).to.have.property('ciVisAgentlessLogSubmissionEnabled', false)
      })
      it('should enable agentless log submission if DD_AGENTLESS_LOG_SUBMISSION_ENABLED is true', () => {
        process.env.DD_AGENTLESS_LOG_SUBMISSION_ENABLED = 'true'
        const config = new Config(options)
        expect(config).to.have.property('ciVisAgentlessLogSubmissionEnabled', true)
      })
      it('should not set isTestDynamicInstrumentationEnabled by default', () => {
        const config = new Config(options)
        expect(config).to.have.property('isTestDynamicInstrumentationEnabled', false)
      })
      it('should set isTestDynamicInstrumentationEnabled if DD_TEST_DYNAMIC_INSTRUMENTATION_ENABLED is passed', () => {
        process.env.DD_TEST_DYNAMIC_INSTRUMENTATION_ENABLED = 'true'
        const config = new Config(options)
        expect(config).to.have.property('isTestDynamicInstrumentationEnabled', true)
      })
    })
    context('ci visibility mode is not enabled', () => {
      it('should not activate intelligent test runner or git metadata upload', () => {
        process.env.DD_CIVISIBILITY_ITR_ENABLED = 'true'
        process.env.DD_CIVISIBILITY_GIT_UPLOAD_ENABLED = 'true'
        const config = new Config(options)
        expect(config).to.have.property('isIntelligentTestRunnerEnabled', false)
        expect(config).to.have.property('isGitUploadEnabled', false)
      })
    })
    it('disables telemetry if inside a jest worker', () => {
      process.env.JEST_WORKER_ID = '1'
      const config = new Config(options)
      expect(config.telemetry.enabled).to.be.false
    })
  })

  context('sci embedding', () => {
    const DUMMY_COMMIT_SHA = 'b7b5dfa992008c77ab3f8a10eb8711e0092445b0'
    const DUMMY_REPOSITORY_URL = 'git@github.com:DataDog/dd-trace-js.git'
    let ddTags
    beforeEach(() => {
      ddTags = process.env.DD_TAGS
    })
    afterEach(() => {
      delete process.env.DD_GIT_PROPERTIES_FILE
      delete process.env.DD_GIT_COMMIT_SHA
      delete process.env.DD_GIT_REPOSITORY_URL
      delete process.env.DD_TRACE_GIT_METADATA_ENABLED
      process.env.DD_TAGS = ddTags
    })
    it('reads DD_GIT_* env vars', () => {
      process.env.DD_GIT_COMMIT_SHA = DUMMY_COMMIT_SHA
      process.env.DD_GIT_REPOSITORY_URL = DUMMY_REPOSITORY_URL
      const config = new Config({})
      expect(config).to.have.property('commitSHA', DUMMY_COMMIT_SHA)
      expect(config).to.have.property('repositoryUrl', DUMMY_REPOSITORY_URL)
    })
    it('reads DD_GIT_* env vars and filters out user data', () => {
      process.env.DD_GIT_REPOSITORY_URL = 'https://user:password@github.com/DataDog/dd-trace-js.git'
      const config = new Config({})
      expect(config).to.have.property('repositoryUrl', 'https://github.com/DataDog/dd-trace-js.git')
    })
    it('reads DD_TAGS env var', () => {
      process.env.DD_TAGS = `git.commit.sha:${DUMMY_COMMIT_SHA},git.repository_url:${DUMMY_REPOSITORY_URL}`
      process.env.DD_GIT_REPOSITORY_URL = DUMMY_REPOSITORY_URL
      const config = new Config({})
      expect(config).to.have.property('commitSHA', DUMMY_COMMIT_SHA)
      expect(config).to.have.property('repositoryUrl', DUMMY_REPOSITORY_URL)
    })
    it('reads git.properties if it is available', () => {
      process.env.DD_GIT_PROPERTIES_FILE = DD_GIT_PROPERTIES_FILE
      const config = new Config({})
      expect(config).to.have.property('commitSHA', '4e7da8069bcf5ffc8023603b95653e2dc99d1c7d')
      expect(config).to.have.property('repositoryUrl', DUMMY_REPOSITORY_URL)
    })
    it('does not crash if git.properties is not available', () => {
      process.env.DD_GIT_PROPERTIES_FILE = '/does/not/exist'
      const config = new Config({})
      expect(config).to.have.property('commitSHA', undefined)
      expect(config).to.have.property('repositoryUrl', undefined)
    })
    it('does not read git.properties if env vars are passed', () => {
      process.env.DD_GIT_PROPERTIES_FILE = DD_GIT_PROPERTIES_FILE
      process.env.DD_GIT_COMMIT_SHA = DUMMY_COMMIT_SHA
      process.env.DD_GIT_REPOSITORY_URL = 'https://github.com:env-var/dd-trace-js.git'
      const config = new Config({})
      expect(config).to.have.property('commitSHA', DUMMY_COMMIT_SHA)
      expect(config).to.have.property('repositoryUrl', 'https://github.com:env-var/dd-trace-js.git')
    })
    it('still reads git.properties if one of the env vars is missing', () => {
      process.env.DD_GIT_PROPERTIES_FILE = DD_GIT_PROPERTIES_FILE
      process.env.DD_GIT_COMMIT_SHA = DUMMY_COMMIT_SHA
      const config = new Config({})
      expect(config).to.have.property('commitSHA', DUMMY_COMMIT_SHA)
      expect(config).to.have.property('repositoryUrl', DUMMY_REPOSITORY_URL)
    })
    it('reads git.properties and filters out credentials', () => {
      process.env.DD_GIT_PROPERTIES_FILE = require.resolve('./fixtures/config/git.properties.credentials')
      const config = new Config({})
      expect(config).to.have.property('commitSHA', '4e7da8069bcf5ffc8023603b95653e2dc99d1c7d')
      expect(config).to.have.property('repositoryUrl', 'https://github.com/datadog/dd-trace-js')
    })
    it('does not read git metadata if DD_TRACE_GIT_METADATA_ENABLED is false', () => {
      process.env.DD_TRACE_GIT_METADATA_ENABLED = 'false'
      const config = new Config({})
      expect(config).not.to.have.property('commitSHA')
      expect(config).not.to.have.property('repositoryUrl')
    })
  })

  context('llmobs config', () => {
    it('should disable llmobs by default', () => {
      const config = new Config()
      expect(config.llmobs.enabled).to.be.false

      // check origin computation
      expect(updateConfig.getCall(0).args[0]).to.deep.include({
        name: 'llmobs.enabled', value: false, origin: 'default'
      })
    })

    it('should enable llmobs if DD_LLMOBS_ENABLED is set to true', () => {
      process.env.DD_LLMOBS_ENABLED = 'true'
      const config = new Config()
      expect(config.llmobs.enabled).to.be.true

      // check origin computation
      expect(updateConfig.getCall(0).args[0]).to.deep.include({
        name: 'llmobs.enabled', value: true, origin: 'env_var'
      })
    })

    it('should disable llmobs if DD_LLMOBS_ENABLED is set to false', () => {
      process.env.DD_LLMOBS_ENABLED = 'false'
      const config = new Config()
      expect(config.llmobs.enabled).to.be.false

      // check origin computation
      expect(updateConfig.getCall(0).args[0]).to.deep.include({
        name: 'llmobs.enabled', value: false, origin: 'env_var'
      })
    })

    it('should enable llmobs with options and DD_LLMOBS_ENABLED is not set', () => {
      const config = new Config({ llmobs: {} })
      expect(config.llmobs.enabled).to.be.true

      // check origin computation
      expect(updateConfig.getCall(0).args[0]).to.deep.include({
        name: 'llmobs.enabled', value: true, origin: 'code'
      })
    })

    it('should have DD_LLMOBS_ENABLED take priority over options', () => {
      process.env.DD_LLMOBS_ENABLED = 'false'
      const config = new Config({ llmobs: {} })
      expect(config.llmobs.enabled).to.be.false

      // check origin computation
      expect(updateConfig.getCall(0).args[0]).to.deep.include({
        name: 'llmobs.enabled', value: false, origin: 'env_var'
      })
    })
  })

  it('should sanitize values for API Security sampling between 0 and 1', () => {
    expect(new Config({
      appsec: {
        apiSecurity: {
          enabled: true,
          requestSampling: 5
        }
      }
    })).to.have.nested.property('appsec.apiSecurity.requestSampling', 1)

    expect(new Config({
      appsec: {
        apiSecurity: {
          enabled: true,
          requestSampling: -5
        }
      }
    })).to.have.nested.property('appsec.apiSecurity.requestSampling', 0)

    expect(new Config({
      appsec: {
        apiSecurity: {
          enabled: true,
          requestSampling: 0.1
        }
      }
    })).to.have.nested.property('appsec.apiSecurity.requestSampling', 0.1)
  })

  context('payload tagging', () => {
    let env

    const staticConfig = require('../src/payload-tagging/config/aws')

    beforeEach(() => {
      env = process.env
    })

    afterEach(() => {
      process.env = env
    })

    it('defaults', () => {
      const taggingConfig = new Config().cloudPayloadTagging
      expect(taggingConfig).to.have.property('requestsEnabled', false)
      expect(taggingConfig).to.have.property('responsesEnabled', false)
      expect(taggingConfig).to.have.property('maxDepth', 10)
    })

    it('enabling requests with no additional filter', () => {
      process.env.DD_TRACE_CLOUD_REQUEST_PAYLOAD_TAGGING = 'all'
      const taggingConfig = new Config().cloudPayloadTagging
      expect(taggingConfig).to.have.property('requestsEnabled', true)
      expect(taggingConfig).to.have.property('responsesEnabled', false)
      expect(taggingConfig).to.have.property('maxDepth', 10)
      const awsRules = taggingConfig.rules.aws
      for (const [serviceName, service] of Object.entries(awsRules)) {
        expect(service.request).to.deep.equal(staticConfig[serviceName].request)
      }
    })

    it('enabling requests with an additional filter', () => {
      process.env.DD_TRACE_CLOUD_REQUEST_PAYLOAD_TAGGING = '$.foo.bar'
      const taggingConfig = new Config().cloudPayloadTagging
      expect(taggingConfig).to.have.property('requestsEnabled', true)
      expect(taggingConfig).to.have.property('responsesEnabled', false)
      expect(taggingConfig).to.have.property('maxDepth', 10)
      const awsRules = taggingConfig.rules.aws
      for (const [, service] of Object.entries(awsRules)) {
        expect(service.request).to.include('$.foo.bar')
      }
    })

    it('enabling responses with no additional filter', () => {
      process.env.DD_TRACE_CLOUD_RESPONSE_PAYLOAD_TAGGING = 'all'
      const taggingConfig = new Config().cloudPayloadTagging
      expect(taggingConfig).to.have.property('requestsEnabled', false)
      expect(taggingConfig).to.have.property('responsesEnabled', true)
      expect(taggingConfig).to.have.property('maxDepth', 10)
      const awsRules = taggingConfig.rules.aws
      for (const [serviceName, service] of Object.entries(awsRules)) {
        expect(service.response).to.deep.equal(staticConfig[serviceName].response)
      }
    })

    it('enabling responses with an additional filter', () => {
      process.env.DD_TRACE_CLOUD_RESPONSE_PAYLOAD_TAGGING = '$.foo.bar'
      const taggingConfig = new Config().cloudPayloadTagging
      expect(taggingConfig).to.have.property('requestsEnabled', false)
      expect(taggingConfig).to.have.property('responsesEnabled', true)
      expect(taggingConfig).to.have.property('maxDepth', 10)
      const awsRules = taggingConfig.rules.aws
      for (const [, service] of Object.entries(awsRules)) {
        expect(service.response).to.include('$.foo.bar')
      }
    })

    it('overriding max depth', () => {
      process.env.DD_TRACE_CLOUD_REQUEST_PAYLOAD_TAGGING = 'all'
      process.env.DD_TRACE_CLOUD_RESPONSE_PAYLOAD_TAGGING = 'all'
      process.env.DD_TRACE_CLOUD_PAYLOAD_TAGGING_MAX_DEPTH = 7
      const taggingConfig = new Config().cloudPayloadTagging
      expect(taggingConfig).to.have.property('requestsEnabled', true)
      expect(taggingConfig).to.have.property('responsesEnabled', true)
      expect(taggingConfig).to.have.property('maxDepth', 7)
    })
  })
})<|MERGE_RESOLUTION|>--- conflicted
+++ resolved
@@ -531,12 +531,9 @@
     expect(config).to.have.property('queryStringObfuscation', '.*')
     expect(config).to.have.property('clientIpEnabled', true)
     expect(config).to.have.property('clientIpHeader', 'x-true-client-ip')
-<<<<<<< HEAD
     expect(config).to.have.nested.property('crashtracking.enabled', true)
-=======
     expect(config.grpc.client.error.statuses).to.deep.equal([3, 13, 400, 401, 402, 403])
     expect(config.grpc.server.error.statuses).to.deep.equal([3, 13, 400, 401, 402, 403])
->>>>>>> 9794630a
     expect(config).to.have.property('runtimeMetrics', true)
     expect(config).to.have.property('reportHostname', true)
     expect(config).to.have.nested.property('codeOriginForSpans.enabled', true)
@@ -639,11 +636,8 @@
       { name: 'appsec.wafTimeout', value: '42', origin: 'env_var' },
       { name: 'clientIpEnabled', value: true, origin: 'env_var' },
       { name: 'clientIpHeader', value: 'x-true-client-ip', origin: 'env_var' },
-<<<<<<< HEAD
       { name: 'crashtracking.enabled', value: true, origin: 'env_var' },
-=======
       { name: 'codeOriginForSpans.enabled', value: true, origin: 'env_var' },
->>>>>>> 9794630a
       { name: 'dogstatsd.hostname', value: 'dsd-agent', origin: 'env_var' },
       { name: 'dogstatsd.port', value: '5218', origin: 'env_var' },
       { name: 'dynamicInstrumentationEnabled', value: true, origin: 'env_var' },
