'use strict'

require('./core')

const os = require('os')
const path = require('path')
const semver = require('semver')
const externals = require('../plugins/externals.json')
const slackReport = require('./slack-report')
const metrics = require('../../src/metrics')
const agent = require('../plugins/agent')
const Nomenclature = require('../../src/service-naming')
const { storage } = require('../../../datadog-core')
const { schemaDefinitions } = require('../../src/service-naming/schemas')

global.withVersions = withVersions
global.withExports = withExports
global.withNamingSchema = withNamingSchema
global.withPeerService = withPeerService

const packageVersionFailures = Object.create({})

function loadInst (plugin) {
  const instrumentations = []

  try {
    loadInstFile(`${plugin}/server.js`, instrumentations)
    loadInstFile(`${plugin}/client.js`, instrumentations)
  } catch (e) {
    loadInstFile(`${plugin}.js`, instrumentations)
  }

  return instrumentations
}

function loadInstFile (file, instrumentations) {
  const instrument = {
    addHook (instrumentation) {
      instrumentations.push(instrumentation)
    }
  }

  const instPath = path.join(__dirname, `../../../datadog-instrumentations/src/${file}`)

  proxyquire.noPreserveCache()(instPath, {
    './helpers/instrument': instrument,
    '../helpers/instrument': instrument
  })
}

<<<<<<< HEAD
function withNamingSchema (spanProducerFn, expectedOpName, expectedServiceName, withHooks = () => {}) {
=======
function withNamingSchema (spanProducerFn, expectedOpName, expectedServiceName, expectedShortCircuitName) {
>>>>>>> a6295862
  let fullConfig

  describe('service and operation naming', () => {
    Object.keys(schemaDefinitions).forEach(versionName => {
      describe(`in version ${versionName}`, () => {
        withHooks(versionName)

        before(() => {
          fullConfig = Nomenclature.config
          Nomenclature.configure({
            spanAttributeSchema: versionName,
            service: fullConfig.service // Hack: only way to retrieve the test agent configuration
          })
        })

        after(() => {
          Nomenclature.configure(fullConfig)
        })

        it(`should conform to the naming schema`, done => {
          agent
            .use(traces => {
              const span = traces[0][0]
              expect(span).to.have.property('name', expectedOpName())
              expect(span).to.have.property('service', expectedServiceName())
            })
            .then(done)
            .catch(done)
<<<<<<< HEAD

=======
>>>>>>> a6295862
          spanProducerFn(done)
        })
      })
    })

    describe('service naming short-circuit in v0', () => {
      before(() => {
        fullConfig = Nomenclature.config
        Nomenclature.configure({
          spanAttributeSchema: 'v0',
          service: fullConfig.service,
          traceRemoveIntegrationServiceNamesEnabled: true
        })
      })
      after(() => {
        Nomenclature.configure(fullConfig)
      })

      it('should pass service name through', done => {
        agent
          .use(traces => {
            const span = traces[0][0]
            expect(span).to.have.property('service', expectedShortCircuitName)
          })
          .then(done)
          .catch(done)
        spanProducerFn(done)
      })
    })
  })
}

function withPeerService (tracer, spanGenerationFn, service, serviceSource) {
  describe('peer service computation', () => {
    let computePeerServiceSpy
    beforeEach(() => {
      // FIXME: workaround due to the evaluation order of mocha beforeEach
      const tracerObj = typeof tracer === 'function' ? tracer() : tracer
      computePeerServiceSpy = sinon.stub(tracerObj._tracer, '_computePeerService').value(true)
    })
    afterEach(() => {
      computePeerServiceSpy.restore()
    })

    it('should compute peer service', done => {
      agent
        .use(traces => {
          const span = traces[0][0]
          expect(span.meta).to.have.property('peer.service', service)
          expect(span.meta).to.have.property('_dd.peer.service.source', serviceSource)
        })
        .then(done)
        .catch(done)

      spanGenerationFn(done)
    })
  })
}

function withVersions (plugin, modules, range, cb) {
  const instrumentations = typeof plugin === 'string' ? loadInst(plugin) : [].concat(plugin)
  const names = instrumentations.map(instrumentation => instrumentation.name)

  modules = [].concat(modules)

  names.forEach(name => {
    if (externals[name]) {
      [].concat(externals[name]).forEach(external => {
        instrumentations.push(external)
      })
    }
  })

  if (!cb) {
    cb = range
    range = null
  }

  modules.forEach(moduleName => {
    const testVersions = new Map()

    instrumentations
      .filter(instrumentation => instrumentation.name === moduleName)
      .forEach(instrumentation => {
        instrumentation.versions
          .filter(version => !process.env.RANGE || semver.subset(version, process.env.RANGE))
          .forEach(version => {
            const min = semver.coerce(version).version
            const max = require(`../../../../versions/${moduleName}@${version}`).version()

            testVersions.set(min, { range: version, test: min })
            testVersions.set(max, { range: version, test: version })
          })
      })

    Array.from(testVersions)
      .filter(v => !range || semver.satisfies(v[0], range))
      .sort(v => v[0].localeCompare(v[0]))
      .map(v => Object.assign({}, v[1], { version: v[0] }))
      .forEach(v => {
        const versionPath = `${__dirname}/../../../../versions/${moduleName}@${v.test}/node_modules`

        // afterEach contains currentTest data
        // after doesn't contain test data nor know if any tests passed/failed
        let moduleVersionDidFail = false

        describe(`with ${moduleName} ${v.range} (${v.version})`, () => {
          let nodePath

          before(() => {
            nodePath = process.env.NODE_PATH
            process.env.NODE_PATH = [process.env.NODE_PATH, versionPath]
              .filter(x => x && x !== 'undefined')
              .join(os.platform() === 'win32' ? ';' : ':')

            require('module').Module._initPaths()
          })

          cb(v.test, moduleName)

          afterEach(function () {
            if (this.currentTest.state === 'failed') {
              moduleVersionDidFail = true
            }
          })

          after(() => {
            if (moduleVersionDidFail) {
              if (!packageVersionFailures[moduleName]) {
                packageVersionFailures[moduleName] = new Set()
              }

              packageVersionFailures[moduleName].add(v.version)
            }

            process.env.NODE_PATH = nodePath
            require('module').Module._initPaths()
          })
        })
      })
  })
}

function withExports (moduleName, version, exportNames, versionRange, fn) {
  const getExport = () => require(`../../../../versions/${moduleName}@${version}`).get()
  describe('with the default export', () => fn(getExport))

  if (typeof versionRange === 'function') {
    fn = versionRange
    versionRange = '*'
  }

  if (!semver.intersects(version, versionRange)) return

  for (const exportName of exportNames) {
    const getExport = () => require(`../../../../versions/${moduleName}@${version}`).get()[exportName]
    describe(`with exports.${exportName}`, () => fn(getExport))
  }
}

exports.mochaHooks = {
  // TODO: Figure out how to do this with tap too.
  async afterAll () {
    await slackReport(packageVersionFailures)
  },

  afterEach () {
    agent.reset()
    metrics.stop()
    storage.enterWith(undefined)
  }
}<|MERGE_RESOLUTION|>--- conflicted
+++ resolved
@@ -48,17 +48,13 @@
   })
 }
 
-<<<<<<< HEAD
-function withNamingSchema (spanProducerFn, expectedOpName, expectedServiceName, withHooks = () => {}) {
-=======
-function withNamingSchema (spanProducerFn, expectedOpName, expectedServiceName, expectedShortCircuitName) {
->>>>>>> a6295862
+function withNamingSchema (spanProducerFn, expectedOpName, expectedServiceName, expectedShortCircuitName, testHooks = () => {}) {
   let fullConfig
 
   describe('service and operation naming', () => {
     Object.keys(schemaDefinitions).forEach(versionName => {
       describe(`in version ${versionName}`, () => {
-        withHooks(versionName)
+        testHooks(versionName)
 
         before(() => {
           fullConfig = Nomenclature.config
@@ -81,10 +77,6 @@
             })
             .then(done)
             .catch(done)
-<<<<<<< HEAD
-
-=======
->>>>>>> a6295862
           spanProducerFn(done)
         })
       })
@@ -111,6 +103,7 @@
           })
           .then(done)
           .catch(done)
+
         spanProducerFn(done)
       })
     })
