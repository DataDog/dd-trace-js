'use strict'

require('./core')

const os = require('os')
const path = require('path')
const semver = require('semver')
const externals = require('../plugins/externals.json')
const slackReport = require('./slack-report')
const metrics = require('../../src/metrics')
const agent = require('../plugins/agent')
const Nomenclature = require('../../src/service-naming')
const { storage } = require('../../../datadog-core')
const { schemaDefinitions } = require('../../src/service-naming/schemas')

global.withVersions = withVersions
global.withExports = withExports
global.withNamingSchema = withNamingSchema
global.withPeerService = withPeerService

const packageVersionFailures = Object.create({})

function loadInst (plugin) {
  const instrumentations = []

  try {
    loadInstFile(`${plugin}/server.js`, instrumentations)
    loadInstFile(`${plugin}/client.js`, instrumentations)
  } catch (e) {
    loadInstFile(`${plugin}.js`, instrumentations)
  }

  return instrumentations
}

function loadInstFile (file, instrumentations) {
  const instrument = {
    addHook (instrumentation) {
      instrumentations.push(instrumentation)
    }
  }

  const instPath = path.join(__dirname, `../../../datadog-instrumentations/src/${file}`)

  proxyquire.noPreserveCache()(instPath, {
    './helpers/instrument': instrument,
    '../helpers/instrument': instrument
  })
}

<<<<<<< HEAD
function withNamingSchema (spanProducerFn, expectedOpName, expectedServiceName, selectSpan = (traces) => traces[0][0]) {
=======
function withNamingSchema (spanProducerFn, expectedOpName, expectedServiceName, expectedShortCircuitName) {
>>>>>>> 45d835ba
  let fullConfig

  describe('service and operation naming', () => {
    Object.keys(schemaDefinitions).forEach(versionName => {
      describe(`in version ${versionName}`, () => {
        before(() => {
          fullConfig = Nomenclature.config
          Nomenclature.configure({
            spanAttributeSchema: versionName,
            service: fullConfig.service // Hack: only way to retrieve the test agent configuration
          })
        })

        after(() => {
          Nomenclature.configure(fullConfig)
        })

        it(`should conform to the naming schema`, done => {
          agent
            .use(traces => {
              const span = selectSpan(traces)
              expect(span).to.have.property('name', expectedOpName())
              expect(span).to.have.property('service', expectedServiceName())
            })
            .then(done)
            .catch(done)
          spanProducerFn()
        })
      })
    })

    describe('service naming short-circuit in v0', () => {
      before(() => {
        fullConfig = Nomenclature.config
        Nomenclature.configure({
          spanAttributeSchema: 'v0',
          service: fullConfig.service,
          traceRemoveIntegrationServiceNamesEnabled: true
        })
      })
      after(() => {
        Nomenclature.configure(fullConfig)
      })

      it('should pass service name through', done => {
        agent
          .use(traces => {
            const span = traces[0][0]
            expect(span).to.have.property('service', expectedShortCircuitName)
          })
          .then(done)
          .catch(done)
        spanProducerFn()
      })
    })
  })
}

function withPeerService (tracer, spanGenerationFn, service, serviceSource) {
  describe('peer service computation', () => {
    let computePeerServiceSpy
    beforeEach(() => {
      // FIXME: workaround due to the evaluation order of mocha beforeEach
      const tracerObj = typeof tracer === 'function' ? tracer() : tracer
      computePeerServiceSpy = sinon.stub(tracerObj._tracer, '_computePeerService').value(true)
    })
    afterEach(() => {
      computePeerServiceSpy.restore()
    })

    it('should compute peer service', done => {
      agent
        .use(traces => {
          const span = traces[0][0]
          expect(span.meta).to.have.property('peer.service', service)
          expect(span.meta).to.have.property('_dd.peer.service.source', serviceSource)
        })
        .then(done)
        .catch(done)

      spanGenerationFn(done)
    })
  })
}

function withVersions (plugin, modules, range, cb) {
  const instrumentations = typeof plugin === 'string' ? loadInst(plugin) : [].concat(plugin)
  const names = instrumentations.map(instrumentation => instrumentation.name)

  modules = [].concat(modules)

  names.forEach(name => {
    if (externals[name]) {
      [].concat(externals[name]).forEach(external => {
        instrumentations.push(external)
      })
    }
  })

  if (!cb) {
    cb = range
    range = null
  }

  modules.forEach(moduleName => {
    const testVersions = new Map()

    instrumentations
      .filter(instrumentation => instrumentation.name === moduleName)
      .forEach(instrumentation => {
        instrumentation.versions
          .filter(version => !process.env.RANGE || semver.subset(version, process.env.RANGE))
          .forEach(version => {
            const min = semver.coerce(version).version
            const max = require(`../../../../versions/${moduleName}@${version}`).version()

            testVersions.set(min, { range: version, test: min })
            testVersions.set(max, { range: version, test: version })
          })
      })

    Array.from(testVersions)
      .filter(v => !range || semver.satisfies(v[0], range))
      .sort(v => v[0].localeCompare(v[0]))
      .map(v => Object.assign({}, v[1], { version: v[0] }))
      .forEach(v => {
        const versionPath = `${__dirname}/../../../../versions/${moduleName}@${v.test}/node_modules`

        // afterEach contains currentTest data
        // after doesn't contain test data nor know if any tests passed/failed
        let moduleVersionDidFail = false

        describe(`with ${moduleName} ${v.range} (${v.version})`, () => {
          let nodePath

          before(() => {
            nodePath = process.env.NODE_PATH
            process.env.NODE_PATH = [process.env.NODE_PATH, versionPath]
              .filter(x => x && x !== 'undefined')
              .join(os.platform() === 'win32' ? ';' : ':')

            require('module').Module._initPaths()
          })

          cb(v.test, moduleName)

          afterEach(function () {
            if (this.currentTest.state === 'failed') {
              moduleVersionDidFail = true
            }
          })

          after(() => {
            if (moduleVersionDidFail) {
              if (!packageVersionFailures[moduleName]) {
                packageVersionFailures[moduleName] = new Set()
              }

              packageVersionFailures[moduleName].add(v.version)
            }

            process.env.NODE_PATH = nodePath
            require('module').Module._initPaths()
          })
        })
      })
  })
}

function withExports (moduleName, version, exportNames, versionRange, fn) {
  const getExport = () => require(`../../../../versions/${moduleName}@${version}`).get()
  describe('with the default export', () => fn(getExport))

  if (typeof versionRange === 'function') {
    fn = versionRange
    versionRange = '*'
  }

  if (!semver.intersects(version, versionRange)) return

  for (const exportName of exportNames) {
    const getExport = () => require(`../../../../versions/${moduleName}@${version}`).get()[exportName]
    describe(`with exports.${exportName}`, () => fn(getExport))
  }
}

exports.mochaHooks = {
  // TODO: Figure out how to do this with tap too.
  async afterAll () {
    await slackReport(packageVersionFailures)
  },

  afterEach () {
    agent.reset()
    metrics.stop()
    storage.enterWith(undefined)
  }
}<|MERGE_RESOLUTION|>--- conflicted
+++ resolved
@@ -48,11 +48,7 @@
   })
 }
 
-<<<<<<< HEAD
-function withNamingSchema (spanProducerFn, expectedOpName, expectedServiceName, selectSpan = (traces) => traces[0][0]) {
-=======
-function withNamingSchema (spanProducerFn, expectedOpName, expectedServiceName, expectedShortCircuitName) {
->>>>>>> 45d835ba
+function withNamingSchema (spanProducerFn, expectedOpName, expectedServiceName, expectedShortCircuitName, selectSpan = (traces) => traces[0][0]) {
   let fullConfig
 
   describe('service and operation naming', () => {
