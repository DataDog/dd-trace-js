'use strict'

require('./core')

const os = require('os')
const path = require('path')
const semver = require('semver')
const externals = require('../plugins/externals.json')
const slackReport = require('./slack-report')
const runtimeMetrics = require('../../src/runtime_metrics')
const agent = require('../plugins/agent')
const Nomenclature = require('../../src/service-naming')
const { storage } = require('../../../datadog-core')
const { schemaDefinitions } = require('../../src/service-naming/schemas')

global.withVersions = withVersions
global.withExports = withExports
global.withNamingSchema = withNamingSchema
global.withPeerService = withPeerService
global.testAgentServiceName = null
global.schemaVersionName = null

const packageVersionFailures = Object.create({})

function loadInst (plugin) {
  const instrumentations = []

  try {
    loadInstFile(`${plugin}/server.js`, instrumentations)
    loadInstFile(`${plugin}/client.js`, instrumentations)
  } catch (e) {
    loadInstFile(`${plugin}.js`, instrumentations)
  }

  return instrumentations
}

function loadInstFile (file, instrumentations) {
  const instrument = {
    addHook (instrumentation) {
      instrumentations.push(instrumentation)
    }
  }

  const instPath = path.join(__dirname, `../../../datadog-instrumentations/src/${file}`)

  proxyquire.noPreserveCache()(instPath, {
    './helpers/instrument': instrument,
    '../helpers/instrument': instrument
  })
}

function withNamingSchema (
  spanProducerFn,
  expected,
  opts = {}
) {
  const {
    hooks = (version, defaultToGlobalService) => {},
    desc = '',
    selectSpan = (traces) => traces[0][0]
  } = opts
  let fullConfig

  const testTitle = 'service and operation naming' + (desc !== '' ? ` (${desc})` : '')

  describe(testTitle, () => {
    Object.keys(schemaDefinitions).forEach(versionName => {
      describe(`in version ${versionName}`, () => {
        before(() => {
          fullConfig = Nomenclature.config
          Nomenclature.configure({
            spanAttributeSchema: versionName,
            spanRemoveIntegrationFromService: false,
            service: fullConfig.service // Hack: only way to retrieve the test agent configuration
          })
        })

        beforeEach(async () => {
          global.testAgentServiceName = expectedServiceName()
          global.schemaVersionName = versionName
        })

        after(() => {
          Nomenclature.configure(fullConfig)
        })

<<<<<<< HEAD
        afterEach(async () => {
          global.testAgentServiceName = null
          global.schemaVersionName = null
        })
=======
        hooks(versionName, false)

        const { opName, serviceName } = expected[versionName]
>>>>>>> 1b5eefe9

        it(`should conform to the naming schema`, done => {
          agent
            .use(traces => {
              const span = selectSpan(traces)
              const expectedOpName = typeof opName === 'function'
                ? opName()
                : opName
              const expectedServiceName = typeof serviceName === 'function'
                ? serviceName()
                : serviceName

              expect(span).to.have.property('name', expectedOpName)
              expect(span).to.have.property('service', expectedServiceName)
            })
            .then(done)
            .catch(done)
          spanProducerFn(done)
        })
      })
    })

    describe('service naming short-circuit in v0', () => {
      before(() => {
        fullConfig = Nomenclature.config
        Nomenclature.configure({
          spanAttributeSchema: 'v0',
          service: fullConfig.service,
          spanRemoveIntegrationFromService: true
        })
      })

<<<<<<< HEAD
      beforeEach(async () => {
        global.testAgentServiceName = expectedShortCircuitName
        global.schemaVersionName = "v0"
      })
=======
>>>>>>> 1b5eefe9
      after(() => {
        Nomenclature.configure(fullConfig)
      })

<<<<<<< HEAD
      afterEach(async () => {
        global.testAgentServiceName = null
        global.schemaVersionName = "v0"
      })
=======
      hooks('v0', true)

      const { serviceName } = expected['v1']
>>>>>>> 1b5eefe9

      it('should pass service name through', done => {
        agent
          .use(traces => {
            const span = traces[0][0]
            const expectedServiceName = typeof serviceName === 'function'
              ? serviceName()
              : serviceName
            expect(span).to.have.property('service', expectedServiceName)
          })
          .then(done)
          .catch(done)

        spanProducerFn(done)
      })
    })
  })
}

function withPeerService (tracer, spanGenerationFn, service, serviceSource, opts = {}) {
  describe('peer service computation' + (opts.desc ? ` ${opts.desc}` : ''), () => {
    let computePeerServiceSpy
    beforeEach(async () => {
      // FIXME: workaround due to the evaluation order of mocha beforeEach
      const tracerObj = typeof tracer === 'function' ? tracer() : tracer
      computePeerServiceSpy = sinon.stub(tracerObj._tracer, '_computePeerService').value(true)
      debugger
      global.schemaVersionName = "v0.5" // set to something other than v0 to allow peer.service check to run, but also don't set to v1 since we dont have expectedServiceName
    })
    afterEach(async () => {
      computePeerServiceSpy.restore()
      global.schemaVersionName = "v0"
    })

    it('should compute peer service', done => {
      agent
        .use(traces => {
          const span = traces[0][0]
          expect(span.meta).to.have.property('peer.service', service)
          expect(span.meta).to.have.property('_dd.peer.service.source', serviceSource)
        })
        .then(done)
        .catch(done)
      spanGenerationFn(done)
    })
  })
}

function withVersions (plugin, modules, range, cb) {
  const instrumentations = typeof plugin === 'string' ? loadInst(plugin) : [].concat(plugin)
  const names = instrumentations.map(instrumentation => instrumentation.name)

  modules = [].concat(modules)

  names.forEach(name => {
    if (externals[name]) {
      [].concat(externals[name]).forEach(external => {
        instrumentations.push(external)
      })
    }
  })

  if (!cb) {
    cb = range
    range = null
  }

  modules.forEach(moduleName => {
    const testVersions = new Map()

    instrumentations
      .filter(instrumentation => instrumentation.name === moduleName)
      .forEach(instrumentation => {
        instrumentation.versions
          .filter(version => !process.env.RANGE || semver.subset(version, process.env.RANGE))
          .forEach(version => {
            const min = semver.coerce(version).version
            const max = require(`../../../../versions/${moduleName}@${version}`).version()

            testVersions.set(min, { range: version, test: min })
            testVersions.set(max, { range: version, test: version })
          })
      })

    Array.from(testVersions)
      .filter(v => !range || semver.satisfies(v[0], range))
      .sort(v => v[0].localeCompare(v[0]))
      .map(v => Object.assign({}, v[1], { version: v[0] }))
      .forEach(v => {
        const versionPath = `${__dirname}/../../../../versions/${moduleName}@${v.test}/node_modules`

        // afterEach contains currentTest data
        // after doesn't contain test data nor know if any tests passed/failed
        let moduleVersionDidFail = false

        describe(`with ${moduleName} ${v.range} (${v.version})`, () => {
          let nodePath

          before(() => {
            nodePath = process.env.NODE_PATH
            process.env.NODE_PATH = [process.env.NODE_PATH, versionPath]
              .filter(x => x && x !== 'undefined')
              .join(os.platform() === 'win32' ? ';' : ':')

            require('module').Module._initPaths()
          })

          cb(v.test, moduleName)

          afterEach(function () {
            if (this.currentTest.state === 'failed') {
              moduleVersionDidFail = true
            }
          })

          after(() => {
            if (moduleVersionDidFail) {
              if (!packageVersionFailures[moduleName]) {
                packageVersionFailures[moduleName] = new Set()
              }

              packageVersionFailures[moduleName].add(v.version)
            }

            process.env.NODE_PATH = nodePath
            require('module').Module._initPaths()
          })
        })
      })
  })
}

function withExports (moduleName, version, exportNames, versionRange, fn) {
  const getExport = () => require(`../../../../versions/${moduleName}@${version}`).get()
  describe('with the default export', () => fn(getExport))

  if (typeof versionRange === 'function') {
    fn = versionRange
    versionRange = '*'
  }

  if (!semver.intersects(version, versionRange)) return

  for (const exportName of exportNames) {
    const getExport = () => require(`../../../../versions/${moduleName}@${version}`).get()[exportName]
    describe(`with exports.${exportName}`, () => fn(getExport))
  }
}

exports.mochaHooks = {
  // TODO: Figure out how to do this with tap too.
  async afterAll () {
    await slackReport(packageVersionFailures)
  },

  afterEach () {
    agent.reset()
    runtimeMetrics.stop()
    storage.enterWith(undefined)
  }
}<|MERGE_RESOLUTION|>--- conflicted
+++ resolved
@@ -77,7 +77,9 @@
         })
 
         beforeEach(async () => {
-          global.testAgentServiceName = expectedServiceName()
+          global.testAgentServiceName  = typeof serviceName === 'function'
+            ? serviceName()
+            : serviceName
           global.schemaVersionName = versionName
         })
 
@@ -85,16 +87,13 @@
           Nomenclature.configure(fullConfig)
         })
 
-<<<<<<< HEAD
         afterEach(async () => {
           global.testAgentServiceName = null
           global.schemaVersionName = null
         })
-=======
         hooks(versionName, false)
 
         const { opName, serviceName } = expected[versionName]
->>>>>>> 1b5eefe9
 
         it(`should conform to the naming schema`, done => {
           agent
@@ -127,27 +126,23 @@
         })
       })
 
-<<<<<<< HEAD
       beforeEach(async () => {
-        global.testAgentServiceName = expectedShortCircuitName
+        global.testAgentServiceName = typeof serviceName === 'function'
+          ? serviceName()
+          : serviceName
         global.schemaVersionName = "v0"
       })
-=======
->>>>>>> 1b5eefe9
       after(() => {
         Nomenclature.configure(fullConfig)
       })
 
-<<<<<<< HEAD
       afterEach(async () => {
         global.testAgentServiceName = null
         global.schemaVersionName = "v0"
       })
-=======
       hooks('v0', true)
 
       const { serviceName } = expected['v1']
->>>>>>> 1b5eefe9
 
       it('should pass service name through', done => {
         agent
