--- conflicted
+++ resolved
@@ -85,16 +85,13 @@
           Nomenclature.configure(fullConfig)
         })
 
-<<<<<<< HEAD
         afterEach(() => {
           global.testAgentServiceName = null
           global.schemaVersionName = null
         })
-=======
         hooks(versionName, false)
 
         const { opName, serviceName } = expected[versionName]
->>>>>>> 14d75c8e
 
         it(`should conform to the naming schema`, done => {
           agent
@@ -127,28 +124,22 @@
         })
       })
 
-<<<<<<< HEAD
       beforeEach(async () => {
         await new Promise(resolve => setTimeout(resolve, 30))
         global.testAgentServiceName = expectedShortCircuitName
         global.schemaVersionName = 'v0'
       })
-=======
->>>>>>> 14d75c8e
       after(() => {
         Nomenclature.configure(fullConfig)
       })
 
-<<<<<<< HEAD
       afterEach(() => {
         global.testAgentServiceName = null
         global.schemaVersionName = 'v0'
       })
-=======
       hooks('v0', true)
 
       const { serviceName } = expected['v1']
->>>>>>> 14d75c8e
 
       it('should pass service name through', done => {
         agent
