'use strict'

require('./core')

const os = require('os')
const path = require('path')
const semver = require('semver')
const externals = require('../plugins/externals.json')
const slackReport = require('./slack-report')
const metrics = require('../../src/metrics')
const agent = require('../plugins/agent')
const Nomenclature = require('../../src/service-naming')
const { storage } = require('../../../datadog-core')
const { schemaDefinitions } = require('../../src/service-naming/schemas')

global.withVersions = withVersions
global.withExports = withExports
global.withNamingSchema = withNamingSchema
global.withPeerService = withPeerService

const packageVersionFailures = Object.create({})

function loadInst (plugin) {
  const instrumentations = []

  try {
    loadInstFile(`${plugin}/server.js`, instrumentations)
    loadInstFile(`${plugin}/client.js`, instrumentations)
  } catch (e) {
    loadInstFile(`${plugin}.js`, instrumentations)
  }

  return instrumentations
}

function loadInstFile (file, instrumentations) {
  const instrument = {
    addHook (instrumentation) {
      instrumentations.push(instrumentation)
    }
  }

  const instPath = path.join(__dirname, `../../../datadog-instrumentations/src/${file}`)

  proxyquire.noPreserveCache()(instPath, {
    './helpers/instrument': instrument,
    '../helpers/instrument': instrument
  })
}

function withNamingSchema (
  spanProducerFn,
  expected,
<<<<<<< HEAD
  hooks = (version, defaultToGlobalService) => {}
) {
=======
  selectSpan = (traces) => traces[0][0],
  opts = {}
) {
  const {
    hooks = (version, defaultToGlobalService) => {},
    desc = ''
  } = opts
>>>>>>> fe5390b6
  let fullConfig

  const testTitle = 'service and operation naming' + (desc !== '' ? ` (${desc})` : '')

  describe(testTitle, () => {
    Object.keys(schemaDefinitions).forEach(versionName => {
      describe(`in version ${versionName}`, () => {
        hooks(versionName, false)
        const { opName, serviceName } = expected[versionName]

        before(() => {
          fullConfig = Nomenclature.config
          Nomenclature.configure({
            spanAttributeSchema: versionName,
            service: fullConfig.service // Hack: only way to retrieve the test agent configuration
          })
        })

        after(() => {
          Nomenclature.configure(fullConfig)
        })

        hooks(versionName, false)

        const { opName, serviceName } = expected[versionName]

        it(`should conform to the naming schema`, done => {
          agent
            .use(traces => {
<<<<<<< HEAD
              const span = traces[0][0]
              expect(span).to.have.property('name', opName())
              expect(span).to.have.property('service', serviceName())
=======
              const span = selectSpan(traces)
              const expectedOpName = typeof opName === 'function'
                ? opName()
                : opName
              const expectedServiceName = typeof serviceName === 'function'
                ? serviceName()
                : serviceName

              expect(span).to.have.property('name', expectedOpName)
              expect(span).to.have.property('service', expectedServiceName)
>>>>>>> fe5390b6
            })
            .then(done)
            .catch(done)

          spanProducerFn(done)
        })
      })
    })

    describe('service naming short-circuit in v0', () => {
      hooks('v0', true)

      // when short-circuit is enabled, we expect the serviceName v1 version to be used.
      const { serviceName } = expected['v1']

      before(() => {
        fullConfig = Nomenclature.config
        Nomenclature.configure({
          spanAttributeSchema: 'v0',
          service: fullConfig.service,
          spanRemoveIntegrationFromService: true
        })
      })

      after(() => {
        Nomenclature.configure(fullConfig)
      })

      hooks('v0', true)

      const { serviceName } = expected['v1']

      it('should pass service name through', done => {
        agent
          .use(traces => {
            const span = traces[0][0]
<<<<<<< HEAD
            expect(span).to.have.property('service', serviceName())
=======
            const expectedServiceName = typeof serviceName === 'function'
              ? serviceName()
              : serviceName
            expect(span).to.have.property('service', expectedServiceName)
>>>>>>> fe5390b6
          })
          .then(done)
          .catch(done)

        spanProducerFn(done)
      })
    })
  })
}

function withPeerService (tracer, spanGenerationFn, service, serviceSource) {
  describe('peer service computation', () => {
    let computePeerServiceSpy
    beforeEach(() => {
      // FIXME: workaround due to the evaluation order of mocha beforeEach
      const tracerObj = typeof tracer === 'function' ? tracer() : tracer
      computePeerServiceSpy = sinon.stub(tracerObj._tracer, '_computePeerService').value(true)
    })
    afterEach(() => {
      computePeerServiceSpy.restore()
    })

    it('should compute peer service', done => {
      agent
        .use(traces => {
          const span = traces[0][0]
          expect(span.meta).to.have.property('peer.service', service)
          expect(span.meta).to.have.property('_dd.peer.service.source', serviceSource)
        })
        .then(done)
        .catch(done)

      spanGenerationFn(done)
    })
  })
}

function withVersions (plugin, modules, range, cb) {
  const instrumentations = typeof plugin === 'string' ? loadInst(plugin) : [].concat(plugin)
  const names = instrumentations.map(instrumentation => instrumentation.name)

  modules = [].concat(modules)

  names.forEach(name => {
    if (externals[name]) {
      [].concat(externals[name]).forEach(external => {
        instrumentations.push(external)
      })
    }
  })

  if (!cb) {
    cb = range
    range = null
  }

  modules.forEach(moduleName => {
    const testVersions = new Map()

    instrumentations
      .filter(instrumentation => instrumentation.name === moduleName)
      .forEach(instrumentation => {
        instrumentation.versions
          .filter(version => !process.env.RANGE || semver.subset(version, process.env.RANGE))
          .forEach(version => {
            const min = semver.coerce(version).version
            const max = require(`../../../../versions/${moduleName}@${version}`).version()

            testVersions.set(min, { range: version, test: min })
            testVersions.set(max, { range: version, test: version })
          })
      })

    Array.from(testVersions)
      .filter(v => !range || semver.satisfies(v[0], range))
      .sort(v => v[0].localeCompare(v[0]))
      .map(v => Object.assign({}, v[1], { version: v[0] }))
      .forEach(v => {
        const versionPath = `${__dirname}/../../../../versions/${moduleName}@${v.test}/node_modules`

        // afterEach contains currentTest data
        // after doesn't contain test data nor know if any tests passed/failed
        let moduleVersionDidFail = false

        describe(`with ${moduleName} ${v.range} (${v.version})`, () => {
          let nodePath

          before(() => {
            nodePath = process.env.NODE_PATH
            process.env.NODE_PATH = [process.env.NODE_PATH, versionPath]
              .filter(x => x && x !== 'undefined')
              .join(os.platform() === 'win32' ? ';' : ':')

            require('module').Module._initPaths()
          })

          cb(v.test, moduleName)

          afterEach(function () {
            if (this.currentTest.state === 'failed') {
              moduleVersionDidFail = true
            }
          })

          after(() => {
            if (moduleVersionDidFail) {
              if (!packageVersionFailures[moduleName]) {
                packageVersionFailures[moduleName] = new Set()
              }

              packageVersionFailures[moduleName].add(v.version)
            }

            process.env.NODE_PATH = nodePath
            require('module').Module._initPaths()
          })
        })
      })
  })
}

function withExports (moduleName, version, exportNames, versionRange, fn) {
  const getExport = () => require(`../../../../versions/${moduleName}@${version}`).get()
  describe('with the default export', () => fn(getExport))

  if (typeof versionRange === 'function') {
    fn = versionRange
    versionRange = '*'
  }

  if (!semver.intersects(version, versionRange)) return

  for (const exportName of exportNames) {
    const getExport = () => require(`../../../../versions/${moduleName}@${version}`).get()[exportName]
    describe(`with exports.${exportName}`, () => fn(getExport))
  }
}

exports.mochaHooks = {
  // TODO: Figure out how to do this with tap too.
  async afterAll () {
    await slackReport(packageVersionFailures)
  },

  afterEach () {
    agent.reset()
    metrics.stop()
    storage.enterWith(undefined)
  }
}<|MERGE_RESOLUTION|>--- conflicted
+++ resolved
@@ -51,10 +51,6 @@
 function withNamingSchema (
   spanProducerFn,
   expected,
-<<<<<<< HEAD
-  hooks = (version, defaultToGlobalService) => {}
-) {
-=======
   selectSpan = (traces) => traces[0][0],
   opts = {}
 ) {
@@ -62,7 +58,6 @@
     hooks = (version, defaultToGlobalService) => {},
     desc = ''
   } = opts
->>>>>>> fe5390b6
   let fullConfig
 
   const testTitle = 'service and operation naming' + (desc !== '' ? ` (${desc})` : '')
@@ -70,9 +65,6 @@
   describe(testTitle, () => {
     Object.keys(schemaDefinitions).forEach(versionName => {
       describe(`in version ${versionName}`, () => {
-        hooks(versionName, false)
-        const { opName, serviceName } = expected[versionName]
-
         before(() => {
           fullConfig = Nomenclature.config
           Nomenclature.configure({
@@ -92,11 +84,6 @@
         it(`should conform to the naming schema`, done => {
           agent
             .use(traces => {
-<<<<<<< HEAD
-              const span = traces[0][0]
-              expect(span).to.have.property('name', opName())
-              expect(span).to.have.property('service', serviceName())
-=======
               const span = selectSpan(traces)
               const expectedOpName = typeof opName === 'function'
                 ? opName()
@@ -107,22 +94,15 @@
 
               expect(span).to.have.property('name', expectedOpName)
               expect(span).to.have.property('service', expectedServiceName)
->>>>>>> fe5390b6
             })
             .then(done)
             .catch(done)
-
           spanProducerFn(done)
         })
       })
     })
 
     describe('service naming short-circuit in v0', () => {
-      hooks('v0', true)
-
-      // when short-circuit is enabled, we expect the serviceName v1 version to be used.
-      const { serviceName } = expected['v1']
-
       before(() => {
         fullConfig = Nomenclature.config
         Nomenclature.configure({
@@ -144,14 +124,10 @@
         agent
           .use(traces => {
             const span = traces[0][0]
-<<<<<<< HEAD
-            expect(span).to.have.property('service', serviceName())
-=======
             const expectedServiceName = typeof serviceName === 'function'
               ? serviceName()
               : serviceName
             expect(span).to.have.property('service', expectedServiceName)
->>>>>>> fe5390b6
           })
           .then(done)
           .catch(done)
