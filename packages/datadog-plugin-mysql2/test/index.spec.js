--- conflicted
+++ resolved
@@ -144,16 +144,10 @@
 
           agent
             .use(traces => {
-<<<<<<< HEAD
               expect(traces[0][0].meta).to.have.property(ERROR_TYPE, error.name)
               expect(traces[0][0].meta).to.have.property(ERROR_MESSAGE, error.message)
               expect(traces[0][0].meta).to.have.property(ERROR_STACK, error.stack)
-=======
-              expect(traces[0][0].meta).to.have.property('error.type', error.name)
-              expect(traces[0][0].meta).to.have.property('error.msg', error.message)
-              expect(traces[0][0].meta).to.have.property('error.stack', error.stack)
-              expect(traces[0][0].meta).to.have.property('component', 'mysql2')
->>>>>>> 8685eddf
+              expect(traces[0][0].meta).to.have.property('component', 'mysql2')
             })
             .then(done)
             .catch(done)
