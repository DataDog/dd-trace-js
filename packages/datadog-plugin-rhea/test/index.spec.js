'use strict'

const { expect } = require('chai')
const agent = require('../../dd-trace/test/plugins/agent')
const { ERROR_MESSAGE, ERROR_TYPE, ERROR_STACK } = require('../../dd-trace/src/constants')

describe('Plugin', () => {
  let tracer

  describe('rhea', () => {
    before(() => agent.load('rhea'))
    after(() => agent.close({ ritmReset: false }))

    withVersions('rhea', 'rhea', version => {
      describe('with broker', () => {
        let container
        let context

        beforeEach(() => {
          tracer = require('../../dd-trace')
        })

        afterEach((done) => {
          context.connection.once('connection_close', () => done())
          context.connection.close()
        })

        describe('without configuration', () => {
          beforeEach(() => agent.reload('rhea'))

          beforeEach(done => {
            container = require(`../../../versions/rhea@${version}`).get()

            container.once('sendable', _context => {
              context = _context
              done()
            })
            const connection = container.connect({
              username: 'admin',
              password: 'admin',
              host: 'localhost',
              port: 5673
            })
            connection.open_sender('amq.topic')
            connection.open_receiver('amq.topic')
          })

          describe('sending a message', () => {
            it('should automatically instrument', (done) => {
              agent.use(traces => {
                const span = traces[0][0]
                expect(span).to.include({
                  name: 'amqp.send',
                  resource: 'amq.topic',
                  error: 0,
                  service: 'test-amqp-producer'
                })
                expect(span).to.not.have.property('type')
                expect(span.meta).to.include({
                  'span.kind': 'producer',
                  'amqp.link.target.address': 'amq.topic',
                  'amqp.link.role': 'sender',
                  'amqp.delivery.state': 'accepted',
                  'out.host': 'localhost',
                  'component': 'rhea'
                })
                expect(span.metrics).to.include({
                  'out.port': 5673
                })
              })
                .then(done, done)
              context.sender.send({ body: 'Hello World!' })
            })

            it('should inject span context', (done) => {
              container.once('message', msg => {
                const keys = Object.keys(msg.message.delivery_annotations)
                expect(keys).to.include('x-datadog-trace-id')
                expect(keys).to.include('x-datadog-parent-id')
                done()
              })
              context.sender.send({ body: 'Hello World!' })
            })

            it('should inject span context with encoded messages', (done) => {
              container.once('message', msg => {
                const keys = Object.keys(msg.message.delivery_annotations)
                expect(keys).to.include('x-datadog-trace-id')
                expect(keys).to.include('x-datadog-parent-id')
                done()
              })
              tracer.trace('web.request', () => {
                const encodedMessage = container.message.encode({ body: 'Hello World!' })
                context.sender.send(encodedMessage, undefined, 0)
              })
            })
          })

          describe('receiving a message', () => {
            it('should automatically instrument', done => {
              agent.use(traces => {
                const span = traces[0][0]
                expect(span).to.include({
                  name: 'amqp.receive',
                  resource: 'amq.topic',
                  error: 0,
                  service: 'test',
                  type: 'worker'
                })
                expect(span.meta).to.include({
                  'span.kind': 'consumer',
                  'amqp.link.source.address': 'amq.topic',
                  'amqp.link.role': 'receiver',
                  'component': 'rhea'
                })
              })
                .then(done, done)
              context.sender.send({ body: 'Hello World!' })
            })

            it('should extract the span context', done => {
              container.once('message', msg => {
                const span = tracer.scope().active()
                expect(span._spanContext._parentId).to.not.be.null
                done()
              })
              context.sender.send({ body: 'Hello World!' })
            })
          })
        })

        describe('with configuration', () => {
          beforeEach(() => agent.reload('rhea', {
            service: 'a_test_service'
          }))

          beforeEach(done => {
            container = require(`../../../versions/rhea@${version}`).get()

            container.once('sendable', function (_context) {
              context = _context
              done()
            })
            const connection = container.connect({
              username: 'admin',
              password: 'admin',
              host: 'localhost',
              port: 5673
            })
            connection.open_sender('amq.topic')
            connection.open_receiver('amq.topic')
          })

          it('should use the configuration for the receiver', (done) => {
            agent.use(traces => {
              const span = traces[0][0]
              expect(span).to.have.property('name', 'amqp.receive')
              expect(span).to.have.property('service', 'a_test_service')
            })
              .then(done, done)
            context.sender.send({ body: 'Hello World!' })
          })
          it('should use the configuration for the sender', (done) => {
            agent.use(traces => {
              const span = traces[0][0]
              expect(span).to.have.property('name', 'amqp.send')
              expect(span).to.have.property('service', 'a_test_service')
            })
              .then(done, done)
            context.sender.send({ body: 'Hello World!' })
          })
        })
      })

      describe('without broker', () => {
        let server
        let serverContext
        let client
        let clientContext
        let connection

        beforeEach(() => {
          tracer = require('../../dd-trace')
        })

        afterEach((done) => {
          if (connection.socket_ready) {
            connection.once('connection_close', () => done())
            connection.close()
          } else {
            done()
          }
        })

        describe('with defaults', () => {
          beforeEach(() => agent.reload('rhea'))

          beforeEach(done => {
            const rhea = require(`../../../versions/rhea@${version}`).get()

            server = rhea.create_container()
            client = rhea.create_container()

            let sendables = 0

            server.once('sendable', _context => {
              serverContext = _context
              if (++sendables === 2) done()
            })
            client.once('sendable', _context => {
              clientContext = _context
              if (++sendables === 2) done()
            })

            const listener = server.listen({ port: 0 })
            listener.on('listening', () => {
              connection = client.connect(listener.address())
              connection.open_receiver('amq.topic.2')
              connection.open_sender('amq.topic.2')
            })
          })

          describe('client sent message', () => {
            it('should be instrumented on receiving', done => {
              const p = expectReceiving(agent)

              server.on('message', msg => {
                p.then(done, done)
              })
              clientContext.sender.send({ body: 'hello' })
            })

            it('should be instrumented on sending', done => {
              const p = expectSending(agent, null, 'amq.topic.2')

              server.on('message', msg => {
                p.then(done, done)
              })
              clientContext.sender.send({ body: 'hello' })
            })
          })

          describe('server sent message', () => {
            it('should be instrumented on receiving', done => {
              const p = expectReceiving(agent, null, 'amq.topic.2')

              client.on('message', msg => {
                p.then(done, done)
              })
              serverContext.sender.send({ body: 'hello' })
            })

            it('should be instrumented on sending', done => {
              const p = expectSending(agent)

              client.on('message', msg => {
                p.then(done, done)
              })
              serverContext.sender.send({ body: 'hello' })
            })

            describe('exception in message handler', () => {
              it('should produce an error in span metadata', (done) => {
                const Session = require(`../../../versions/rhea@${version}/node_modules/rhea/lib/session.js`)
                const onTransfer = Session.prototype.on_transfer
                const error = new Error('this is an error')
                Session.prototype.on_transfer = function onTransferWrapped () {
                  try {
                    return onTransfer.apply(this, arguments)
                  } catch (e) {
                    // this is just to prevent mocha from crashing
                  }
                }

                client.on('message', () => {
                  throw error
                })

                agent.use(traces => {
                  const span = traces[0][0]
                  expect(span.error).to.equal(1)
                  expect(span.meta).to.include({
<<<<<<< HEAD
                    [ERROR_MESSAGE]: 'this is an error',
                    [ERROR_TYPE]: 'Error',
                    [ERROR_STACK]: error.stack
=======
                    'error.msg': 'this is an error',
                    'error.type': 'Error',
                    'error.stack': error.stack,
                    'component': 'rhea'
>>>>>>> 8685eddf
                  })
                  Session.prototype.on_transfer = onTransfer
                }).then(done, done)

                serverContext.sender.send({ body: 'Hello World!' })
              })
            })
          })
        })

        describe('with pre-settled messages', () => {
          beforeEach(() => agent.reload('rhea'))

          beforeEach(done => {
            const rhea = require(`../../../versions/rhea@${version}`).get()

            server = rhea.create_container()
            client = rhea.create_container()

            let sendables = 0

            server.once('sendable', _context => {
              serverContext = _context
              if (++sendables === 2) done()
            })
            client.once('sendable', _context => {
              clientContext = _context
              if (++sendables === 2) done()
            })

            const listener = server.listen({ port: 0 })
            listener.on('listening', () => {
              connection = client.connect(listener.address())
              connection.open_receiver()
              connection.open_sender({ snd_settle_mode: 1 })
            })
          })

          describe('client sent message', () => {
            it('should be instrumented on sending', done => {
              const p = expectSending(agent, false)

              server.on('message', msg => {
                p.then(done, done)
              })
              clientContext.sender.send({ body: 'hello' })
            })

            it('should be instrumented on receiving', done => {
              const p = expectReceiving(agent)

              server.on('message', msg => {
                p.then(done, done)
              })
              clientContext.sender.send({ body: 'hello' })
            })
          })

          describe('server sent message', () => {
            it('should be instrumented on sending', done => {
              const p = expectSending(agent)

              client.on('message', msg => {
                p.then(done, done)
              })
              serverContext.sender.send({ body: 'hello' })
            })

            it('should be instrumented on receiving', done => {
              const p = expectReceiving(agent)

              client.on('message', msg => {
                p.then(done, done)
              })
              serverContext.sender.send({ body: 'hello' })
            })
          })
        })

        describe('with manually settled messages', () => {
          beforeEach(() => agent.reload('rhea'))

          beforeEach(done => {
            const rhea = require(`../../../versions/rhea@${version}`).get()

            server = rhea.create_container()
            client = rhea.create_container()

            server.once('sendable', _context => {
              serverContext = _context
              done()
            })
            const listener = server.listen({ port: 0 })
            listener.on('listening', () => {
              connection = client.connect(listener.address())
              connection.open_receiver({ autoaccept: false })
            })
          })

          describe('server sent message', () => {
            it('should be instrumented on sending', done => {
              const p = expectSending(agent)

              client.on('message', msg => {
                msg.delivery.accept()
                p.then(done, done)
              })
              serverContext.sender.send({ body: 'hello' })
            })

            it('should be instrumented on receiving and accepting', done => {
              const p = expectReceiving(agent)

              client.on('message', msg => {
                process.nextTick(() => {
                  msg.delivery.accept()
                  p.then(done, done)
                })
              })
              serverContext.sender.send({ body: 'hello' })
            })

            it('should be instrumented on receiving and rejecting', done => {
              const p = expectReceiving(agent, 'rejected')

              client.on('message', msg => {
                process.nextTick(() => {
                  msg.delivery.reject()
                  p.then(done, done)
                })
              })
              serverContext.sender.send({ body: 'hello' })
            })

            it('should be instrumented on receiving and releasing', done => {
              const p = expectReceiving(agent, 'released')

              client.on('message', msg => {
                process.nextTick(() => {
                  msg.delivery.release()
                  p.then(done, done)
                })
              })
              serverContext.sender.send({ body: 'hello' })
            })

            it('should be instrumented on receiving and modifying', done => {
              const p = expectReceiving(agent, 'modified')

              client.on('message', msg => {
                process.nextTick(() => {
                  msg.delivery.modified()
                  p.then(done, done)
                })
              })
              serverContext.sender.send({ body: 'hello' })
            })
          })
        })

        describe('on disconnect', () => {
          beforeEach(() => agent.reload('rhea'))

          beforeEach(done => {
            const rhea = require(`../../../versions/rhea@${version}`).get()

            server = rhea.create_container()
            client = rhea.create_container()

            let sendables = 0

            server.once('sendable', _context => {
              serverContext = _context
              if (++sendables === 2) done()
            })
            client.once('sendable', _context => {
              clientContext = _context
              if (++sendables === 2) done()
            })
            const listener = server.listen({ port: 0 })
            listener.on('listening', () => {
              connection = client.connect(Object.assign({ reconnect: false }, listener.address()))
              connection.open_receiver({ autoaccept: false })
              connection.open_sender()
            })
          })

          it('sender span should get closed', (done) => {
            const err = new Error('fake protocol error')
            agent.use(traces => {
              const span = traces[0][0]
              expect(span).to.include({
                name: 'amqp.send',
                resource: 'amq.topic',
                error: 1,
                service: 'test-amqp-producer'
              })
              expect(span.meta).to.include({
                'span.kind': 'producer',
                'amqp.link.target.address': 'amq.topic',
                'amqp.link.role': 'sender',
<<<<<<< HEAD
                [ERROR_TYPE]: 'Error',
                [ERROR_MESSAGE]: 'fake protocol error',
                [ERROR_STACK]: err.stack
=======
                'error.type': 'Error',
                'error.msg': 'fake protocol error',
                'error.stack': err.stack,
                'component': 'rhea'
>>>>>>> 8685eddf
              })
            }).then(done, done)
            connection.output = function () {
              this.on('disconnected', () => {}) // prevent logging the error
              this.saved_error = err
              this.dispatch('protocol_error', err)
              this.socket.end()
            }
            clientContext.sender.send({ body: 'hello' })
          })

          it('receiver span should closed', (done) => {
            const err = new Error('fake protocol error')
            agent.use(traces => {
              const span = traces[0][0]
              expect(span).to.include({
                name: 'amqp.receive',
                resource: 'amq.topic',
                error: 1,
                service: 'test'
              })
              expect(span.meta).to.include({
                'span.kind': 'consumer',
                'amqp.link.source.address': 'amq.topic',
                'amqp.link.role': 'receiver',
<<<<<<< HEAD
                [ERROR_TYPE]: 'Error',
                [ERROR_MESSAGE]: 'fake protocol error',
                [ERROR_STACK]: err.stack
=======
                'error.type': 'Error',
                'error.msg': 'fake protocol error',
                'error.stack': err.stack,
                'component': 'rhea'
>>>>>>> 8685eddf
              })
            }).then(done, done)
            client.on('message', msg => {
              connection.on('disconnected', () => {}) // prevent logging the error
              connection.saved_error = err
              connection.dispatch('protocol_error', err)
              connection.socket.end()
            })
            serverContext.sender.send({ body: 'hello' })
          })
        })
      })
    })
  })
})

function expectReceiving (agent, deliveryState, topic) {
  deliveryState = deliveryState || deliveryState === false ? undefined : 'accepted'
  topic = topic || 'amq.topic'
  return Promise.resolve().then(() => agent.use(traces => {
    const span = traces[0][0]
    expect(span).to.include({
      name: 'amqp.receive',
      resource: topic,
      error: 0,
      service: 'test',
      type: 'worker'
    })
    const expectedMeta = {
      'span.kind': 'consumer',
      'amqp.link.source.address': topic,
      'amqp.link.role': 'receiver',
      'component': 'rhea'
    }
    if (deliveryState) {
      expectedMeta['amqp.delivery.state'] = deliveryState
    }
    expect(span.meta).to.include(expectedMeta)
  }))
}

function expectSending (agent, deliveryState, topic) {
  deliveryState = deliveryState || deliveryState === false ? undefined : 'accepted'
  topic = topic || 'amq.topic'
  return Promise.resolve().then(() => agent.use(traces => {
    const span = traces[0][0]
    expect(span).to.include({
      name: 'amqp.send',
      resource: topic,
      error: 0,
      service: 'test-amqp-producer'
    })
    expect(span).to.not.have.property('type')
    const expectedMeta = {
      'span.kind': 'producer',
      'amqp.link.target.address': topic,
      'amqp.link.role': 'sender',
      'component': 'rhea'
    }
    if (deliveryState) {
      expectedMeta['amqp.delivery.state'] = deliveryState
    }
    expect(span.meta).to.include(expectedMeta)
  }))
}<|MERGE_RESOLUTION|>--- conflicted
+++ resolved
@@ -280,16 +280,10 @@
                   const span = traces[0][0]
                   expect(span.error).to.equal(1)
                   expect(span.meta).to.include({
-<<<<<<< HEAD
                     [ERROR_MESSAGE]: 'this is an error',
                     [ERROR_TYPE]: 'Error',
-                    [ERROR_STACK]: error.stack
-=======
-                    'error.msg': 'this is an error',
-                    'error.type': 'Error',
-                    'error.stack': error.stack,
+                    [ERROR_STACK]: error.stack,
                     'component': 'rhea'
->>>>>>> 8685eddf
                   })
                   Session.prototype.on_transfer = onTransfer
                 }).then(done, done)
@@ -491,16 +485,10 @@
                 'span.kind': 'producer',
                 'amqp.link.target.address': 'amq.topic',
                 'amqp.link.role': 'sender',
-<<<<<<< HEAD
                 [ERROR_TYPE]: 'Error',
                 [ERROR_MESSAGE]: 'fake protocol error',
-                [ERROR_STACK]: err.stack
-=======
-                'error.type': 'Error',
-                'error.msg': 'fake protocol error',
-                'error.stack': err.stack,
+                [ERROR_STACK]: err.stack,
                 'component': 'rhea'
->>>>>>> 8685eddf
               })
             }).then(done, done)
             connection.output = function () {
@@ -526,16 +514,10 @@
                 'span.kind': 'consumer',
                 'amqp.link.source.address': 'amq.topic',
                 'amqp.link.role': 'receiver',
-<<<<<<< HEAD
                 [ERROR_TYPE]: 'Error',
                 [ERROR_MESSAGE]: 'fake protocol error',
-                [ERROR_STACK]: err.stack
-=======
-                'error.type': 'Error',
-                'error.msg': 'fake protocol error',
-                'error.stack': err.stack,
+                [ERROR_STACK]: err.stack,
                 'component': 'rhea'
->>>>>>> 8685eddf
               })
             }).then(done, done)
             client.on('message', msg => {
