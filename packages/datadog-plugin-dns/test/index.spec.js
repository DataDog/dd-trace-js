--- conflicted
+++ resolved
@@ -153,15 +153,6 @@
         .use(traces => {
           expect(traces[0][0]).to.deep.include({
             name: 'dns.resolve',
-<<<<<<< HEAD
-            service: 'test-dns',
-            resource: 'A localhost'
-          })
-          expect(traces[0][0].meta).to.deep.include({
-            'dns.hostname': 'localhost',
-            'dns.rrtype': 'A'
-          })
-=======
             service: 'test',
             resource: 'A localhost'
           })
@@ -169,7 +160,6 @@
             'dns.hostname': 'localhost',
             'dns.rrtype': 'A'
           })
->>>>>>> 6301b18c
         })
         .then(done)
         .catch(done)
