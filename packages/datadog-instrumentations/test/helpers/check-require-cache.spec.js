'use strict'

const assert = require('node:assert/strict')
const { exec } = require('node:child_process')

const { expect } = require('chai')
const { describe, it } = require('mocha')

describe('check-require-cache', () => {
  const opts = {
    cwd: __dirname,
    env: {
      DD_TRACE_DEBUG: 'true'
    }
  }

  it('should be no warnings when tracer is loaded first', (done) => {
    exec(`${process.execPath} ./check-require-cache/good-order.js`, opts, (error, stdout, stderr) => {
<<<<<<< HEAD
      expect(error).to.be.null
      expect(stdout).to.not.include('Found incompatible integration version')
=======
      assert.strictEqual(error, null)
>>>>>>> 572f6b75
      expect(stderr).to.not.include("Package 'express' was loaded")
      done()
    })
  })

  it('should find warnings when tracer loaded late', (done) => {
    exec(`${process.execPath} ./check-require-cache/bad-order.js`, opts, (error, stdout, stderr) => {
      assert.strictEqual(error, null)
      expect(stderr).to.include("Package 'express' was loaded")
      done()
    })
  })
})<|MERGE_RESOLUTION|>--- conflicted
+++ resolved
@@ -16,12 +16,8 @@
 
   it('should be no warnings when tracer is loaded first', (done) => {
     exec(`${process.execPath} ./check-require-cache/good-order.js`, opts, (error, stdout, stderr) => {
-<<<<<<< HEAD
-      expect(error).to.be.null
+      assert.strictEqual(error, null)
       expect(stdout).to.not.include('Found incompatible integration version')
-=======
-      assert.strictEqual(error, null)
->>>>>>> 572f6b75
       expect(stderr).to.not.include("Package 'express' was loaded")
       done()
     })
