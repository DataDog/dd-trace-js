--- conflicted
+++ resolved
@@ -6,14 +6,6 @@
 } = require('./helpers/instrument')
 const shimmer = require('../../datadog-shimmer')
 const { storage } = require('../../datadog-core')
-<<<<<<< HEAD
-
-// Auto-load push subscription plugin to enable pubsub.delivery spans for push subscriptions
-try {
-  const PushSubscriptionPlugin = require('../../datadog-plugin-google-cloud-pubsub/src/pubsub-push-subscription')
-  new PushSubscriptionPlugin(null, {}).configure({})
-} catch {
-=======
 const log = require('../../dd-trace/src/log')
 const tracer = require('../../dd-trace')
 const { enableServerlessPubsubSubscription } = require('../../dd-trace/src/serverless')
@@ -26,7 +18,6 @@
     new PushSubscriptionPlugin(null, {}).configure({})
   }
 } catch (e) {
->>>>>>> 991dafb8
   // Push subscription plugin is optional
 }
 
@@ -94,10 +85,7 @@
     let restoredStore = null
     const isAckOperation = api === 'acknowledge' || api === 'modifyAckDeadline'
     if (isAckOperation && request && request.ackIds && request.ackIds.length > 0) {
-<<<<<<< HEAD
-=======
       // Try to find a stored context for any of these ack IDs
->>>>>>> 991dafb8
       for (const ackId of request.ackIds) {
         const storedContext = ackContextMap.get(ackId)
         if (storedContext) {
@@ -122,40 +110,22 @@
       if (parentSpan) {
         ctx.parentSpan = parentSpan
       }
-<<<<<<< HEAD
-      const self = this
-      const args = arguments
-      return storage('legacy').run(restoredStore, () => {
-        return requestStartCh.runStores(ctx, () => {
-          const cb = args[args.length - 1]
-
-          if (typeof cb === 'function') {
-            args[args.length - 1] = shimmer.wrapFunction(cb, cb => function (error) {
-=======
       return storage('legacy').run(restoredStore, () => {
         return requestStartCh.runStores(ctx, () => {
           const cb = arguments[arguments.length - 1]
 
           if (typeof cb === 'function') {
             arguments[arguments.length - 1] = shimmer.wrapFunction(cb, cb => function (error) {
->>>>>>> 991dafb8
               if (error) {
                 ctx.error = error
                 requestErrorCh.publish(ctx)
               }
               return requestFinishCh.runStores(ctx, cb, this, ...arguments)
             })
-<<<<<<< HEAD
-            return method.apply(self, args)
-          }
-
-          return method.apply(self, args)
-=======
             return method.apply(this, arguments)
           }
 
           return method.apply(this, arguments)
->>>>>>> 991dafb8
             .then(
               response => {
                 requestFinishCh.publish(ctx)
@@ -234,11 +204,7 @@
 addHook({ name: '@google-cloud/pubsub', versions: ['>=1.2'], file: 'build/src/subscriber.js' }, (obj) => {
   const Message = obj.Message
 
-<<<<<<< HEAD
-  if (Message && Message.prototype && Message.prototype.ack) {
-=======
   if (Message?.prototype?.ack) {
->>>>>>> 991dafb8
     shimmer.wrap(Message.prototype, 'ack', originalAck => function () {
       const currentStore = storage('legacy').getStore()
       const activeSpan = currentStore && currentStore.span
