--- conflicted
+++ resolved
@@ -600,24 +600,15 @@
 // Handles EFD in both the main process and the worker process.
 function getWrappedRunTestCase (runTestCaseFunction, isNewerCucumberVersion = false, isWorker = false) {
   return async function () {
-<<<<<<< HEAD
-    let pickle
-    let testCase
-    let gherkinDocument
-    if (isNewerCucumberVersion) {
-      pickle = arguments[0].pickle
-      testCase = arguments[0].testCase
-      gherkinDocument = arguments[0].gherkinDocument
-    } else {
-      pickle = this.eventDataCollector.getPickle(arguments[0])
-      gherkinDocument = this.eventDataCollector.getGherkinDocument(pickle.uri)
-      testCase = arguments[1]
-    }
-=======
     const pickle = isNewerCucumberVersion
       ? arguments[0].pickle
       : this.eventDataCollector.getPickle(arguments[0])
->>>>>>> 676146af
+    const testCase = isNewerCucumberVersion
+      ? arguments[0].testCase
+      : arguments[1]
+    const gherkinDocument = isNewerCucumberVersion
+      ? arguments[0].gherkinDocument
+      : this.eventDataCollector.getGherkinDocument(pickle.uri)
 
     const testFileAbsolutePath = pickle.uri
     const testSuitePath = getTestSuitePath(testFileAbsolutePath, process.cwd())
