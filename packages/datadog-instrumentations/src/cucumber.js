'use strict'
const { createCoverageMap } = require('istanbul-lib-coverage')

const { addHook, channel, AsyncResource } = require('./helpers/instrument')
const shimmer = require('../../datadog-shimmer')
const log = require('../../dd-trace/src/log')

const testStartCh = channel('ci:cucumber:test:start')
const testRetryCh = channel('ci:cucumber:test:retry')
const testFinishCh = channel('ci:cucumber:test:finish') // used for test steps too
const testFnCh = channel('ci:cucumber:test:fn')

const testStepStartCh = channel('ci:cucumber:test-step:start')

const errorCh = channel('ci:cucumber:error')

const testSuiteStartCh = channel('ci:cucumber:test-suite:start')
const testSuiteFinishCh = channel('ci:cucumber:test-suite:finish')
const testSuiteCodeCoverageCh = channel('ci:cucumber:test-suite:code-coverage')

const libraryConfigurationCh = channel('ci:cucumber:library-configuration')
const knownTestsCh = channel('ci:cucumber:known-tests')
const skippableSuitesCh = channel('ci:cucumber:test-suite:skippable')
const sessionStartCh = channel('ci:cucumber:session:start')
const sessionFinishCh = channel('ci:cucumber:session:finish')
const testManagementTestsCh = channel('ci:cucumber:test-management-tests')
const impactedTestsCh = channel('ci:cucumber:modified-tests')

const workerReportTraceCh = channel('ci:cucumber:worker-report:trace')

const itrSkippedSuitesCh = channel('ci:cucumber:itr:skipped-suites')

const getCodeCoverageCh = channel('ci:nyc:get-coverage')

const {
  getCoveredFilenamesFromCoverage,
  resetCoverage,
  mergeCoverage,
  fromCoverageMapToCoverage,
  getTestSuitePath,
  CUCUMBER_WORKER_TRACE_PAYLOAD_CODE,
  getIsFaultyEarlyFlakeDetection,
  getTestEndLine,
  isModifiedTest
} = require('../../dd-trace/src/plugins/util/test')

const isMarkedAsUnskippable = (pickle) => {
  return !!pickle.tags.find(tag => tag.name === '@datadog:unskippable')
}

// We'll preserve the original coverage here
const originalCoverageMap = createCoverageMap()

// TODO: remove in a later major version
const patched = new WeakSet()

const lastStatusByPickleId = new Map()
const numRetriesByPickleId = new Map()
const numAttemptToCtx = new Map()
const newTestsByTestFullname = new Map()
const modifiedTestsByPickleId = new Map()

let eventDataCollector = null
let pickleByFile = {}
const pickleResultByFile = {}

const sessionAsyncResource = new AsyncResource('bound-anonymous-fn')

let skippableSuites = []
let itrCorrelationId = ''
let isForcedToRun = false
let isUnskippable = false
let isSuitesSkippingEnabled = false
let isEarlyFlakeDetectionEnabled = false
let earlyFlakeDetectionNumRetries = 0
let earlyFlakeDetectionFaultyThreshold = 0
let isEarlyFlakeDetectionFaulty = false
let isFlakyTestRetriesEnabled = false
let isKnownTestsEnabled = false
let isTestManagementTestsEnabled = false
let isImpactedTestsEnabled = false
let testManagementAttemptToFixRetries = 0
let testManagementTests = {}
let modifiedTests = {}
let numTestRetries = 0
let knownTests = []
let skippedSuites = []
let isSuitesSkipped = false

function getSuiteStatusFromTestStatuses (testStatuses) {
  if (testStatuses.some(status => status === 'fail')) {
    return 'fail'
  }
  if (testStatuses.every(status => status === 'skip')) {
    return 'skip'
  }
  return 'pass'
}

function getStatusFromResult (result) {
  if (result.status === 1) {
    return { status: 'pass' }
  }
  if (result.status === 2) {
    return { status: 'skip' }
  }
  if (result.status === 4) {
    return { status: 'skip', skipReason: 'not implemented' }
  }
  return { status: 'fail', errorMessage: result.message }
}

function getStatusFromResultLatest (result) {
  if (result.status === 'PASSED') {
    return { status: 'pass' }
  }
  if (result.status === 'SKIPPED' || result.status === 'PENDING') {
    return { status: 'skip' }
  }
  if (result.status === 'UNDEFINED') {
    return { status: 'skip', skipReason: 'not implemented' }
  }
  return { status: 'fail', errorMessage: result.message }
}

function isNewTest (testSuite, testName) {
  const testsForSuite = knownTests.cucumber?.[testSuite] || []
  return !testsForSuite.includes(testName)
}

function getTestProperties (testSuite, testName) {
  const { attempt_to_fix: attemptToFix, disabled, quarantined } =
    testManagementTests?.cucumber?.suites?.[testSuite]?.tests?.[testName]?.properties || {}

  return { attemptToFix, disabled, quarantined }
}

function getTestStatusFromRetries (testStatuses) {
  if (testStatuses.every(status => status === 'fail')) {
    return 'fail'
  }
  if (testStatuses.some(status => status === 'pass')) {
    return 'pass'
  }
  return 'pass'
}

function getErrorFromCucumberResult (cucumberResult) {
  if (!cucumberResult.message) {
    return
  }

  const [message] = cucumberResult.message.split('\n')
  const error = new Error(message)
  if (cucumberResult.exception) {
    error.type = cucumberResult.exception.type
  }
  error.stack = cucumberResult.message
  return error
}

function getChannelPromise (channelToPublishTo, isParallel = false) {
  return new Promise(resolve => {
    sessionAsyncResource.runInAsyncScope(() => {
      channelToPublishTo.publish({ onDone: resolve, isParallel })
    })
  })
}

function getShouldBeSkippedSuite (pickle, suitesToSkip) {
  const testSuitePath = getTestSuitePath(pickle.uri, process.cwd())
  const isUnskippable = isMarkedAsUnskippable(pickle)
  const isSkipped = suitesToSkip.includes(testSuitePath)

  return [isSkipped && !isUnskippable, testSuitePath]
}

// From cucumber@>=11
function getFilteredPicklesNew (coordinator, suitesToSkip) {
  return coordinator.sourcedPickles.reduce((acc, sourcedPickle) => {
    const { pickle } = sourcedPickle
    const [shouldBeSkipped, testSuitePath] = getShouldBeSkippedSuite(pickle, suitesToSkip)

    if (shouldBeSkipped) {
      acc.skippedSuites.add(testSuitePath)
    } else {
      acc.picklesToRun.push(sourcedPickle)
    }
    return acc
  }, { skippedSuites: new Set(), picklesToRun: [] })
}

function getFilteredPickles (runtime, suitesToSkip) {
  return runtime.pickleIds.reduce((acc, pickleId) => {
    const pickle = runtime.eventDataCollector.getPickle(pickleId)
    const [shouldBeSkipped, testSuitePath] = getShouldBeSkippedSuite(pickle, suitesToSkip)

    if (shouldBeSkipped) {
      acc.skippedSuites.add(testSuitePath)
    } else {
      acc.picklesToRun.push(pickleId)
    }
    return acc
  }, { skippedSuites: new Set(), picklesToRun: [] })
}

// From cucumber@>=11
function getPickleByFileNew (coordinator) {
  return coordinator.sourcedPickles.reduce((acc, { pickle }) => {
    if (acc[pickle.uri]) {
      acc[pickle.uri].push(pickle)
    } else {
      acc[pickle.uri] = [pickle]
    }
    return acc
  }, {})
}

function getPickleByFile (runtimeOrCoodinator) {
  return runtimeOrCoodinator.pickleIds.reduce((acc, pickleId) => {
    const test = runtimeOrCoodinator.eventDataCollector.getPickle(pickleId)
    if (acc[test.uri]) {
      acc[test.uri].push(test)
    } else {
      acc[test.uri] = [test]
    }
    return acc
  }, {})
}

function wrapRun (pl, isLatestVersion) {
  if (patched.has(pl)) return

  patched.add(pl)

  shimmer.wrap(pl.prototype, 'run', run => function () {
    if (!testFinishCh.hasSubscribers) {
      return run.apply(this, arguments)
    }

    let numAttempt = 0

    const testFileAbsolutePath = this.pickle.uri

    const testSourceLine = this.gherkinDocument?.feature?.location?.line

    const testStartPayload = {
      testName: this.pickle.name,
      testFileAbsolutePath,
      testSourceLine,
      isParallel: !!process.env.CUCUMBER_WORKER_ID
    }
    const ctx = testStartPayload
    numAttemptToCtx.set(numAttempt, ctx)
    testStartCh.runStores(ctx, () => { })
    const promises = {}
    try {
      this.eventBroadcaster.on('envelope', shimmer.wrapFunction(null, () => async (testCase) => {
        // Only supported from >=8.0.0
        if (testCase?.testCaseFinished) {
          const { testCaseFinished: { willBeRetried } } = testCase
          if (willBeRetried) { // test case failed and will be retried
            let error
            try {
              const cucumberResult = this.getWorstStepResult()
              error = getErrorFromCucumberResult(cucumberResult)
            } catch (e) {
              // ignore error
            }

            const failedAttemptCtx = numAttemptToCtx.get(numAttempt)
            const isFirstAttempt = numAttempt++ === 0
            const isAtrRetry = !isFirstAttempt && isFlakyTestRetriesEnabled

            if (promises.hitBreakpointPromise) {
              await promises.hitBreakpointPromise
            }

            // the current span will be finished and a new one will be created
            testRetryCh.publish({ isFirstAttempt, error, isAtrRetry, ...failedAttemptCtx.currentStore })

            const newCtx = { ...testStartPayload, promises }
            numAttemptToCtx.set(numAttempt, newCtx)

            testStartCh.runStores(newCtx, () => { })
          }
        }
      }))
      let promise

      testFnCh.runStores(ctx, () => {
        promise = run.apply(this, arguments)
      })
      promise.finally(async () => {
        const result = this.getWorstStepResult()
        const { status, skipReason } = isLatestVersion
          ? getStatusFromResultLatest(result)
          : getStatusFromResult(result)

        if (lastStatusByPickleId.has(this.pickle.id)) {
          lastStatusByPickleId.get(this.pickle.id).push(status)
        } else {
          lastStatusByPickleId.set(this.pickle.id, [status])
        }
        let isNew = false
        let isEfdRetry = false
        let isAttemptToFix = false
        let isAttemptToFixRetry = false
        let hasFailedAllRetries = false
        let hasPassedAllRetries = false
        let hasFailedAttemptToFix = false
        let isDisabled = false
        let isQuarantined = false
        let isModified = false

        if (isTestManagementTestsEnabled) {
          const testSuitePath = getTestSuitePath(testFileAbsolutePath, process.cwd())
          const testProperties = getTestProperties(testSuitePath, this.pickle.name)
          const numRetries = numRetriesByPickleId.get(this.pickle.id)
          isAttemptToFix = testProperties.attemptToFix
          isAttemptToFixRetry = isAttemptToFix && numRetries > 0
          isDisabled = testProperties.disabled
          isQuarantined = testProperties.quarantined

          if (isAttemptToFixRetry) {
            const statuses = lastStatusByPickleId.get(this.pickle.id)
            if (statuses.length === testManagementAttemptToFixRetries + 1) {
              const { pass, fail } = statuses.reduce((acc, status) => {
                acc[status]++
                return acc
              }, { pass: 0, fail: 0 })
              hasFailedAllRetries = fail === testManagementAttemptToFixRetries + 1
              hasPassedAllRetries = pass === testManagementAttemptToFixRetries + 1
              hasFailedAttemptToFix = fail > 0
            }
          }
        }

        const numRetries = numRetriesByPickleId.get(this.pickle.id)

        if (isImpactedTestsEnabled) {
          isModified = modifiedTestsByPickleId.get(this.pickle.id)
        }

        if (isKnownTestsEnabled && status !== 'skip' && !isAttemptToFix && !isModified) {
          isNew = numRetries !== undefined
        }

        if (isNew || isModified) {
          isEfdRetry = numRetries > 0
        }

        const attemptCtx = numAttemptToCtx.get(numAttempt)

        const error = getErrorFromCucumberResult(result)

        if (promises.hitBreakpointPromise) {
          await promises.hitBreakpointPromise
        }
<<<<<<< HEAD
        attemptAsyncResource.runInAsyncScope(() => {
          testFinishCh.publish({
            status,
            skipReason,
            error,
            isNew,
            isEfdRetry,
            isFlakyRetry: numAttempt > 0,
            isAttemptToFix,
            isAttemptToFixRetry,
            hasFailedAllRetries,
            hasPassedAllRetries,
            isDisabled,
            isQuarantined,
            isModified
          })
=======
        testFinishCh.publish({
          status,
          skipReason,
          error,
          isNew,
          isEfdRetry,
          isFlakyRetry: numAttempt > 0,
          isAttemptToFix,
          isAttemptToFixRetry,
          hasFailedAllRetries,
          hasPassedAllRetries,
          hasFailedAttemptToFix,
          isDisabled,
          isQuarantined,
          ...attemptCtx.currentStore
>>>>>>> 1c17b956
        })
      })
      return promise
    } catch (err) {
      ctx.err = err
      errorCh.runStores(ctx, () => {
        throw err
      })
    }
  })
  shimmer.wrap(pl.prototype, 'runStep', runStep => function () {
    if (!testFinishCh.hasSubscribers) {
      return runStep.apply(this, arguments)
    }
    const testStep = arguments[0]
    let resource

    if (isLatestVersion) {
      resource = testStep.text
    } else {
      resource = testStep.isHook ? 'hook' : testStep.pickleStep.text
    }

    const ctx = { resource }
    return testStepStartCh.runStores(ctx, () => {
      try {
        const promise = runStep.apply(this, arguments)

        promise.then((result) => {
          const { status, skipReason, errorMessage } = isLatestVersion
            ? getStatusFromResultLatest(result)
            : getStatusFromResult(result)

          testFinishCh.publish({ isStep: true, status, skipReason, errorMessage, ...ctx.currentStore })
        })
        return promise
      } catch (err) {
        ctx.err = err
        errorCh.runStores(ctx, () => {
          throw err
        })
      }
    })
  })
}

function pickleHook (PickleRunner) {
  const pl = PickleRunner.default

  wrapRun(pl, false)

  return PickleRunner
}

function testCaseHook (TestCaseRunner) {
  const pl = TestCaseRunner.default

  wrapRun(pl, true)

  return TestCaseRunner
}

// Valid for old and new cucumber versions
function getCucumberOptions (adapterOrCoordinator) {
  if (adapterOrCoordinator.adapter) {
    return adapterOrCoordinator.adapter.worker?.options || adapterOrCoordinator.adapter.options
  }
  return adapterOrCoordinator.options
}

function getWrappedStart (start, frameworkVersion, isParallel = false, isCoordinator = false) {
  return async function () {
    if (!libraryConfigurationCh.hasSubscribers) {
      return start.apply(this, arguments)
    }
    const options = getCucumberOptions(this)

    if (!isParallel && this.adapter?.options) {
      isParallel = options.parallel > 0
    }
    let errorSkippableRequest

    const configurationResponse = await getChannelPromise(libraryConfigurationCh, isParallel)

    isEarlyFlakeDetectionEnabled = configurationResponse.libraryConfig?.isEarlyFlakeDetectionEnabled
    earlyFlakeDetectionNumRetries = configurationResponse.libraryConfig?.earlyFlakeDetectionNumRetries
    earlyFlakeDetectionFaultyThreshold = configurationResponse.libraryConfig?.earlyFlakeDetectionFaultyThreshold
    isSuitesSkippingEnabled = configurationResponse.libraryConfig?.isSuitesSkippingEnabled
    isFlakyTestRetriesEnabled = configurationResponse.libraryConfig?.isFlakyTestRetriesEnabled
    numTestRetries = configurationResponse.libraryConfig?.flakyTestRetriesCount
    isKnownTestsEnabled = configurationResponse.libraryConfig?.isKnownTestsEnabled
    isTestManagementTestsEnabled = configurationResponse.libraryConfig?.isTestManagementEnabled
    testManagementAttemptToFixRetries = configurationResponse.libraryConfig?.testManagementAttemptToFixRetries
    isImpactedTestsEnabled = configurationResponse.libraryConfig?.isImpactedTestsEnabled

    if (isKnownTestsEnabled) {
      const knownTestsResponse = await getChannelPromise(knownTestsCh)
      if (!knownTestsResponse.err) {
        knownTests = knownTestsResponse.knownTests
      } else {
        isEarlyFlakeDetectionEnabled = false
        isKnownTestsEnabled = false
      }
    }

    if (isSuitesSkippingEnabled) {
      const skippableResponse = await getChannelPromise(skippableSuitesCh)

      errorSkippableRequest = skippableResponse.err
      skippableSuites = skippableResponse.skippableSuites

      if (!errorSkippableRequest) {
        const filteredPickles = isCoordinator
          ? getFilteredPicklesNew(this, skippableSuites)
          : getFilteredPickles(this, skippableSuites)

        const { picklesToRun } = filteredPickles
        const oldPickles = isCoordinator ? this.sourcedPickles : this.pickleIds

        isSuitesSkipped = picklesToRun.length !== oldPickles.length

        log.debug(
          () => `${picklesToRun.length} out of ${oldPickles.length} suites are going to run.`
        )

        if (isCoordinator) {
          this.sourcedPickles = picklesToRun
        } else {
          this.pickleIds = picklesToRun
        }

        skippedSuites = Array.from(filteredPickles.skippedSuites)
        itrCorrelationId = skippableResponse.itrCorrelationId
      }
    }

    pickleByFile = isCoordinator ? getPickleByFileNew(this) : getPickleByFile(this)

    if (isKnownTestsEnabled) {
      const isFaulty = getIsFaultyEarlyFlakeDetection(
        Object.keys(pickleByFile),
        knownTests.cucumber || {},
        earlyFlakeDetectionFaultyThreshold
      )
      if (isFaulty) {
        isEarlyFlakeDetectionEnabled = false
        isKnownTestsEnabled = false
        isEarlyFlakeDetectionFaulty = true
      }
    }

    if (isTestManagementTestsEnabled) {
      const testManagementTestsResponse = await getChannelPromise(testManagementTestsCh)
      if (!testManagementTestsResponse.err) {
        testManagementTests = testManagementTestsResponse.testManagementTests
      } else {
        isTestManagementTestsEnabled = false
      }
    }

    if (isImpactedTestsEnabled) {
      const impactedTestsResponse = await getChannelPromise(impactedTestsCh)
      if (!impactedTestsResponse.err) {
        modifiedTests = impactedTestsResponse.modifiedTests
      }
    }

    const processArgv = process.argv.slice(2).join(' ')
    const command = process.env.npm_lifecycle_script || `cucumber-js ${processArgv}`

    if (isFlakyTestRetriesEnabled && !options.retry && numTestRetries > 0) {
      options.retry = numTestRetries
    }

    sessionAsyncResource.runInAsyncScope(() => {
      sessionStartCh.publish({ command, frameworkVersion })
    })

    if (!errorSkippableRequest && skippedSuites.length) {
      itrSkippedSuitesCh.publish({ skippedSuites, frameworkVersion })
    }

    const success = await start.apply(this, arguments)

    let untestedCoverage
    if (getCodeCoverageCh.hasSubscribers) {
      untestedCoverage = await getChannelPromise(getCodeCoverageCh)
    }

    let testCodeCoverageLinesTotal

    if (global.__coverage__) {
      try {
        if (untestedCoverage) {
          originalCoverageMap.merge(fromCoverageMapToCoverage(untestedCoverage))
        }
        testCodeCoverageLinesTotal = originalCoverageMap.getCoverageSummary().lines.pct
      } catch (e) {
        // ignore errors
      }
      // restore the original coverage
      global.__coverage__ = fromCoverageMapToCoverage(originalCoverageMap)
    }

    sessionAsyncResource.runInAsyncScope(() => {
      sessionFinishCh.publish({
        status: success ? 'pass' : 'fail',
        isSuitesSkipped,
        testCodeCoverageLinesTotal,
        numSkippedSuites: skippedSuites.length,
        hasUnskippableSuites: isUnskippable,
        hasForcedToRunSuites: isForcedToRun,
        isEarlyFlakeDetectionEnabled,
        isEarlyFlakeDetectionFaulty,
        isTestManagementTestsEnabled,
        isParallel
      })
    })
    eventDataCollector = null
    return success
  }
}

// Generates suite start and finish events in the main process.
// Handles EFD in both the main process and the worker process.
function getWrappedRunTestCase (runTestCaseFunction, isNewerCucumberVersion = false, isWorker = false) {
  return async function () {
    let pickle
    let testCase
    let gherkinDocument
    if (isNewerCucumberVersion) {
      pickle = arguments[0].pickle
      testCase = arguments[0].testCase
      gherkinDocument = arguments[0].gherkinDocument
    } else {
      pickle = this.eventDataCollector.getPickle(arguments[0])
      gherkinDocument = this.eventDataCollector.getGherkinDocument(pickle.uri)
      testCase = arguments[1]
    }

    const testFileAbsolutePath = pickle.uri
    const testSuitePath = getTestSuitePath(testFileAbsolutePath, process.cwd())

    // If it's a worker, suite events are handled in `getWrappedParseWorkerMessage`
    if (!isWorker && !pickleResultByFile[testFileAbsolutePath]) { // first test in suite
      isUnskippable = isMarkedAsUnskippable(pickle)
      isForcedToRun = isUnskippable && skippableSuites.includes(testSuitePath)

      testSuiteStartCh.publish({
        testFileAbsolutePath,
        isUnskippable,
        isForcedToRun,
        itrCorrelationId
      })
    }

    let isNew = false
    let isAttemptToFix = false
    let isDisabled = false
    let isQuarantined = false
    let isModified = false

    if (isTestManagementTestsEnabled) {
      const testProperties = getTestProperties(testSuitePath, pickle.name)
      isAttemptToFix = testProperties.attemptToFix
      isDisabled = testProperties.disabled
      isQuarantined = testProperties.quarantined
      // If attempt to fix is enabled, we run even if the test is disabled
      if (!isAttemptToFix && isDisabled) {
        this.options.dryRun = true
      }
    }

    if (isImpactedTestsEnabled) {
      // Check if the scenario is modified
      const scenarios = gherkinDocument.feature?.children?.filter(
        children => pickle.astNodeIds.includes(children.scenario.id)
      ).map(scenario => scenario.scenario)
      const testScenarioPath = getTestSuitePath(gherkinDocument.uri, process.cwd())
      for (const scenario of scenarios) {
        if (isModified) {
          break
        }
        isModified = isModifiedTest(
          testScenarioPath,
          scenario.location.line,
          scenario.steps[scenario.steps.length - 1].location.line,
          modifiedTests,
          'cucumber'
        )
      }
      // We iterate through the stepDefinitions too see if any of them are modified
      const stepsIds = testCase?.testSteps?.flatMap(testStep => testStep.stepDefinitionIds)
      for (const stepDefinition of this.supportCodeLibrary.stepDefinitions) {
        if (isModified) {
          break
        }
        if (!stepsIds?.includes(stepDefinition.id)) {
          continue
        }
        const testStartLineStep = stepDefinition.line
        const testEndLineStep = getTestEndLine(stepDefinition.code, testStartLineStep)
        isModified = isModifiedTest(
          stepDefinition.uri,
          testStartLineStep,
          testEndLineStep,
          modifiedTests,
          'cucumber'
        )
      }
      modifiedTestsByPickleId.set(pickle.id, isModified)
    }

    if (isKnownTestsEnabled && !isAttemptToFix && !isModified) {
      isNew = isNewTest(testSuitePath, pickle.name)
      if (isNew) {
        numRetriesByPickleId.set(pickle.id, 0)
      }
    }
    // TODO: for >=11 we could use `runTestCaseResult` instead of accumulating results in `lastStatusByPickleId`
    let runTestCaseResult = await runTestCaseFunction.apply(this, arguments)

    const testStatuses = lastStatusByPickleId.get(pickle.id)
    const lastTestStatus = testStatuses[testStatuses.length - 1]

    // New tests should not be marked as attempt to fix, so EFD + Attempt to fix should not be enabled at the same time
    if (isAttemptToFix && lastTestStatus !== 'skip') {
      for (let retryIndex = 0; retryIndex < testManagementAttemptToFixRetries; retryIndex++) {
        numRetriesByPickleId.set(pickle.id, retryIndex + 1)
        runTestCaseResult = await runTestCaseFunction.apply(this, arguments)
      }
    }

    // If it's a new test and it hasn't been skipped, we run it again
    if (isEarlyFlakeDetectionEnabled && lastTestStatus !== 'skip' && (isNew || isModified)) {
      for (let retryIndex = 0; retryIndex < earlyFlakeDetectionNumRetries; retryIndex++) {
        numRetriesByPickleId.set(pickle.id, retryIndex + 1)
        runTestCaseResult = await runTestCaseFunction.apply(this, arguments)
      }
    }
    let testStatus = lastTestStatus
    let shouldBePassedByEFD = false
    let shouldBePassedByTestManagement = false
    if ((isNew || isModified) && isEarlyFlakeDetectionEnabled) {
      /**
       * If Early Flake Detection (EFD) is enabled the logic is as follows:
       * - If all attempts for a test are failing, the test has failed and we will let the test process fail.
       * - If just a single attempt passes, we will prevent the test process from failing.
       * The rationale behind is the following: you may still be able to block your CI pipeline by gating
       * on flakiness (the test will be considered flaky), but you may choose to unblock the pipeline too.
       */
      testStatus = getTestStatusFromRetries(testStatuses)
      if (testStatus === 'pass') {
        // for cucumber@>=11, setting `this.success` does not work, so we have to change the returned value
        shouldBePassedByEFD = true
        this.success = true
      }
    }

    if (isTestManagementTestsEnabled && (isDisabled || isQuarantined)) {
      this.success = true
      shouldBePassedByTestManagement = true
    }

    if (!pickleResultByFile[testFileAbsolutePath]) {
      pickleResultByFile[testFileAbsolutePath] = [testStatus]
    } else {
      pickleResultByFile[testFileAbsolutePath].push(testStatus)
    }

    // If it's a worker, suite events are handled in `getWrappedParseWorkerMessage`
    if (!isWorker && pickleResultByFile[testFileAbsolutePath].length === pickleByFile[testFileAbsolutePath].length) {
      // last test in suite
      const testSuiteStatus = getSuiteStatusFromTestStatuses(pickleResultByFile[testFileAbsolutePath])
      if (global.__coverage__) {
        const coverageFiles = getCoveredFilenamesFromCoverage(global.__coverage__)

        testSuiteCodeCoverageCh.publish({
          coverageFiles,
          suiteFile: testFileAbsolutePath,
          testSuitePath
        })
        // We need to reset coverage to get a code coverage per suite
        // Before that, we preserve the original coverage
        mergeCoverage(global.__coverage__, originalCoverageMap)
        resetCoverage(global.__coverage__)
      }

      testSuiteFinishCh.publish({ status: testSuiteStatus, testSuitePath })
    }

    if (isNewerCucumberVersion && isEarlyFlakeDetectionEnabled && (isNew || isModified)) {
      return shouldBePassedByEFD
    }

    if (isNewerCucumberVersion && isTestManagementTestsEnabled && (isQuarantined || isDisabled)) {
      return shouldBePassedByTestManagement
    }

    return runTestCaseResult
  }
}

function getWrappedParseWorkerMessage (parseWorkerMessageFunction, isNewVersion) {
  return function (worker, message) {
    // If the message is an array, it's a dd-trace message, so we need to stop cucumber processing,
    // or cucumber will throw an error
    // TODO: identify the message better
    if (Array.isArray(message)) {
      const [messageCode, payload] = message
      if (messageCode === CUCUMBER_WORKER_TRACE_PAYLOAD_CODE) {
        sessionAsyncResource.runInAsyncScope(() => {
          workerReportTraceCh.publish(payload)
        })
        return
      }
    }

    let envelope

    if (isNewVersion) {
      envelope = message.envelope
    } else {
      envelope = message.jsonEnvelope
    }

    if (!envelope) {
      return parseWorkerMessageFunction.apply(this, arguments)
    }
    let parsed = envelope

    if (typeof parsed === 'string') {
      try {
        parsed = JSON.parse(envelope)
      } catch (e) {
        // ignore errors and continue
        return parseWorkerMessageFunction.apply(this, arguments)
      }
    }
    let pickle

    if (parsed.testCaseStarted) {
      if (isNewVersion) {
        pickle = this.inProgress[worker.id].pickle
      } else {
        const { pickleId } = this.eventDataCollector.testCaseMap[parsed.testCaseStarted.testCaseId]
        pickle = this.eventDataCollector.getPickle(pickleId)
      }
      // THIS FAILS IN PARALLEL MODE
      const testFileAbsolutePath = pickle.uri
      // First test in suite
      if (!pickleResultByFile[testFileAbsolutePath]) {
        pickleResultByFile[testFileAbsolutePath] = []
        testSuiteStartCh.publish({
          testFileAbsolutePath
        })
      }
    }

    const parseWorkerResponse = parseWorkerMessageFunction.apply(this, arguments)

    // after calling `parseWorkerMessageFunction`, the test status can already be read
    if (parsed.testCaseFinished) {
      let worstTestStepResult
      if (isNewVersion && eventDataCollector) {
        pickle = this.inProgress[worker.id].pickle
        worstTestStepResult =
          eventDataCollector.getTestCaseAttempt(parsed.testCaseFinished.testCaseStartedId).worstTestStepResult
      } else {
        const testCase = this.eventDataCollector.getTestCaseAttempt(parsed.testCaseFinished.testCaseStartedId)
        worstTestStepResult = testCase.worstTestStepResult
        pickle = testCase.pickle
      }

      const { status } = getStatusFromResultLatest(worstTestStepResult)
      let isNew = false

      if (isKnownTestsEnabled) {
        isNew = isNewTest(pickle.uri, pickle.name)
      }

      const testFileAbsolutePath = pickle.uri
      const finished = pickleResultByFile[testFileAbsolutePath]

      if (isEarlyFlakeDetectionEnabled && isNew) {
        const testFullname = `${pickle.uri}:${pickle.name}`
        let testStatuses = newTestsByTestFullname.get(testFullname)
        if (!testStatuses) {
          testStatuses = [status]
          newTestsByTestFullname.set(testFullname, testStatuses)
        } else {
          testStatuses.push(status)
        }
        // We have finished all retries
        if (testStatuses.length === earlyFlakeDetectionNumRetries + 1) {
          const newTestFinalStatus = getTestStatusFromRetries(testStatuses)
          // we only push to `finished` if the retries have finished
          finished.push(newTestFinalStatus)
        }
      } else {
        // TODO: can we get error message?
        const finished = pickleResultByFile[testFileAbsolutePath]
        finished.push(status)
      }

      if (finished.length === pickleByFile[testFileAbsolutePath].length) {
        testSuiteFinishCh.publish({
          status: getSuiteStatusFromTestStatuses(finished),
          testSuitePath: getTestSuitePath(testFileAbsolutePath, process.cwd())
        })
      }
    }

    return parseWorkerResponse
  }
}

// Test start / finish for older versions. The only hook executed in workers when in parallel mode
addHook({
  name: '@cucumber/cucumber',
  versions: ['7.0.0 - 7.2.1'],
  file: 'lib/runtime/pickle_runner.js'
}, pickleHook)

// Test start / finish for newer versions. The only hook executed in workers when in parallel mode
addHook({
  name: '@cucumber/cucumber',
  versions: ['>=7.3.0'],
  file: 'lib/runtime/test_case_runner.js'
}, testCaseHook)

// From 7.3.0 onwards, runPickle becomes runTestCase. Not executed in parallel mode.
// `getWrappedStart` generates session start and finish events
// `getWrappedRunTestCase` generates suite start and finish events and handles EFD.
// TODO (fix): there is a lib/runtime/index in >=11.0.0, but we don't instrument it because it's not useful for us
// This causes a info log saying "Found incompatible integration version".
addHook({
  name: '@cucumber/cucumber',
  versions: ['>=7.3.0 <11.0.0'],
  file: 'lib/runtime/index.js'
}, (runtimePackage, frameworkVersion) => {
  shimmer.wrap(runtimePackage.default.prototype, 'runTestCase', runTestCase => getWrappedRunTestCase(runTestCase))

  shimmer.wrap(runtimePackage.default.prototype, 'start', start => getWrappedStart(start, frameworkVersion))

  return runtimePackage
})

// Not executed in parallel mode.
// `getWrappedStart` generates session start and finish events
// `getWrappedRunTestCase` generates suite start and finish events and handles EFD.
addHook({
  name: '@cucumber/cucumber',
  versions: ['>=7.0.0 <7.3.0'],
  file: 'lib/runtime/index.js'
}, (runtimePackage, frameworkVersion) => {
  shimmer.wrap(runtimePackage.default.prototype, 'runPickle', runPickle => getWrappedRunTestCase(runPickle))
  shimmer.wrap(runtimePackage.default.prototype, 'start', start => getWrappedStart(start, frameworkVersion))

  return runtimePackage
})

// Only executed in parallel mode.
// `getWrappedStart` generates session start and finish events
// `getWrappedParseWorkerMessage` generates suite start and finish events
addHook({
  name: '@cucumber/cucumber',
  versions: ['>=8.0.0 <11.0.0'],
  file: 'lib/runtime/parallel/coordinator.js'
}, (coordinatorPackage, frameworkVersion) => {
  shimmer.wrap(coordinatorPackage.default.prototype, 'start', start => getWrappedStart(start, frameworkVersion, true))
  shimmer.wrap(
    coordinatorPackage.default.prototype,
    'parseWorkerMessage',
    parseWorkerMessage => getWrappedParseWorkerMessage(parseWorkerMessage)
  )
  return coordinatorPackage
})

// >=11.0.0 hooks
// `getWrappedRunTestCase` does two things:
// - generates suite start and finish events in the main process,
// - handles EFD in both the main process and the worker process.
addHook({
  name: '@cucumber/cucumber',
  versions: ['>=11.0.0'],
  file: 'lib/runtime/worker.js'
}, (workerPackage) => {
  shimmer.wrap(
    workerPackage.Worker.prototype,
    'runTestCase',
    runTestCase => getWrappedRunTestCase(runTestCase, true, !!process.env.CUCUMBER_WORKER_ID)
  )
  return workerPackage
})

// `getWrappedStart` generates session start and finish events
addHook({
  name: '@cucumber/cucumber',
  versions: ['>=11.0.0'],
  file: 'lib/runtime/coordinator.js'
}, (coordinatorPackage, frameworkVersion) => {
  shimmer.wrap(
    coordinatorPackage.Coordinator.prototype,
    'run',
    run => getWrappedStart(run, frameworkVersion, false, true)
  )
  return coordinatorPackage
})

// Necessary because `eventDataCollector` is no longer available in the runtime instance
addHook({
  name: '@cucumber/cucumber',
  versions: ['>=11.0.0'],
  file: 'lib/formatter/helpers/event_data_collector.js'
}, (eventDataCollectorPackage) => {
  shimmer.wrap(eventDataCollectorPackage.default.prototype, 'parseEnvelope', parseEnvelope => function () {
    eventDataCollector = this
    return parseEnvelope.apply(this, arguments)
  })
  return eventDataCollectorPackage
})

// Only executed in parallel mode for >=11, in the main process.
// `getWrappedParseWorkerMessage` generates suite start and finish events
// In `startWorker` we pass early flake detection info to the worker.
addHook({
  name: '@cucumber/cucumber',
  versions: ['>=11.0.0'],
  file: 'lib/runtime/parallel/adapter.js'
}, (adapterPackage) => {
  shimmer.wrap(
    adapterPackage.ChildProcessAdapter.prototype,
    'parseWorkerMessage',
    parseWorkerMessage => getWrappedParseWorkerMessage(parseWorkerMessage, true)
  )
  // EFD in parallel mode only supported in >=11.0.0
  shimmer.wrap(adapterPackage.ChildProcessAdapter.prototype, 'startWorker', startWorker => function () {
    if (isKnownTestsEnabled) {
      this.options.worldParameters._ddIsEarlyFlakeDetectionEnabled = isEarlyFlakeDetectionEnabled
      this.options.worldParameters._ddKnownTests = knownTests
      this.options.worldParameters._ddEarlyFlakeDetectionNumRetries = earlyFlakeDetectionNumRetries
    }

    if (isImpactedTestsEnabled) {
      this.options.worldParameters._ddImpactedTestsEnabled = isImpactedTestsEnabled
      this.options.worldParameters._ddModifiedTests = modifiedTests
    }

    return startWorker.apply(this, arguments)
  })
  return adapterPackage
})

// Hook executed in the worker process when in parallel mode.
// In this hook we read the information passed in `worldParameters` and make it available for
// `getWrappedRunTestCase`.
addHook({
  name: '@cucumber/cucumber',
  versions: ['>=11.0.0'],
  file: 'lib/runtime/parallel/worker.js'
}, (workerPackage) => {
  shimmer.wrap(
    workerPackage.ChildProcessWorker.prototype,
    'initialize',
    initialize => async function () {
      await initialize.apply(this, arguments)
      isKnownTestsEnabled = !!this.options.worldParameters._ddKnownTests
      if (isKnownTestsEnabled) {
        knownTests = this.options.worldParameters._ddKnownTests
      }
      isEarlyFlakeDetectionEnabled = !!this.options.worldParameters._ddIsEarlyFlakeDetectionEnabled
      if (isEarlyFlakeDetectionEnabled) {
        earlyFlakeDetectionNumRetries = this.options.worldParameters._ddEarlyFlakeDetectionNumRetries
      }
      isImpactedTestsEnabled = !!this.options.worldParameters._ddImpactedTestsEnabled
      if (isImpactedTestsEnabled) {
        modifiedTests = this.options.worldParameters._ddModifiedTests
      }
    }
  )
  return workerPackage
})<|MERGE_RESOLUTION|>--- conflicted
+++ resolved
@@ -357,24 +357,6 @@
         if (promises.hitBreakpointPromise) {
           await promises.hitBreakpointPromise
         }
-<<<<<<< HEAD
-        attemptAsyncResource.runInAsyncScope(() => {
-          testFinishCh.publish({
-            status,
-            skipReason,
-            error,
-            isNew,
-            isEfdRetry,
-            isFlakyRetry: numAttempt > 0,
-            isAttemptToFix,
-            isAttemptToFixRetry,
-            hasFailedAllRetries,
-            hasPassedAllRetries,
-            isDisabled,
-            isQuarantined,
-            isModified
-          })
-=======
         testFinishCh.publish({
           status,
           skipReason,
@@ -389,8 +371,8 @@
           hasFailedAttemptToFix,
           isDisabled,
           isQuarantined,
+          isModified,
           ...attemptCtx.currentStore
->>>>>>> 1c17b956
         })
       })
       return promise
