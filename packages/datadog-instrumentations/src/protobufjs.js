const shimmer = require('../../datadog-shimmer')
const { addHook } = require('./helpers/instrument')

const dc = require('dc-polyfill')
const serializeChannel = dc.channel('apm:protobufjs:serialize-start')
const deserializeChannel = dc.channel('apm:protobufjs:deserialize-end')

function wrapSerialization (messageClass) {
  if (messageClass?.encode) {
<<<<<<< HEAD
    shimmer.wrap(messageClass, 'encode', original => {
      return function wrappedEncode (...args) {
        if (!serializeChannel.hasSubscribers) {
          return original.apply(this, args)
        }

        const asyncResource = new AsyncResource('bound-anonymous-fn')

        asyncResource.runInAsyncScope(() => {
          serializeChannel.publish({ messageClass: this })
        })

        return original.apply(this, args)
=======
    shimmer.wrap(messageClass, 'encode', original => function () {
      if (!serializeChannel.hasSubscribers) {
        return original.apply(this, arguments)
>>>>>>> b294d0e8
      }
      serializeChannel.publish({ messageClass: this })
      return original.apply(this, arguments)
    })
  }
}

function wrapDeserialization (messageClass) {
  if (messageClass?.decode) {
<<<<<<< HEAD
    shimmer.wrap(messageClass, 'decode', original => {
      return function wrappedDecode (...args) {
        if (!deserializeChannel.hasSubscribers) {
          return original.apply(this, args)
        }

        const asyncResource = new AsyncResource('bound-anonymous-fn')

        const result = original.apply(this, args)

        asyncResource.runInAsyncScope(() => {
          deserializeChannel.publish({ messageClass: result })
        })

        return result
=======
    shimmer.wrap(messageClass, 'decode', original => function () {
      if (!deserializeChannel.hasSubscribers) {
        return original.apply(this, arguments)
>>>>>>> b294d0e8
      }
      const result = original.apply(this, arguments)
      deserializeChannel.publish({ messageClass: result })
      return result
    })
  }
}

function wrapSetup (messageClass) {
  if (messageClass?.setup) {
    shimmer.wrap(messageClass, 'setup', original => function () {
      const result = original.apply(this, arguments)

      wrapSerialization(messageClass)
      wrapDeserialization(messageClass)

      return result
    })
  }
}

function wrapProtobufClasses (root) {
  if (!root) {
    return
  }

  if (root.decode) {
    wrapSetup(root)
  }

  if (root.nestedArray) {
    for (const subRoot of root.nestedArray) {
      wrapProtobufClasses(subRoot)
    }
  }
}

function wrapReflection (protobuf) {
  const reflectionMethods = [
    {
      target: protobuf.Root,
      name: 'fromJSON'
    },
    {
      target: protobuf.Type.prototype,
      name: 'fromObject'
    }
  ]

  reflectionMethods.forEach(method => {
    shimmer.wrap(method.target, method.name, original => function () {
      const result = original.apply(this, arguments)
      if (result.nested) {
        for (const type in result.nested) {
          wrapSetup(result.nested[type])
        }
      }
      if (result.$type) {
        wrapSetup(result.$type)
      }
      return result
    })
  })
}

function isPromise (obj) {
  return !!obj && (typeof obj === 'object' || typeof obj === 'function') && typeof obj.then === 'function'
}

addHook({
  name: 'protobufjs',
  versions: ['>=6.0.0']
}, protobuf => {
  shimmer.wrap(protobuf.Root.prototype, 'load', original => function () {
    const result = original.apply(this, arguments)
    if (isPromise(result)) {
      result.then(root => {
        wrapProtobufClasses(root)
      })
    } else {
      // If result is not a promise, directly wrap the protobuf classes
      wrapProtobufClasses(result)
    }
    return result
  }
  )

  shimmer.wrap(protobuf.Root.prototype, 'loadSync', original => function () {
    const root = original.apply(this, arguments)
    wrapProtobufClasses(root)
    return root
  })

  shimmer.wrap(protobuf, 'Type', Original => function () {
    const typeInstance = new Original(...arguments)
    wrapSetup(typeInstance)
    return typeInstance
  })

  wrapReflection(protobuf)

  return protobuf
})<|MERGE_RESOLUTION|>--- conflicted
+++ resolved
@@ -7,25 +7,9 @@
 
 function wrapSerialization (messageClass) {
   if (messageClass?.encode) {
-<<<<<<< HEAD
-    shimmer.wrap(messageClass, 'encode', original => {
-      return function wrappedEncode (...args) {
-        if (!serializeChannel.hasSubscribers) {
-          return original.apply(this, args)
-        }
-
-        const asyncResource = new AsyncResource('bound-anonymous-fn')
-
-        asyncResource.runInAsyncScope(() => {
-          serializeChannel.publish({ messageClass: this })
-        })
-
-        return original.apply(this, args)
-=======
     shimmer.wrap(messageClass, 'encode', original => function () {
       if (!serializeChannel.hasSubscribers) {
         return original.apply(this, arguments)
->>>>>>> b294d0e8
       }
       serializeChannel.publish({ messageClass: this })
       return original.apply(this, arguments)
@@ -35,27 +19,9 @@
 
 function wrapDeserialization (messageClass) {
   if (messageClass?.decode) {
-<<<<<<< HEAD
-    shimmer.wrap(messageClass, 'decode', original => {
-      return function wrappedDecode (...args) {
-        if (!deserializeChannel.hasSubscribers) {
-          return original.apply(this, args)
-        }
-
-        const asyncResource = new AsyncResource('bound-anonymous-fn')
-
-        const result = original.apply(this, args)
-
-        asyncResource.runInAsyncScope(() => {
-          deserializeChannel.publish({ messageClass: result })
-        })
-
-        return result
-=======
     shimmer.wrap(messageClass, 'decode', original => function () {
       if (!deserializeChannel.hasSubscribers) {
         return original.apply(this, arguments)
->>>>>>> b294d0e8
       }
       const result = original.apply(this, arguments)
       deserializeChannel.publish({ messageClass: result })
