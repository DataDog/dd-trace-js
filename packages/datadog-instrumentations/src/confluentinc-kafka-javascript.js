--- conflicted
+++ resolved
@@ -70,14 +70,6 @@
                   headers = convertHeaders(ctx.messages[0].headers)
                   const result = produce.apply(this, [topic, partition, message, key, timestamp, opaque, headers])
 
-<<<<<<< HEAD
-                  channels.producerCommit.publish()
-                  channels.producerFinish.publish()
-                  return result
-                } catch (error) {
-                  channels.producerError.publish(error)
-                  channels.producerFinish.publish()
-=======
                   ctx.res = result
                   channels.producerCommit.publish(ctx)
                   channels.producerFinish.runStores(ctx, () => {})
@@ -86,7 +78,6 @@
                   ctx.err = error
                   channels.producerError.publish(ctx)
                   channels.producerFinish.runStores(ctx, () => {})
->>>>>>> 56196e95
                   throw error
                 }
               })
@@ -141,13 +132,6 @@
 
                   try {
                     const result = callback.apply(this, arguments)
-<<<<<<< HEAD
-                    channels.consumerFinish.publish()
-                    return result
-                  } catch (error) {
-                    channels.consumerError.publish(error)
-                    channels.consumerFinish.publish()
-=======
                     if (messages && messages.length > 0) {
                       channels.consumerFinish.runStores(ctx, () => {})
                     }
@@ -156,7 +140,6 @@
                     ctx.err = error
                     channels.consumerError.publish(ctx)
                     channels.consumerFinish.runStores(ctx, () => {})
->>>>>>> 56196e95
                     throw error
                   }
                 })
@@ -235,35 +218,6 @@
                       try {
                         const result = send.apply(this, arguments)
 
-<<<<<<< HEAD
-                        result.then(
-                          asyncResource.bind(res => {
-                            channels.producerCommit.publish(res)
-                            channels.producerFinish.publish()
-                          }),
-                          asyncResource.bind(err => {
-                            if (err) {
-                              // Fixes bug where we would inject message headers for kafka brokers
-                              // that don't support headers (version <0.11). On the error, we disable
-                              // header injection. Tnfortunately the error name / type is not more specific.
-                              // This approach is implemented by other tracers as well.
-                              if (err.name === 'KafkaJSError' && err.type === 'ERR_UNKNOWN') {
-                                disabledHeaderWeakSet.add(producer)
-                                log.error('Kafka Broker responded with UNKNOWN_SERVER_ERROR (-1). ' +
-                                  'Please look at broker logs for more information. ' +
-                                  'Tracer message header injection for Kafka is disabled.')
-                              }
-                              channels.producerError.publish(err)
-                            }
-                            channels.producerFinish.publish()
-                          })
-                        )
-
-                        return result
-                      } catch (e) {
-                        channels.producerError.publish(e)
-                        channels.producerFinish.publish()
-=======
                         result.then((res) => {
                           ctx.res = res
                           channels.producerCommit.publish(ctx)
@@ -291,7 +245,6 @@
                         ctx.err = e
                         channels.producerError.publish(ctx)
                         channels.producerFinish.publish(undefined)
->>>>>>> 56196e95
                         throw e
                       }
                     })
@@ -410,15 +363,6 @@
 
         if (result && typeof result.then === 'function') {
           return result
-<<<<<<< HEAD
-            .then(asyncResource.bind(res => {
-              finishCh.publish()
-              return res
-            }))
-            .catch(asyncResource.bind(err => {
-              errorCh.publish(err)
-              finishCh.publish()
-=======
             .then((res) => {
               ctx.res = res
               finishCh.runStores(ctx, () => {})
@@ -428,18 +372,9 @@
               ctx.err = err
               errorCh.publish(ctx)
               finishCh.runStores(ctx, () => {})
->>>>>>> 56196e95
               throw err
             })
         } else {
-<<<<<<< HEAD
-          finishCh.publish()
-          return result
-        }
-      } catch (error) {
-        errorCh.publish(error)
-        finishCh.publish()
-=======
           finishCh.runStores(ctx, () => {})
           return result
         }
@@ -447,7 +382,6 @@
         ctx.err = error
         errorCh.publish(ctx)
         finishCh.runStores(ctx, () => {})
->>>>>>> 56196e95
         throw error
       }
     })
@@ -473,14 +407,10 @@
 }
 
 function getLatestOffsets () {
-<<<<<<< HEAD
   return [...latestConsumerOffsets.values()]
-=======
-  return Array.from(latestConsumerOffsets.values())
 }
 
 function convertHeaders (headers) {
   // convert headers from object to array of objects with 1 key and value per array entry
   return Object.entries(headers).map(([key, value]) => ({ [key.toString()]: value.toString() }))
->>>>>>> 56196e95
 }