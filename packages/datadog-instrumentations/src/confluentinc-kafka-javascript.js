--- conflicted
+++ resolved
@@ -71,7 +71,6 @@
                   const headers = convertHeaders(ctx.messages[0].headers)
                   const result = produce.apply(this, [topic, partition, message, key, timestamp, opaque, headers])
 
-<<<<<<< HEAD
                   ctx.result = result
                   channels.producerCommit.publish(ctx)
                   channels.producerFinish.publish(ctx)
@@ -80,14 +79,6 @@
                   ctx.error = error
                   channels.producerError.publish(ctx)
                   channels.producerFinish.publish(ctx)
-=======
-                  channels.producerCommit.publish()
-                  channels.producerFinish.publish()
-                  return result
-                } catch (error) {
-                  channels.producerError.publish(error)
-                  channels.producerFinish.publish()
->>>>>>> c504dc62
                   throw error
                 }
               })
@@ -144,7 +135,6 @@
 
                   try {
                     const result = callback.apply(this, arguments)
-<<<<<<< HEAD
                     if (messages && messages.length > 0) {
                       channels.consumerFinish.publish(ctx)
                     }
@@ -153,13 +143,6 @@
                     ctx.error = error
                     channels.consumerError.publish(ctx)
                     channels.consumerFinish.publish(ctx)
-=======
-                    channels.consumerFinish.publish()
-                    return result
-                  } catch (error) {
-                    channels.consumerError.publish(error)
-                    channels.consumerFinish.publish()
->>>>>>> c504dc62
                     throw error
                   }
                 })
@@ -239,7 +222,6 @@
                       try {
                         const result = send.apply(this, arguments)
 
-<<<<<<< HEAD
                         result.then((res) => {
                           ctx.result = res
                           channels.producerCommit.publish(ctx)
@@ -267,35 +249,6 @@
                         ctx.error = e
                         channels.producerError.publish(ctx)
                         channels.producerFinish.publish(ctx)
-=======
-                        result.then(
-                          asyncResource.bind(res => {
-                            channels.producerCommit.publish(res)
-                            channels.producerFinish.publish()
-                          }),
-                          asyncResource.bind(err => {
-                            if (err) {
-                              // Fixes bug where we would inject message headers for kafka brokers
-                              // that don't support headers (version <0.11). On the error, we disable
-                              // header injection. Tnfortunately the error name / type is not more specific.
-                              // This approach is implemented by other tracers as well.
-                              if (err.name === 'KafkaJSError' && err.type === 'ERR_UNKNOWN') {
-                                disabledHeaderWeakSet.add(producer)
-                                log.error('Kafka Broker responded with UNKNOWN_SERVER_ERROR (-1). ' +
-                                  'Please look at broker logs for more information. ' +
-                                  'Tracer message header injection for Kafka is disabled.')
-                              }
-                              channels.producerError.publish(err)
-                            }
-                            channels.producerFinish.publish()
-                          })
-                        )
-
-                        return result
-                      } catch (e) {
-                        channels.producerError.publish(e)
-                        channels.producerFinish.publish()
->>>>>>> c504dc62
                         throw e
                       }
                     })
@@ -415,7 +368,6 @@
 
         if (result && typeof result.then === 'function') {
           return result
-<<<<<<< HEAD
             .then((res) => {
               ctx.result = res
               finishCh.publish(ctx)
@@ -425,19 +377,9 @@
               ctx.error = err
               errorCh.publish(ctx)
               finishCh.publish(ctx)
-=======
-            .then(asyncResource.bind(res => {
-              finishCh.publish()
-              return res
-            }))
-            .catch(asyncResource.bind(err => {
-              errorCh.publish(err)
-              finishCh.publish()
->>>>>>> c504dc62
               throw err
             })
         } else {
-<<<<<<< HEAD
           finishCh.publish(ctx)
           return result
         }
@@ -445,14 +387,6 @@
         ctx.error = error
         errorCh.publish(ctx)
         finishCh.publish(ctx)
-=======
-          finishCh.publish()
-          return result
-        }
-      } catch (error) {
-        errorCh.publish(error)
-        finishCh.publish()
->>>>>>> c504dc62
         throw error
       }
     })
@@ -478,14 +412,10 @@
 }
 
 function getLatestOffsets () {
-<<<<<<< HEAD
-  return Array.from(latestConsumerOffsets.values())
+  return [...latestConsumerOffsets.values()]
 }
 
 function convertHeaders (headers) {
   // convert headers from object to array of objects with 1 key and value per array entry
   return Object.entries(headers).map(([key, value]) => ({ [key.toString()]: value.toString() }))
-=======
-  return [...latestConsumerOffsets.values()]
->>>>>>> c504dc62
 }