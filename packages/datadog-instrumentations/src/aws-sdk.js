'use strict'

const {
  channel,
  addHook,
  AsyncResource
} = require('./helpers/instrument')
const shimmer = require('../../datadog-shimmer')

function wrapRequest (send) {
  return function wrappedRequest (cb) {
    if (!this.service) return send.apply(this, arguments)

    const serviceIdentifier = this.service.serviceIdentifier
    const channelSuffix = getChannelSuffix(serviceIdentifier)
    const startCh = channel(`apm:aws:request:start:${channelSuffix}`)
    if (!startCh.hasSubscribers) return send.apply(this, arguments)
    const innerAr = new AsyncResource('apm:aws:request:inner')
    const outerAr = new AsyncResource('apm:aws:request:outer')

    return innerAr.runInAsyncScope(() => {
      this.on('complete', innerAr.bind(response => {
        const cbExists = typeof cb === 'function'
        channel(`apm:aws:request:complete:${channelSuffix}`).publish({ response, cbExists })
      }))

      startCh.publish({
        serviceIdentifier,
        operation: this.operation,
        awsRegion: this.service.config && this.service.config.region,
        awsService: this.service.api && this.service.api.className,
        request: this
      })

      if (typeof cb === 'function') {
        arguments[0] = wrapCb(cb, channelSuffix, this, outerAr)
      }
      return send.apply(this, arguments)
    })
  }
}

function wrapSmithySend (send) {
  return function (command, ...args) {
    const cb = args[args.length - 1]
    const innerAr = new AsyncResource('apm:aws:request:inner')
    const outerAr = new AsyncResource('apm:aws:request:outer')
    const serviceIdentifier = this.config.serviceId.toLowerCase()
    const channelSuffix = getChannelSuffix(serviceIdentifier)
    const commandName = command.constructor.name
    const clientName = this.constructor.name.replace(/Client$/, '')
    const operation = `${commandName[0].toLowerCase()}${commandName.slice(1).replace(/Command$/, '')}`
    const request = {
      operation,
      params: command.input
    }

    const startCh = channel(`apm:aws:request:start:${channelSuffix}`)
    const regionCh = channel(`apm:aws:request:region:${channelSuffix}`)
    const completeChannel = channel(`apm:aws:request:complete:${channelSuffix}`)
    const responseStartChannel = channel(`apm:aws:response:start:${channelSuffix}`)
    const responseFinishChannel = channel(`apm:aws:response:finish:${channelSuffix}`)

    return innerAr.runInAsyncScope(() => {
      startCh.publish({
        serviceIdentifier,
        operation,
        awsService: clientName,
        request
      })

      // When the region is not set this never resolves so we can't await.
      this.config.region().then(region => {
        regionCh.publish(region)
      })

      if (typeof cb === 'function') {
        args[args.length - 1] = shimmer.wrapFunction(cb, cb => function (err, result) {
          const message = getMessage(request, err, result)

          completeChannel.publish(message)

          outerAr.runInAsyncScope(() => {
            responseStartChannel.publish(message)

            cb.apply(this, arguments)

            if (message.needsFinish) {
              responseFinishChannel.publish(message.response.error)
            }
          })
        })
      } else { // always a promise
        return send.call(this, command, ...args)
          .then(
            result => {
              const message = getMessage(request, null, result)
              completeChannel.publish(message)
              return result
            },
            error => {
              const message = getMessage(request, error)
              completeChannel.publish(message)
              throw error
            }
          )
      }

      return send.call(this, command, ...args)
    })
  }
}

function wrapCb (cb, serviceName, request, ar) {
  // eslint-disable-next-line n/handle-callback-err
  return shimmer.wrapFunction(cb, cb => function wrappedCb (err, response) {
    const obj = { request, response }
    return ar.runInAsyncScope(() => {
      channel(`apm:aws:response:start:${serviceName}`).publish(obj)
      // TODO(bengl) make this work without needing a needsFinish property added to the object
      if (!obj.needsFinish) {
        return cb.apply(this, arguments)
      }
      const finishChannel = channel(`apm:aws:response:finish:${serviceName}`)
      try {
        let result = cb.apply(this, arguments)
        if (result && result.then) {
          result = result.then(x => {
            finishChannel.publish()
            return x
          }, e => {
            finishChannel.publish(e)
            throw e
          })
        } else {
          finishChannel.publish()
        }
        return result
      } catch (e) {
        finishChannel.publish(e)
        throw e
      }
    })
  })
}

function getMessage (request, error, result) {
  const response = { request, error, ...result }

  if (result && result.$metadata) {
    response.requestId = result.$metadata.requestId
  }

  return { request, response }
}

function getChannelSuffix (name) {
  // some resource identifiers have spaces between ex: bedrock runtime
<<<<<<< HEAD
  name = name.replaceAll(' ', '')
=======
  name = name.split(' ').join('')
>>>>>>> c6afb343
  return [
    'cloudwatchlogs',
    'dynamodb',
    'eventbridge',
    'kinesis',
    'lambda',
    'redshift',
    's3',
    'sfn',
    'sns',
    'sqs',
    'states',
    'stepfunctions',
    'bedrockruntime'
  ].includes(name)
    ? name
    : 'default'
}

addHook({ name: '@smithy/smithy-client', versions: ['>=1.0.3'] }, smithy => {
  shimmer.wrap(smithy.Client.prototype, 'send', wrapSmithySend)
  return smithy
})

addHook({ name: '@aws-sdk/smithy-client', versions: ['>=3'] }, smithy => {
  shimmer.wrap(smithy.Client.prototype, 'send', wrapSmithySend)
  return smithy
})

addHook({ name: 'aws-sdk', versions: ['>=2.3.0'] }, AWS => {
  shimmer.wrap(AWS.config, 'setPromisesDependency', setPromisesDependency => {
    return function wrappedSetPromisesDependency (dep) {
      const result = setPromisesDependency.apply(this, arguments)
      shimmer.wrap(AWS.Request.prototype, 'promise', wrapRequest)
      return result
    }
  })
  return AWS
})

addHook({ name: 'aws-sdk', file: 'lib/core.js', versions: ['>=2.3.0'] }, AWS => {
  shimmer.wrap(AWS.Request.prototype, 'promise', wrapRequest)
  return AWS
})

// <2.1.35 has breaking changes for instrumentation
// https://github.com/aws/aws-sdk-js/pull/629
addHook({ name: 'aws-sdk', file: 'lib/core.js', versions: ['>=2.1.35'] }, AWS => {
  shimmer.wrap(AWS.Request.prototype, 'send', wrapRequest)
  return AWS
})<|MERGE_RESOLUTION|>--- conflicted
+++ resolved
@@ -156,11 +156,7 @@
 
 function getChannelSuffix (name) {
   // some resource identifiers have spaces between ex: bedrock runtime
-<<<<<<< HEAD
-  name = name.replaceAll(' ', '')
-=======
   name = name.split(' ').join('')
->>>>>>> c6afb343
   return [
     'cloudwatchlogs',
     'dynamodb',
