--- conflicted
+++ resolved
@@ -30,28 +30,15 @@
           }
           finishCh.publish(ctx)
 
-<<<<<<< HEAD
-          return callback.apply(this, arguments)
-=======
           return finishCh.runStores(ctx, callback, this, ...arguments)
->>>>>>> 07785fdf
         })
       })
       return query
     }
-<<<<<<< HEAD
-
-    arguments[0] = wrappedQueryCompiler
-
-    const result = command.apply(this, arguments)
-
-    return result
-=======
 
     arguments[0] = wrappedQueryCompiler
 
     return command.apply(this, arguments)
->>>>>>> 07785fdf
   })
 
   return Memcached
