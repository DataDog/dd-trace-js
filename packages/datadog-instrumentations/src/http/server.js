'use strict'

const { AbortController } = require('node-abort-controller') // AbortController is not available in node <15
const {
  channel,
  addHook
} = require('../helpers/instrument')
const shimmer = require('../../../datadog-shimmer')

const startServerCh = channel('apm:http:server:request:start')
const exitServerCh = channel('apm:http:server:request:exit')
const errorServerCh = channel('apm:http:server:request:error')
const finishServerCh = channel('apm:http:server:request:finish')
const endResponseCh = channel('apm:http:server:response:end:start') // TODO: fix the name
const finishSetHeaderCh = channel('datadog:http:server:response:set-header:finish')

const requestEndedSet = new WeakSet()
const requestFinishedSet = new WeakSet()

const httpNames = ['http', 'node:http']
const httpsNames = ['https', 'node:https']

addHook({ name: httpNames }, http => {
  shimmer.wrap(http.ServerResponse.prototype, 'emit', wrapResponseEmit)
  shimmer.wrap(http.Server.prototype, 'emit', wrapEmit)
  return http
})

<<<<<<< HEAD
addHook({ name: 'http' }, http => {
  shimmer.wrap(http.ServerResponse.prototype, 'emit', wrapResponseEmit)
  shimmer.wrap(http.ServerResponse.prototype, 'end', wrapEnd)
  shimmer.wrap(http.ServerResponse.prototype, 'writeHead', wrapWriteHead)
  shimmer.wrap(http.ServerResponse.prototype, 'write', wrapWrite)
=======
addHook({ name: httpsNames }, http => {
  // http.ServerResponse not present on https
>>>>>>> 6bfad8f6
  shimmer.wrap(http.Server.prototype, 'emit', wrapEmit)
  return http
})

function wrapWrite (write) {
  return function wrappedWrite () {
    if (this.finished || requestEndedSet.has(this)) {
      return this
    }

    return write.apply(this, arguments)
  }
}

function wrapEnd (end) {
  return function () {
    if (this.finished) return this

    if (requestEndedSet.has(this)) {
      return end.apply(this, arguments)
    }

    const abortController = new AbortController()

    // TODO: this doesn't support headers sent with res.writeHead()
    const responseHeaders = this.getHeaders()

    endResponseCh.publish({ req: this.req, res: this, abortController, statusCode: this.statusCode, responseHeaders })

    if (abortController.signal.aborted) {
      requestEndedSet.add(this)
      return
    }

    return end.apply(this, arguments)
  }
}

function wrapWriteHead (writeHead) {
  return function (statusCode) {
    if (this.finished) return this

    if (requestEndedSet.has(this)) {
      return writeHead.apply(this, arguments)
    }

    const abortController = new AbortController()

    // TODO: this doesn't support headers sent with res.writeHead()
    const responseHeaders = this.getHeaders()

    endResponseCh.publish({ req: this.req, res: this, abortController, statusCode, responseHeaders })

    if (abortController.signal.aborted) {
      requestEndedSet.add(this)
      return
    }

    return writeHead.apply(this, arguments)
  }
}

function wrapResponseEmit (emit) {
  return function (eventName, event) {
    if (!finishServerCh.hasSubscribers) {
      return emit.apply(this, arguments)
    }

    if (['finish', 'close'].includes(eventName) && !requestFinishedSet.has(this)) {
      finishServerCh.publish({ req: this.req })
      requestFinishedSet.add(this)
    }

    return emit.apply(this, arguments)
  }
}
function wrapEmit (emit) {
  return function (eventName, req, res) {
    if (!startServerCh.hasSubscribers) {
      return emit.apply(this, arguments)
    }

    if (eventName === 'request') {
      res.req = req

      const abortController = new AbortController()

      startServerCh.publish({ req, res, abortController })

      try {
        if (abortController.signal.aborted) {
          // TODO: should this always return true ?
          return this.listenerCount(eventName) > 0
        }
        if (finishSetHeaderCh.hasSubscribers) {
          wrapSetHeader(res)
        }
        return emit.apply(this, arguments)
      } catch (err) {
        errorServerCh.publish(err)

        throw err
      } finally {
        exitServerCh.publish({ req })
      }
    }
    return emit.apply(this, arguments)
  }
}

function wrapSetHeader (res) {
  shimmer.wrap(res, 'setHeader', setHeader => {
    return function (name, value) {
      const setHeaderResult = setHeader.apply(this, arguments)
      finishSetHeaderCh.publish({ name, value, res })
      return setHeaderResult
    }
  })
}<|MERGE_RESOLUTION|>--- conflicted
+++ resolved
@@ -23,19 +23,13 @@
 addHook({ name: httpNames }, http => {
   shimmer.wrap(http.ServerResponse.prototype, 'emit', wrapResponseEmit)
   shimmer.wrap(http.Server.prototype, 'emit', wrapEmit)
+  shimmer.wrap(http.ServerResponse.prototype, 'writeHead', wrapWriteHead)
+  shimmer.wrap(http.ServerResponse.prototype, 'write', wrapWrite)
   return http
 })
 
-<<<<<<< HEAD
-addHook({ name: 'http' }, http => {
-  shimmer.wrap(http.ServerResponse.prototype, 'emit', wrapResponseEmit)
-  shimmer.wrap(http.ServerResponse.prototype, 'end', wrapEnd)
-  shimmer.wrap(http.ServerResponse.prototype, 'writeHead', wrapWriteHead)
-  shimmer.wrap(http.ServerResponse.prototype, 'write', wrapWrite)
-=======
 addHook({ name: httpsNames }, http => {
   // http.ServerResponse not present on https
->>>>>>> 6bfad8f6
   shimmer.wrap(http.Server.prototype, 'emit', wrapEmit)
   return http
 })
