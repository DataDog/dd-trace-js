--- conflicted
+++ resolved
@@ -298,14 +298,6 @@
             // the original response is wrapped in a promise, so we need to unwrap it
             .then(body => Promise.all([this.responsePromise, body]))
             .then(([{ response, options }, body]) => {
-<<<<<<< HEAD
-              finish({
-                headers: response.headers,
-                body,
-                path: response.url,
-                method: options.method
-              })
-=======
               if (stream) {
                 if (body.iterator) {
                   shimmer.wrap(body, 'iterator', wrapStreamIterator(response, options))
@@ -322,7 +314,6 @@
                   method: options.method
                 })
               }
->>>>>>> e77f0595
 
               return body
             })
