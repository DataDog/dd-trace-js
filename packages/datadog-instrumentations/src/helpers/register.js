'use strict'

const { channel } = require('dc-polyfill')
const path = require('path')
const satisfies = require('semifies')
const Hook = require('./hook')
const requirePackageJson = require('../../../dd-trace/src/require-package-json')
const log = require('../../../dd-trace/src/log')
const checkRequireCache = require('./check-require-cache')
const telemetry = require('../../../dd-trace/src/guardrails/telemetry')
const { isInServerlessEnvironment } = require('../../../dd-trace/src/serverless')

const {
  DD_TRACE_DISABLED_INSTRUMENTATIONS = '',
  DD_TRACE_DEBUG = ''
} = process.env

const { hooks, DISABLED_BY_DEFAULT_INTEGRATIONS } = require('./hooks')

const instrumentations = require('./instrumentations')
const names = Object.keys(hooks)
const pathSepExpr = new RegExp(`\\${path.sep}`, 'g')
const disabledInstrumentations = new Set(
  DD_TRACE_DISABLED_INSTRUMENTATIONS ? DD_TRACE_DISABLED_INSTRUMENTATIONS.split(',') : []
)

// Check for DD_TRACE_<INTEGRATION>_ENABLED environment variables
const enabledIntegrationsOverrides = new Set()
for (const [key, value] of Object.entries(process.env)) {
  const match = key.match(/^DD_TRACE_(.+)_ENABLED$/)
<<<<<<< HEAD
  if (match) {
    const integration = match[1].toLowerCase().replace(/_/g, '-')
    const lowerValue = value.toLowerCase()
    if (lowerValue === 'true' || lowerValue === '1') {
      enabledIntegrationsOverrides.add(integration)
    } else if (lowerValue === 'false' || lowerValue === '0') {
      disabledInstrumentations.add(integration)
    }
=======
  if (match && (value?.toLowerCase() === 'false' || value === '0')) {
    const integration = match[1].toLowerCase()
    disabledInstrumentations.add(integration)
>>>>>>> 070a7d17
  }
}

// Apply overrides
enabledIntegrationsOverrides.forEach(integration => delete DISABLED_BY_DEFAULT_INTEGRATIONS[integration])
// Add disabled by default integrations
Object.entries(DISABLED_BY_DEFAULT_INTEGRATIONS).forEach(
  ([integration, packageName]) => disabledInstrumentations.add(packageName)
)

const loadChannel = channel('dd-trace:instrumentation:load')

// Globals
if (!disabledInstrumentations.has('fetch')) {
  require('../fetch')
}

if (!disabledInstrumentations.has('process')) {
  require('../process')
}

const HOOK_SYMBOL = Symbol('hookExportsSet')

if (DD_TRACE_DEBUG && DD_TRACE_DEBUG.toLowerCase() !== 'false') {
  checkRequireCache.checkForRequiredModules()
  setImmediate(checkRequireCache.checkForPotentialConflicts)
}

const seenCombo = new Set()
const allInstrumentations = {}

// TODO: make this more efficient
for (const packageName of names) {
  if (disabledInstrumentations.has(packageName)) continue

  const hookOptions = {}

  let hook = hooks[packageName]

  if (typeof hook === 'object') {
    if (hook.serverless === false && isInServerlessEnvironment()) continue

    hookOptions.internals = hook.esmFirst
    hook = hook.fn
  }

  // get the instrumentation file name to save all hooked versions
  const instrumentationFileName = parseHookInstrumentationFileName(packageName)

  Hook([packageName], hookOptions, (moduleExports, moduleName, moduleBaseDir, moduleVersion) => {
    moduleName = moduleName.replace(pathSepExpr, '/')

    // This executes the integration file thus adding its entries to `instrumentations`
    hook()

    if (!instrumentations[packageName]) {
      return moduleExports
    }

    const namesAndSuccesses = {}
    for (const { name, file, versions, hook, filePattern } of instrumentations[packageName]) {
      let fullFilePattern = filePattern
      const fullFilename = filename(name, file)
      if (fullFilePattern) {
        fullFilePattern = filename(name, fullFilePattern)
      }

      // Create a WeakSet associated with the hook function so that patches on the same moduleExport only happens once
      // for example by instrumenting both dns and node:dns double the spans would be created
      // since they both patch the same moduleExport, this WeakSet is used to mitigate that
      // TODO(BridgeAR): Instead of using a WeakSet here, why not just use aliases for the hook in register?
      // That way it would also not be duplicated. The actual name being used has to be identified else wise.
      // Maybe it is also not important to know what name was actually used?
      hook[HOOK_SYMBOL] ??= new WeakSet()
      let matchesFile = false

      matchesFile = moduleName === fullFilename

      if (fullFilePattern) {
        // Some libraries include a hash in their filenames when installed,
        // so our instrumentation has to include a '.*' to match them for more than a single version.
        matchesFile = matchesFile || new RegExp(fullFilePattern).test(moduleName)
      }

      if (matchesFile) {
        let version = moduleVersion
        try {
          version = version || getVersion(moduleBaseDir)
          allInstrumentations[instrumentationFileName] = allInstrumentations[instrumentationFileName] || false
        } catch (e) {
          log.error('Error getting version for "%s": %s', name, e.message, e)
          continue
        }
        if (namesAndSuccesses[`${name}@${version}`] === undefined && !file) {
          // TODO If `file` is present, we might elsewhere instrument the result of the module
          // for a version range that actually matches, so we can't assume that we're _not_
          // going to instrument that. However, the way the data model around instrumentation
          // works, we can't know either way just yet, so to avoid false positives, we'll just
          // ignore this if there is a `file` in the hook. The thing to do here is rework
          // everything so that we can be sure that there are _no_ instrumentations that it
          // could match.
          namesAndSuccesses[`${name}@${version}`] = false
        }

        if (matchVersion(version, versions)) {
          allInstrumentations[instrumentationFileName] = true

          // Check if the hook already has a set moduleExport
          if (hook[HOOK_SYMBOL].has(moduleExports)) {
            namesAndSuccesses[`${name}@${version}`] = true
            return moduleExports
          }

          try {
            loadChannel.publish({ name, version, file })
            // Send the name and version of the module back to the callback because now addHook
            // takes in an array of names so by passing the name the callback will know which module name is being used
            // TODO(BridgeAR): This is only true in case the name is identical
            // in all loads. If they deviate, the deviating name would not be
            // picked up due to the unification. Check what modules actually use the name.
            // TODO(BridgeAR): Only replace moduleExports if the hook returns a new value.
            // This allows to reduce the instrumentation code (no return needed).
            moduleExports = hook(moduleExports, version, name) ?? moduleExports
            // Set the moduleExports in the hooks WeakSet
            hook[HOOK_SYMBOL].add(moduleExports)
          } catch (e) {
            log.info('Error during ddtrace instrumentation of application, aborting.', e)
            telemetry('error', [
              `error_type:${e.constructor.name}`,
              `integration:${name}`,
              `integration_version:${version}`
            ])
          }
          namesAndSuccesses[`${name}@${version}`] = true
        }
      }
    }
    for (const nameVersion of Object.keys(namesAndSuccesses)) {
      const [name, version] = nameVersion.split('@')
      const success = namesAndSuccesses[nameVersion]
      // we check allVersions to see if any version of the integration was successfully instrumented
      if (!success && !seenCombo.has(nameVersion) && !allInstrumentations[instrumentationFileName]) {
        telemetry('abort.integration', [
          `integration:${name}`,
          `integration_version:${version}`
        ])
        log.info('Found incompatible integration version: %s', nameVersion)
        seenCombo.add(nameVersion)
      }
    }

    return moduleExports
  })
}

function matchVersion (version, ranges) {
  return !version || !ranges || ranges.some(range => satisfies(version, range))
}

function getVersion (moduleBaseDir) {
  if (moduleBaseDir) {
    return requirePackageJson(moduleBaseDir, module).version
  }
}

function filename (name, file) {
  return [name, file].filter(Boolean).join('/')
}

// This function captures the instrumentation file name for a given package by parsing the hook require
// function given the module name. It is used to ensure that instrumentations such as redis
// that have several different modules being hooked, ie: 'redis' main package, and @redis/client submodule
// return a consistent instrumentation name. This is used later to ensure that atleast some portion of
// the integration was successfully instrumented. Prevents incorrect `Found incompatible integration version: ` messages
// Example:
//                  redis -> "() => require('../redis')" -> redis
//          @redis/client -> "() => require('../redis')" -> redis
//
function parseHookInstrumentationFileName (packageName) {
  let hook = hooks[packageName]
  if (hook.fn) {
    hook = hook.fn
  }
  const hookString = hook.toString()

  const regex = /require\('([^']*)'\)/
  const match = hookString.match(regex)

  // try to capture the hook require file location.
  if (match && match[1]) {
    let moduleName = match[1]
    // Remove leading '../' if present
    if (moduleName.startsWith('../')) {
      moduleName = moduleName.slice(3)
    }
    return moduleName
  }

  return null
}

module.exports = {
  filename,
  pathSepExpr,
  loadChannel,
  matchVersion
}<|MERGE_RESOLUTION|>--- conflicted
+++ resolved
@@ -28,20 +28,9 @@
 const enabledIntegrationsOverrides = new Set()
 for (const [key, value] of Object.entries(process.env)) {
   const match = key.match(/^DD_TRACE_(.+)_ENABLED$/)
-<<<<<<< HEAD
-  if (match) {
-    const integration = match[1].toLowerCase().replace(/_/g, '-')
-    const lowerValue = value.toLowerCase()
-    if (lowerValue === 'true' || lowerValue === '1') {
-      enabledIntegrationsOverrides.add(integration)
-    } else if (lowerValue === 'false' || lowerValue === '0') {
-      disabledInstrumentations.add(integration)
-    }
-=======
   if (match && (value?.toLowerCase() === 'false' || value === '0')) {
     const integration = match[1].toLowerCase()
     disabledInstrumentations.add(integration)
->>>>>>> 070a7d17
   }
 }
 
