--- conflicted
+++ resolved
@@ -8,11 +8,8 @@
 const routeAddedChannel = channel('apm:fastify:route:added')
 const bodyParserReadCh = channel('datadog:fastify:body-parser:finish')
 const queryParamsReadCh = channel('datadog:fastify:query-params:finish')
-<<<<<<< HEAD
 const cookieParserReadCh = channel('datadog:fastify-cookie:read:finish')
-=======
 const pathParamsReadCh = channel('datadog:fastify:path-params:finish')
->>>>>>> 020c925d
 
 const parsingResources = new WeakMap()
 
@@ -118,15 +115,10 @@
 
   const processInContext = () => {
     let abortController
-<<<<<<< HEAD
 
     if (queryParamsReadCh.hasSubscribers && request.query) {
       abortController ??= new AbortController()
-=======
->>>>>>> 020c925d
-
-    if (queryParamsReadCh.hasSubscribers && request.query) {
-      abortController ??= new AbortController()
+
       queryParamsReadCh.publish({
         req,
         res,
@@ -139,30 +131,29 @@
 
     if (bodyParserReadCh.hasSubscribers && request.body) {
       abortController ??= new AbortController()
-<<<<<<< HEAD
-
-=======
->>>>>>> 020c925d
+
       bodyParserReadCh.publish({ req, res, body: request.body, abortController })
 
       if (abortController.signal.aborted) return
     }
 
-<<<<<<< HEAD
-    if (cookieParserReadCh.hasSubscribers && request.cookies) {
-      abortController ??= new AbortController()
-
-      cookieParserReadCh.publish({ req, res, abortController, cookies: request.cookies })
-=======
     if (pathParamsReadCh.hasSubscribers && request.params) {
       abortController ??= new AbortController()
+
       pathParamsReadCh.publish({
         req,
         res,
         abortController,
         params: request.params
       })
->>>>>>> 020c925d
+
+      if (abortController.signal.aborted) return
+    }
+
+    if (cookieParserReadCh.hasSubscribers && request.cookies) {
+      abortController ??= new AbortController()
+
+      cookieParserReadCh.publish({ req, res, abortController, cookies: request.cookies })
 
       if (abortController.signal.aborted) return
     }
