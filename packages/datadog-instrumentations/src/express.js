'use strict'

const { createWrapRouterMethod } = require('./router')
const shimmer = require('../../datadog-shimmer')
const { addHook, channel, tracingChannel } = require('./helpers/instrument')
const {
  setRouterMountPath,
  joinPath,
  getLayerMatchers,
  normalizeMethodName,
  markAppMounted
} = require('./helpers/router-state')

const METHODS = [...require('http').METHODS.map(v => v.toLowerCase()), 'all']

const handleChannel = channel('apm:express:request:handle')
const routeAddedChannel = channel('apm:express:add:route')

function wrapHandle (handle) {
  return function handleWithTrace (req, res) {
    if (handleChannel.hasSubscribers) {
      handleChannel.publish({ req })
    }

    return handle.apply(this, arguments)
  }
}

const wrapRouterMethod = createWrapRouterMethod('express')

const responseJsonChannel = channel('datadog:express:response:json:start')

function wrapResponseJson (json) {
  return function wrappedJson (obj) {
    if (responseJsonChannel.hasSubscribers) {
      // backward compat as express 4.x supports deprecated 3.x signature
      if (arguments.length === 2 && typeof arguments[1] !== 'number') {
        obj = arguments[1]
      }

      responseJsonChannel.publish({ req: this.req, res: this, body: obj })
    }

    return json.apply(this, arguments)
  }
}

const responseRenderChannel = tracingChannel('datadog:express:response:render')

function wrapResponseRender (render) {
  return function wrappedRender (view, options, callback) {
    if (!responseRenderChannel.start.hasSubscribers) {
      return render.apply(this, arguments)
    }

    return responseRenderChannel.traceSync(
      render,
      {
        req: this.req,
        view,
        options
      },
      this,
      ...arguments
    )
  }
}

<<<<<<< HEAD
function wrapAppAll (all) {
  return function wrappedAll (path) {
    if (!routeAddedChannel.hasSubscribers) return all.apply(this, arguments)

    const paths = Array.isArray(path) ? path : [path]

    for (const p of paths) {
      routeAddedChannel.publish({
        method: '*',
        path: p instanceof RegExp ? p.toString() : p
      })
    }

    return all.apply(this, arguments)
  }
}

// Wrap app.route() to instrument Route object
function wrapAppRoute (route) {
  return function wrappedRoute (path) {
    const routeObj = route.apply(this, arguments)

    if (routeAddedChannel.hasSubscribers && typeof path === 'string') {
      // Wrap each HTTP method
      METHODS.forEach(method => {
        if (typeof routeObj[method] === 'function') {
          shimmer.wrap(routeObj, method, (original) => function wrapMethod () {
            routeAddedChannel.publish({
              method: method === 'all' ? '*' : method,
              path
            })

            return original.apply(this, arguments)
          })
        }
      })
    }

    return routeObj
  }
}

function wrapAppUse (use) {
  return function wrappedUse () {
    if (arguments.length >= 2) {
      const mountPath = arguments[0]
      const router = arguments[1]

      // Register mount path for router and collect existing routes with full app prefix
      if (typeof mountPath === 'string' && router && typeof router === 'function') {
        setRouterMountPath(router, mountPath)
        markAppMounted(router)

        // Collect existing routes from the router (includes nested routers)
        if (routeAddedChannel.hasSubscribers) {
          collectRoutesFromRouter(router, mountPath)
        }
      }
    }

    return use.apply(this, arguments)
  }
}

function collectRoutesFromRouter (router, prefix) {
  if (!router?.stack?.length) return

  router.stack.forEach(layer => {
    if (layer.route) {
      // This layer has a direct route
      const route = layer.route
      const fullPath = joinPath(prefix, route.path)

      for (const [method, enabled] of Object.entries(route.methods || {})) {
        if (!enabled) continue
        routeAddedChannel.publish({
          method: normalizeMethodName(method),
          path: fullPath
        })
      }
    } else if (layer.handle?.stack?.length) {
      // This layer contains a nested router
      // Extract mount path from layer
      const mountPath = typeof layer.path === 'string'
        ? layer.path
        : getLayerMatchers(layer)?.[0]?.path || ''

      const nestedPrefix = joinPath(prefix, mountPath)
      // Set the mount path for the nested router
      setRouterMountPath(layer.handle, nestedPrefix)
      markAppMounted(layer.handle)
      // Recursively collect from nested routers
      collectRoutesFromRouter(layer.handle, nestedPrefix)
    }
  })
}

addHook({ name: 'express', versions: ['>=4'] }, express => {
=======
addHook({ name: 'express', versions: ['>=4'], file: ['lib/express.js'] }, express => {
>>>>>>> bae4e64e
  shimmer.wrap(express.application, 'handle', wrapHandle)
  shimmer.wrap(express.application, 'all', wrapAppAll)
  shimmer.wrap(express.application, 'route', wrapAppRoute)
  shimmer.wrap(express.application, 'use', wrapAppUse)

  shimmer.wrap(express.response, 'json', wrapResponseJson)
  shimmer.wrap(express.response, 'jsonp', wrapResponseJson)
  shimmer.wrap(express.response, 'render', wrapResponseRender)

  return express
})

// Express 5 does not rely on router in the same way as v4 and should not be instrumented anymore.
// It would otherwise produce spans for router and express, and so duplicating them.
// We now fall back to router instrumentation
addHook({ name: 'express', versions: ['4'], file: 'lib/express.js' }, express => {
  shimmer.wrap(express.Router, 'use', wrapRouterMethod)
  shimmer.wrap(express.Router, 'route', wrapRouterMethod)

  return express
})

const queryParserReadCh = channel('datadog:query:read:finish')

function publishQueryParsedAndNext (req, res, next) {
  return shimmer.wrapFunction(next, next => function () {
    if (queryParserReadCh.hasSubscribers && req) {
      const abortController = new AbortController()
      const query = req.query

      queryParserReadCh.publish({ req, res, query, abortController })

      if (abortController.signal.aborted) return
    }

    return next.apply(this, arguments)
  })
}

addHook({
  name: 'express',
  versions: ['4'],
  file: 'lib/middleware/query.js'
}, query => {
  return shimmer.wrapFunction(query, query => function () {
    const queryMiddleware = query.apply(this, arguments)

    return shimmer.wrapFunction(queryMiddleware, queryMiddleware => function (req, res, next) {
      arguments[2] = publishQueryParsedAndNext(req, res, next)
      return queryMiddleware.apply(this, arguments)
    })
  })
})

const processParamsStartCh = channel('datadog:express:process_params:start')
function wrapProcessParamsMethod (requestPositionInArguments) {
  return function wrapProcessParams (original) {
    return function wrappedProcessParams () {
      if (processParamsStartCh.hasSubscribers) {
        const req = arguments[requestPositionInArguments]
        const abortController = new AbortController()

        processParamsStartCh.publish({
          req,
          res: req?.res,
          abortController,
          params: req?.params
        })

        if (abortController.signal.aborted) return
      }

      return original.apply(this, arguments)
    }
  }
}

addHook({ name: 'express', versions: ['>=4.0.0 <4.3.0'], file: ['lib/express.js'] }, express => {
  shimmer.wrap(express.Router, 'process_params', wrapProcessParamsMethod(1))
  return express
})

addHook({ name: 'express', versions: ['>=4.3.0 <5.0.0'], file: ['lib/express.js'] }, express => {
  shimmer.wrap(express.Router, 'process_params', wrapProcessParamsMethod(2))
  return express
})

const queryReadCh = channel('datadog:express:query:finish')

addHook({ name: 'express', file: ['lib/request.js'], versions: ['>=5.0.0'] }, request => {
  shimmer.wrap(request, 'query', function (originalGet) {
    return function wrappedGet () {
      const query = originalGet.call(this)

      if (queryReadCh.hasSubscribers && query) {
        queryReadCh.publish({ query })
      }

      return query
    }
  })

  return request
})<|MERGE_RESOLUTION|>--- conflicted
+++ resolved
@@ -66,7 +66,6 @@
   }
 }
 
-<<<<<<< HEAD
 function wrapAppAll (all) {
   return function wrappedAll (path) {
     if (!routeAddedChannel.hasSubscribers) return all.apply(this, arguments)
@@ -164,10 +163,7 @@
   })
 }
 
-addHook({ name: 'express', versions: ['>=4'] }, express => {
-=======
 addHook({ name: 'express', versions: ['>=4'], file: ['lib/express.js'] }, express => {
->>>>>>> bae4e64e
   shimmer.wrap(express.application, 'handle', wrapHandle)
   shimmer.wrap(express.application, 'all', wrapAppAll)
   shimmer.wrap(express.application, 'route', wrapAppRoute)
