--- conflicted
+++ resolved
@@ -68,14 +68,10 @@
   return express
 })
 
-<<<<<<< HEAD
-addHook({ name: 'express', versions: ['4'], file: ['lib/express.js'] }, express => {
-=======
 // Express 5 does not rely on router in the same way as v4 and should not be instrumented anymore.
 // It would otherwise produce spans for router and express, and so duplicating them.
 // We now fall back to router instrumentation
-addHook({ name: 'express', versions: ['4'] }, express => {
->>>>>>> ba5fec62
+addHook({ name: 'express', versions: ['4'], file: ['lib/express.js'] }, express => {
   shimmer.wrap(express.Router, 'use', wrapRouterMethod)
   shimmer.wrap(express.Router, 'route', wrapRouterMethod)
 
