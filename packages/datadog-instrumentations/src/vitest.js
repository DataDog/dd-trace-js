--- conflicted
+++ resolved
@@ -47,9 +47,7 @@
 let isRetryReasonEfd = false
 let isRetryReasonAttemptToFix = false
 const switchedStatuses = new WeakSet()
-<<<<<<< HEAD
 const workerProcesses = new WeakSet()
-=======
 let isFlakyTestRetriesEnabled = false
 let flakyTestRetriesCount = 0
 let isEarlyFlakeDetectionEnabled = false
@@ -62,7 +60,6 @@
 let isDiEnabled = false
 let testCodeCoverageLinesTotal
 let isSessionStarted = false
->>>>>>> fb6f8db1
 
 const BREAKPOINT_HIT_GRACE_PERIOD_MS = 400
 
@@ -406,7 +403,6 @@
   return vitestPackage
 }
 
-<<<<<<< HEAD
 function threadHandler (thread) {
   if (workerProcesses.has(thread.process)) {
     return
@@ -439,7 +435,6 @@
   return TinyPool
 })
 
-=======
 function getStartVitestWrapper (cliApiPackage, frameworkVersion) {
   if (!isCliApiPackage(cliApiPackage)) {
     return cliApiPackage
@@ -448,7 +443,6 @@
   return cliApiPackage
 }
 
->>>>>>> fb6f8db1
 addHook({
   name: 'vitest',
   versions: ['>=1.6.0'],
