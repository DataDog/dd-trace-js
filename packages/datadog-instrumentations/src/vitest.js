--- conflicted
+++ resolved
@@ -1,10 +1,4 @@
-<<<<<<< HEAD
-const v8 = require('node:v8')
-
-const { addHook, channel, AsyncResource } = require('./helpers/instrument')
-=======
 const { addHook, channel } = require('./helpers/instrument')
->>>>>>> 3c8fe63a
 const shimmer = require('../../datadog-shimmer')
 const log = require('../../dd-trace/src/log')
 // test hooks
@@ -281,27 +275,7 @@
         log.warn('Could not send Dynamic Instrumentation configuration to workers.')
       }
     }
-<<<<<<< HEAD
     debugger
-
-    // if (isTestManagementTestsEnabled) {
-    //   const { err, testManagementTests: receivedTestManagementTests } = await getChannelPromise(testManagementTestsCh)
-    //   if (!err) {
-    //     testManagementTests = receivedTestManagementTests
-    //     try {
-    //       const workspaceProject = this.ctx.getCoreWorkspaceProject()
-    //       workspaceProject._provided._ddIsTestManagementTestsEnabled = isTestManagementTestsEnabled
-    //       workspaceProject._provided._ddTestManagementAttemptToFixRetries = testManagementAttemptToFixRetries
-    //       workspaceProject._provided._ddTestManagementTests = testManagementTests
-    //     } catch {
-    //       log.warn('Could not send test management tests to workers so Test Management will not work.')
-    //     }
-    //   } else {
-    //     isTestManagementTestsEnabled = false
-    //     log.error('Could not get test management tests.')
-    //   }
-    // }
-=======
 
     if (isTestManagementTestsEnabled) {
       const { err, testManagementTests: receivedTestManagementTests } = await getChannelPromise(testManagementTestsCh)
@@ -335,7 +309,6 @@
         }
       }
     }
->>>>>>> 3c8fe63a
 
     let testCodeCoverageLinesTotal
 
