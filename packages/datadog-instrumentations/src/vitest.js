--- conflicted
+++ resolved
@@ -624,30 +624,12 @@
       isAttemptToFix: attemptToFixTasks.has(task),
       isDisabled: disabledTasks.has(task),
       isQuarantined,
-      isRetryReasonAtr
+      isRetryReasonAtr,
+      isModified: modifiedTasks.has(task)
     }
     taskToCtx.set(task, ctx)
 
-<<<<<<< HEAD
-    asyncResource.runInAsyncScope(() => {
-      testStartCh.publish({
-        testName,
-        testSuiteAbsolutePath: task.file.filepath,
-        isRetry: numAttempt > 0 || numRepetition > 0,
-        isRetryReasonEfd,
-        isRetryReasonAttemptToFix: isRetryReasonAttemptToFix && numRepetition > 0,
-        isNew,
-        mightHitProbe: isDiEnabled && numAttempt > 0,
-        isAttemptToFix: attemptToFixTasks.has(task),
-        isDisabled: disabledTasks.has(task),
-        isQuarantined,
-        isRetryReasonAtr,
-        isModified: modifiedTasks.has(task)
-      })
-    })
-=======
     testStartCh.runStores(ctx, () => { })
->>>>>>> 1c17b956
     return onBeforeTryTask.apply(this, arguments)
   })
 
