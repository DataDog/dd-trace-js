'use strict'

<<<<<<< HEAD
const satisfies = require('semifies')
const { addHook, channel, AsyncResource } = require('./helpers/instrument')
=======
const { addHook, channel } = require('./helpers/instrument')
>>>>>>> b9375e96
const shimmer = require('../../datadog-shimmer')
const log = require('../../dd-trace/src/log')
const {
  getCoveredFilenamesFromCoverage,
  JEST_WORKER_TRACE_PAYLOAD_CODE,
  JEST_WORKER_COVERAGE_PAYLOAD_CODE,
  getTestLineStart,
  getTestSuitePath,
  getTestParametersString,
  addEfdStringToTestName,
  removeEfdStringFromTestName,
  getIsFaultyEarlyFlakeDetection,
  JEST_WORKER_LOGS_PAYLOAD_CODE,
  addAttemptToFixStringToTestName,
  removeAttemptToFixStringFromTestName,
  getTestEndLine,
  isModifiedTest
} = require('../../dd-trace/src/plugins/util/test')
const {
  getFormattedJestTestParameters,
  getJestTestName,
  getJestSuitesToRun
} = require('../../datadog-plugin-jest/src/util')

const testSessionStartCh = channel('ci:jest:session:start')
const testSessionFinishCh = channel('ci:jest:session:finish')

const testSessionConfigurationCh = channel('ci:jest:session:configuration')

const testSuiteStartCh = channel('ci:jest:test-suite:start')
const testSuiteFinishCh = channel('ci:jest:test-suite:finish')

const workerReportTraceCh = channel('ci:jest:worker-report:trace')
const workerReportCoverageCh = channel('ci:jest:worker-report:coverage')
const workerReportLogsCh = channel('ci:jest:worker-report:logs')

const testSuiteCodeCoverageCh = channel('ci:jest:test-suite:code-coverage')

const testStartCh = channel('ci:jest:test:start')
const testSkippedCh = channel('ci:jest:test:skip')
const testFinishCh = channel('ci:jest:test:finish')
const testErrCh = channel('ci:jest:test:err')
const testFnCh = channel('ci:jest:test:fn')

const skippableSuitesCh = channel('ci:jest:test-suite:skippable')
const libraryConfigurationCh = channel('ci:jest:library-configuration')
const knownTestsCh = channel('ci:jest:known-tests')
const testManagementTestsCh = channel('ci:jest:test-management-tests')
const impactedTestsCh = channel('ci:jest:modified-tests')

const itrSkippedSuitesCh = channel('ci:jest:itr:skipped-suites')

// Message sent by jest's main process to workers to run a test suite (=test file)
// https://github.com/jestjs/jest/blob/1d682f21c7a35da4d3ab3a1436a357b980ebd0fa/packages/jest-worker/src/types.ts#L37
const CHILD_MESSAGE_CALL = 1
// Maximum time we'll wait for the tracer to flush
const FLUSH_TIMEOUT = 10_000

// https://github.com/jestjs/jest/blob/41f842a46bb2691f828c3a5f27fc1d6290495b82/packages/jest-circus/src/types.ts#L9C8-L9C54
const RETRY_TIMES = Symbol.for('RETRY_TIMES')

let skippableSuites = []
let knownTests = {}
let isCodeCoverageEnabled = false
let isSuitesSkippingEnabled = false
let isUserCodeCoverageEnabled = false
let isSuitesSkipped = false
let numSkippedSuites = 0
let hasUnskippableSuites = false
let hasForcedToRunSuites = false
let isEarlyFlakeDetectionEnabled = false
let earlyFlakeDetectionNumRetries = 0
let earlyFlakeDetectionFaultyThreshold = 30
let isEarlyFlakeDetectionFaulty = false
let hasFilteredSkippableSuites = false
let isKnownTestsEnabled = false
let isTestManagementTestsEnabled = false
let testManagementTests = {}
let testManagementAttemptToFixRetries = 0
let isImpactedTestsEnabled = false
let modifiedTests = {}

const testContexts = new WeakMap()
const originalTestFns = new WeakMap()
const originalHookFns = new WeakMap()
const retriedTestsToNumAttempts = new Map()
const newTestsTestStatuses = new Map()
const attemptToFixRetriedTestsStatuses = new Map()

const BREAKPOINT_HIT_GRACE_PERIOD_MS = 200

// based on https://github.com/facebook/jest/blob/main/packages/jest-circus/src/formatNodeAssertErrors.ts#L41
function formatJestError (errors) {
  let error
  if (Array.isArray(errors)) {
    const [originalError, asyncError] = errors
    if (originalError === null || !originalError.stack) {
      error = asyncError
      error.message = originalError
    } else {
      error = originalError
    }
  } else {
    error = errors
  }
  return error
}

function getTestEnvironmentOptions (config) {
  if (config.projectConfig && config.projectConfig.testEnvironmentOptions) { // newer versions
    return config.projectConfig.testEnvironmentOptions
  }
  if (config.testEnvironmentOptions) {
    return config.testEnvironmentOptions
  }
  return {}
}

function getTestStats (testStatuses) {
  return testStatuses.reduce((acc, testStatus) => {
    acc[testStatus]++
    return acc
  }, { pass: 0, fail: 0 })
}

function getWrappedEnvironment (BaseEnvironment, jestVersion) {
  return class DatadogEnvironment extends BaseEnvironment {
    constructor (config, context) {
      super(config, context)
      const rootDir = config.globalConfig ? config.globalConfig.rootDir : config.rootDir
      this.rootDir = rootDir
      this.testSuite = getTestSuitePath(context.testPath, rootDir)
      this.nameToParams = {}
      this.global._ddtrace = global._ddtrace
      this.hasSnapshotTests = undefined

      this.displayName = config.projectConfig?.displayName?.name
      this.testEnvironmentOptions = getTestEnvironmentOptions(config)

      const repositoryRoot = this.testEnvironmentOptions._ddRepositoryRoot

      if (repositoryRoot) {
        this.testSourceFile = getTestSuitePath(context.testPath, repositoryRoot)
        this.repositoryRoot = repositoryRoot
      }

      this.isEarlyFlakeDetectionEnabled = this.testEnvironmentOptions._ddIsEarlyFlakeDetectionEnabled
      this.isFlakyTestRetriesEnabled = this.testEnvironmentOptions._ddIsFlakyTestRetriesEnabled
      this.flakyTestRetriesCount = this.testEnvironmentOptions._ddFlakyTestRetriesCount
      this.isDiEnabled = this.testEnvironmentOptions._ddIsDiEnabled
      this.isKnownTestsEnabled = this.testEnvironmentOptions._ddIsKnownTestsEnabled
      this.isTestManagementTestsEnabled = this.testEnvironmentOptions._ddIsTestManagementTestsEnabled
      this.isImpactedTestsEnabled = this.testEnvironmentOptions._ddIsImpactedTestsEnabled

      if (this.isKnownTestsEnabled) {
        try {
          const hasKnownTests = !!knownTests?.jest
          earlyFlakeDetectionNumRetries = this.testEnvironmentOptions._ddEarlyFlakeDetectionNumRetries
          this.knownTestsForThisSuite = hasKnownTests
            ? (knownTests?.jest?.[this.testSuite] || [])
            : this.getKnownTestsForSuite(this.testEnvironmentOptions._ddKnownTests)
        } catch {
          // If there has been an error parsing the tests, we'll disable Early Flake Deteciton
          this.isEarlyFlakeDetectionEnabled = false
          this.isKnownTestsEnabled = false
        }
      }

      if (this.isFlakyTestRetriesEnabled) {
        const currentNumRetries = this.global[RETRY_TIMES]
        if (!currentNumRetries) {
          this.global[RETRY_TIMES] = this.flakyTestRetriesCount
        }
      }

      if (this.isTestManagementTestsEnabled) {
        try {
          const hasTestManagementTests = !!testManagementTests?.jest
          testManagementAttemptToFixRetries = this.testEnvironmentOptions._ddTestManagementAttemptToFixRetries
          this.testManagementTestsForThisSuite = hasTestManagementTests
            ? this.getTestManagementTestsForSuite(testManagementTests?.jest?.suites?.[this.testSuite]?.tests)
            : this.getTestManagementTestsForSuite(this.testEnvironmentOptions._ddTestManagementTests)
        } catch (e) {
          log.error('Error parsing test management tests', e)
          this.isTestManagementTestsEnabled = false
        }
      }

      if (this.isImpactedTestsEnabled) {
        try {
          const hasImpactedTests = Object.keys(modifiedTests).length > 0
          this.modifiedTestsForThisSuite = hasImpactedTests
            ? this.getModifiedTestForThisSuite(modifiedTests)
            : this.getModifiedTestForThisSuite(this.testEnvironmentOptions._ddModifiedTests)
        } catch (e) {
          log.error('Error parsing impacted tests', e)
          this.isImpactedTestsEnabled = false
        }
      }
    }

    getHasSnapshotTests () {
      if (this.hasSnapshotTests !== undefined) {
        return this.hasSnapshotTests
      }
      let hasSnapshotTests = true
      try {
        const { _snapshotData } = this.getVmContext().expect.getState().snapshotState
        hasSnapshotTests = Object.keys(_snapshotData).length > 0
      } catch {
        // if we can't be sure, we'll err on the side of caution and assume it has snapshots
      }
      this.hasSnapshotTests = hasSnapshotTests
      return hasSnapshotTests
    }

    // Function that receives a list of known tests for a test service and
    // returns the ones that belong to the current suite
    getKnownTestsForSuite (knownTests) {
      if (this.knownTestsForThisSuite) {
        return this.knownTestsForThisSuite
      }
      let knownTestsForSuite = knownTests
      // If jest is using workers, known tests are serialized to json.
      // If jest runs in band, they are not.
      if (typeof knownTestsForSuite === 'string') {
        knownTestsForSuite = JSON.parse(knownTestsForSuite)
      }
      return knownTestsForSuite
    }

    getTestManagementTestsForSuite (testManagementTests) {
      if (this.testManagementTestsForThisSuite) {
        return this.testManagementTestsForThisSuite
      }
      if (!testManagementTests) {
        return {
          attemptToFix: [],
          disabled: [],
          quarantined: []
        }
      }
      let testManagementTestsForSuite = testManagementTests
      // If jest is using workers, test management tests are serialized to json.
      // If jest runs in band, they are not.
      if (typeof testManagementTestsForSuite === 'string') {
        testManagementTestsForSuite = JSON.parse(testManagementTestsForSuite)
      }

      const result = {
        attemptToFix: [],
        disabled: [],
        quarantined: []
      }

      Object.entries(testManagementTestsForSuite).forEach(([testName, { properties }]) => {
        if (properties?.attempt_to_fix) {
          result.attemptToFix.push(testName)
        }
        if (properties?.disabled) {
          result.disabled.push(testName)
        }
        if (properties?.quarantined) {
          result.quarantined.push(testName)
        }
      })

      return result
    }

    getModifiedTestForThisSuite (modifiedTests) {
      if (this.modifiedTestsForThisSuite) {
        return this.modifiedTestsForThisSuite
      }
      let modifiedTestsForThisSuite = modifiedTests
      // If jest is using workers, modified tests are serialized to json.
      // If jest runs in band, they are not.
      if (typeof modifiedTestsForThisSuite === 'string') {
        modifiedTestsForThisSuite = JSON.parse(modifiedTestsForThisSuite)
      }
      return modifiedTestsForThisSuite
    }

    // Generic function to handle test retries
    retryTest (testName, retryCount, addRetryStringToTestName, retryType, event) {
      // Retrying snapshots has proven to be problematic, so we'll skip them for now
      // We'll still detect new tests, but we won't retry them.
      // TODO: do not bail out of retrying tests for the whole test suite
      if (this.getHasSnapshotTests()) {
        log.warn(`${retryType} is disabled for suites with snapshots`)
        return
      }

      for (let retryIndex = 0; retryIndex < retryCount; retryIndex++) {
        if (this.global.test) {
          this.global.test(addRetryStringToTestName(testName, retryIndex), event.fn, event.timeout)
        } else {
          log.error(`${retryType} could not retry test because global.test is undefined`)
        }
      }
    }

    // At the `add_test` event we don't have the test object yet, so we can't use it
    getTestNameFromAddTestEvent (event, state) {
      const describeSuffix = getJestTestName(state.currentDescribeBlock)
      const fullTestName = describeSuffix ? `${describeSuffix} ${event.testName}` : event.testName
      return removeAttemptToFixStringFromTestName(removeEfdStringFromTestName(fullTestName))
    }

    async handleTestEvent (event, state) {
      if (super.handleTestEvent) {
        await super.handleTestEvent(event, state)
      }

      const setNameToParams = (name, params) => { this.nameToParams[name] = [...params] }

      if (event.name === 'setup' && this.global.test) {
        shimmer.wrap(this.global.test, 'each', each => function () {
          const testParameters = getFormattedJestTestParameters(arguments)
          const eachBind = each.apply(this, arguments)
          return function () {
            const [testName] = arguments
            setNameToParams(testName, testParameters)
            return eachBind.apply(this, arguments)
          }
        })
      }
      if (event.name === 'test_start') {
        let isNewTest = false
        let numEfdRetry = null
        let numOfAttemptsToFixRetries = null
        const testParameters = getTestParametersString(this.nameToParams, event.test.name)
        // Async resource for this test is created here
        // It is used later on by the test_done handler
        const testName = getJestTestName(event.test)
        const originalTestName = removeEfdStringFromTestName(removeAttemptToFixStringFromTestName(testName))

        let isAttemptToFix = false
        let isDisabled = false
        let isQuarantined = false
        if (this.isTestManagementTestsEnabled) {
          isAttemptToFix = this.testManagementTestsForThisSuite?.attemptToFix?.includes(originalTestName)
          isDisabled = this.testManagementTestsForThisSuite?.disabled?.includes(originalTestName)
          isQuarantined = this.testManagementTestsForThisSuite?.quarantined?.includes(originalTestName)
          if (isAttemptToFix) {
            numOfAttemptsToFixRetries = retriedTestsToNumAttempts.get(originalTestName)
            retriedTestsToNumAttempts.set(originalTestName, numOfAttemptsToFixRetries + 1)
          } else if (isDisabled) {
            event.test.mode = 'skip'
          }
        }

        let isModified = false
        if (this.isImpactedTestsEnabled) {
          const testStartLine = getTestLineStart(event.test.asyncError, this.testSuite)
          const testEndLine = getTestEndLine(event.test.fn, testStartLine)
          isModified = isModifiedTest(
            this.testSourceFile,
            testStartLine,
            testEndLine,
            this.modifiedTestsForThisSuite,
            'jest'
          )
        }

        if (this.isKnownTestsEnabled) {
          isNewTest = retriedTestsToNumAttempts.has(originalTestName)
        }

        if (this.isEarlyFlakeDetectionEnabled && (isNewTest || isModified)) {
          numEfdRetry = retriedTestsToNumAttempts.get(originalTestName)
          retriedTestsToNumAttempts.set(originalTestName, numEfdRetry + 1)
        }

        const isJestRetry = event.test?.invocations > 1
        const ctx = {
          name: originalTestName,
          suite: this.testSuite,
          testSourceFile: this.testSourceFile,
          displayName: this.displayName,
          testParameters,
          frameworkVersion: jestVersion,
          isNew: isNewTest,
          isEfdRetry: numEfdRetry > 0,
          isAttemptToFix,
          isAttemptToFixRetry: numOfAttemptsToFixRetries > 0,
          isJestRetry,
          isDisabled,
          isQuarantined,
          isModified
        }
        testContexts.set(event.test, ctx)

        testStartCh.runStores(ctx, () => {
          for (const hook of event.test.parent.hooks) {
            let hookFn = hook.fn
            if (originalHookFns.has(hook)) {
              hookFn = originalHookFns.get(hook)
            } else {
              originalHookFns.set(hook, hookFn)
            }
            // The rule has a bug, see https://github.com/sindresorhus/eslint-plugin-unicorn/issues/2164
            // eslint-disable-next-line unicorn/consistent-function-scoping
            const wrapperHook = function () {
              return testFnCh.runStores(ctx, () => hookFn.apply(this, arguments))
            }
            // If we don't do this, the timeout will not be triggered
            Object.defineProperty(wrapperHook, 'length', { value: hookFn.length })
            hook.fn = wrapperHook
          }
          const originalFn = event.test.fn
          originalTestFns.set(event.test, originalFn)
          const wrapper = function () {
            return testFnCh.runStores(ctx, () => originalFn.apply(this, arguments))
          }
          // If we don't do this, the timeout will be not be triggered
          Object.defineProperty(wrapper, 'length', { value: originalFn.length })
          event.test.fn = wrapper
        })
      }

      if (event.name === 'add_test') {
        const originalTestName = this.getTestNameFromAddTestEvent(event, state)

        const isSkipped = event.mode === 'todo' || event.mode === 'skip'
        if (this.isTestManagementTestsEnabled) {
          const isAttemptToFix = this.testManagementTestsForThisSuite?.attemptToFix?.includes(originalTestName)
          if (isAttemptToFix && !isSkipped && !retriedTestsToNumAttempts.has(originalTestName)) {
            retriedTestsToNumAttempts.set(originalTestName, 0)
            this.retryTest(
              event.testName,
              testManagementAttemptToFixRetries,
              addAttemptToFixStringToTestName,
              'Test Management (Attempt to Fix)',
              event
            )
          }
        }
        if (this.isImpactedTestsEnabled) {
          const testStartLine = getTestLineStart(event.asyncError, this.testSuite)
          const testEndLine = getTestEndLine(event.fn, testStartLine)
          const isModified = isModifiedTest(
            this.testSourceFile,
            testStartLine,
            testEndLine,
            this.modifiedTestsForThisSuite,
            'jest'
          )
          if (isModified && !retriedTestsToNumAttempts.has(originalTestName) && this.isEarlyFlakeDetectionEnabled) {
            retriedTestsToNumAttempts.set(originalTestName, 0)
            this.retryTest(
              event.testName,
              earlyFlakeDetectionNumRetries,
              addEfdStringToTestName,
              'Early flake detection',
              event
            )
          }
        }
        if (this.isKnownTestsEnabled) {
          const isNew = !this.knownTestsForThisSuite?.includes(originalTestName)
          if (isNew && !isSkipped && !retriedTestsToNumAttempts.has(originalTestName)) {
            retriedTestsToNumAttempts.set(originalTestName, 0)
            if (this.isEarlyFlakeDetectionEnabled) {
              this.retryTest(
                event.testName,
                earlyFlakeDetectionNumRetries,
                addEfdStringToTestName,
                'Early flake detection',
                event
              )
            }
          }
        }
      }
      if (event.name === 'test_done') {
        let status = 'pass'
        if (event.test.errors && event.test.errors.length) {
          status = 'fail'
        }
        // restore in case it is retried
        event.test.fn = originalTestFns.get(event.test)

        let attemptToFixPassed = false
        let attemptToFixFailed = false
        let failedAllTests = false
        let isAttemptToFix = false
        if (this.isTestManagementTestsEnabled) {
          const testName = getJestTestName(event.test)
          const originalTestName = removeAttemptToFixStringFromTestName(testName)
          isAttemptToFix = this.testManagementTestsForThisSuite?.attemptToFix?.includes(originalTestName)
          if (isAttemptToFix) {
            if (attemptToFixRetriedTestsStatuses.has(originalTestName)) {
              attemptToFixRetriedTestsStatuses.get(originalTestName).push(status)
            } else {
              attemptToFixRetriedTestsStatuses.set(originalTestName, [status])
            }
            const testStatuses = attemptToFixRetriedTestsStatuses.get(originalTestName)
            // Check if this is the last attempt to fix.
            // If it is, we'll set the failedAllTests flag to true if all the tests failed
            // If all tests passed, we'll set the attemptToFixPassed flag to true
            if (testStatuses.length === testManagementAttemptToFixRetries + 1) {
              if (testStatuses.includes('fail')) {
                attemptToFixFailed = true
              }
              if (testStatuses.every(status => status === 'fail')) {
                failedAllTests = true
              } else if (testStatuses.every(status => status === 'pass')) {
                attemptToFixPassed = true
              }
            }
          }
        }

        let isEfdRetry = false
        // We'll store the test statuses of the retries
        if (this.isKnownTestsEnabled) {
          const testName = getJestTestName(event.test)
          const originalTestName = removeEfdStringFromTestName(testName)
          const isNewTest = retriedTestsToNumAttempts.has(originalTestName)
          if (isNewTest) {
            if (newTestsTestStatuses.has(originalTestName)) {
              newTestsTestStatuses.get(originalTestName).push(status)
              isEfdRetry = true
            } else {
              newTestsTestStatuses.set(originalTestName, [status])
            }
          }
        }

        const promises = {}
        const numRetries = this.global[RETRY_TIMES]
        const numTestExecutions = event.test?.invocations
        const willBeRetried = numRetries > 0 && numTestExecutions - 1 < numRetries
        const mightHitBreakpoint = this.isDiEnabled && numTestExecutions >= 2

        const ctx = testContexts.get(event.test)

        if (status === 'fail') {
          const shouldSetProbe = this.isDiEnabled && willBeRetried && numTestExecutions === 1
          testErrCh.publish({
            ...ctx.currentStore,
            error: formatJestError(event.test.errors[0]),
            shouldSetProbe,
            promises
          })
        }

        // After finishing it might take a bit for the snapshot to be handled.
        // This means that tests retried with DI are BREAKPOINT_HIT_GRACE_PERIOD_MS slower at least.
        if (status === 'fail' && mightHitBreakpoint) {
          await new Promise(resolve => {
            setTimeout(() => {
              resolve()
            }, BREAKPOINT_HIT_GRACE_PERIOD_MS)
          })
        }

        let isAtrRetry = false
        if (this.isFlakyTestRetriesEnabled && event.test?.invocations > 1 && !isAttemptToFix && !isEfdRetry) {
          isAtrRetry = true
        }

        testFinishCh.publish({
          ...ctx.currentStore,
          status,
          testStartLine: getTestLineStart(event.test.asyncError, this.testSuite),
          attemptToFixPassed,
          failedAllTests,
          attemptToFixFailed,
          isAtrRetry
        })

        if (promises.isProbeReady) {
          await promises.isProbeReady
        }
      }
      if (event.name === 'test_skip' || event.name === 'test_todo') {
        testSkippedCh.publish({
          test: {
            name: getJestTestName(event.test),
            suite: this.testSuite,
            testSourceFile: this.testSourceFile,
            displayName: this.displayName,
            frameworkVersion: jestVersion,
            testStartLine: getTestLineStart(event.test.asyncError, this.testSuite)
          },
          isDisabled: this.testManagementTestsForThisSuite?.disabled?.includes(getJestTestName(event.test))
        })
      }
    }

    async teardown () {
      const jestVersionSplitted = jestVersion.split('-')[0] // TODO: REMOVE THIS BEFORE MERGING IS ONLY FOR TESTING
      if (satisfies(jestVersionSplitted, '>=30.0.0')) {
        for (const [key] of this._globalProxy.propertyToValue) {
          if (typeof key === 'string' && key.startsWith('_dd')) {
            this._globalProxy.propertyToValue.delete(key)
          }
        }
      }
      await super.teardown()
    }
  }
}

function getTestEnvironment (pkg, jestVersion) {
  if (pkg.default) {
    const wrappedTestEnvironment = getWrappedEnvironment(pkg.default, jestVersion)
    pkg.default = wrappedTestEnvironment
    pkg.TestEnvironment = wrappedTestEnvironment
    return pkg
  }
  return getWrappedEnvironment(pkg, jestVersion)
}

function applySuiteSkipping (originalTests, rootDir, frameworkVersion) {
  const jestSuitesToRun = getJestSuitesToRun(skippableSuites, originalTests, rootDir || process.cwd())
  hasFilteredSkippableSuites = true
  log.debug(
    () => `${jestSuitesToRun.suitesToRun.length} out of ${originalTests.length} suites are going to run.`
  )
  hasUnskippableSuites = jestSuitesToRun.hasUnskippableSuites
  hasForcedToRunSuites = jestSuitesToRun.hasForcedToRunSuites

  isSuitesSkipped = jestSuitesToRun.suitesToRun.length !== originalTests.length
  numSkippedSuites = jestSuitesToRun.skippedSuites.length

  itrSkippedSuitesCh.publish({ skippedSuites: jestSuitesToRun.skippedSuites, frameworkVersion })

  return jestSuitesToRun.suitesToRun
}

addHook({
  name: 'jest-environment-node',
  versions: ['>=24.8.0']
}, getTestEnvironment)

addHook({
  name: 'jest-environment-jsdom',
  versions: ['>=24.8.0']
}, getTestEnvironment)

function getWrappedScheduleTests (scheduleTests, frameworkVersion) {
  // `scheduleTests` is an async function
  return function (tests) {
    if (!isSuitesSkippingEnabled || hasFilteredSkippableSuites) {
      return scheduleTests.apply(this, arguments)
    }
    const [test] = tests
    const rootDir = test?.context?.config?.rootDir

    arguments[0] = applySuiteSkipping(tests, rootDir, frameworkVersion)

    return scheduleTests.apply(this, arguments)
  }
}

function getWrappedTestScheduler (testSchedulerPackage, frameworkVersion) {
  const oldCreateTestScheduler = testSchedulerPackage.createTestScheduler ?? testSchedulerPackage
  const newCreateTestScheduler = async function () {
    if (!isSuitesSkippingEnabled || hasFilteredSkippableSuites) {
      return oldCreateTestScheduler.apply(this, arguments)
    }
    // If suite skipping is enabled and has not filtered skippable suites yet, we'll attempt to do it
    const scheduler = await oldCreateTestScheduler.apply(this, arguments)
    shimmer.wrap(scheduler, 'scheduleTests', scheduleTests => getWrappedScheduleTests(scheduleTests, frameworkVersion))
    return scheduler
  }
  frameworkVersion = frameworkVersion.split('-')[0] // TODO: REMOVE THIS BEFORE MERGING IS ONLY FOR TESTING
  if (satisfies(frameworkVersion, '>=30.0.0')) {
    return newCreateTestScheduler
  }
  testSchedulerPackage.createTestScheduler = newCreateTestScheduler
  return testSchedulerPackage
}

addHook({
  name: '@jest/core',
  file: 'build/TestScheduler.js',
  versions: ['>=27.0.0']
}, getWrappedTestScheduler)

addHook({
  name: '@jest/core',
  file: 'build/TestScheduler.js',
  versions: ['>=24.8.0 <27.0.0']
}, (testSchedulerPackage, frameworkVersion) => {
  shimmer.wrap(
    testSchedulerPackage.default.prototype,
    'scheduleTests', scheduleTests => getWrappedScheduleTests(scheduleTests, frameworkVersion)
  )
  return testSchedulerPackage
})

addHook({
  name: '@jest/test-sequencer',
  versions: ['>=28']
}, (sequencerPackage, frameworkVersion) => {
  shimmer.wrap(sequencerPackage.default.prototype, 'shard', shard => function () {
    const shardedTests = shard.apply(this, arguments)

    if (!shardedTests.length || !isSuitesSkippingEnabled || !skippableSuites.length) {
      return shardedTests
    }
    const [test] = shardedTests
    const rootDir = test?.context?.config?.rootDir

    return applySuiteSkipping(shardedTests, rootDir, frameworkVersion)
  })
  return sequencerPackage
})

function cliWrapper (cli, jestVersion) {
  let cliWrapper = cli
  jestVersion = jestVersion.split('-')[0] // TODO: REMOVE THIS BEFORE MERGING IS ONLY FOR TESTING
  if (satisfies(jestVersion, '>=30.0.0')) {
    cliWrapper = shimmer.wrap(
      cliWrapper,
      'SearchSource',
      searchSource => searchSourceWrapper(searchSource, jestVersion),
      { replaceGetter: true }
    )
    // TODO: THIS IS NEVER EXECUTED MUST BE REMOVED
    cliWrapper = shimmer.wrap(
      cliWrapper,
      'createTestScheduler',
      createTestScheduler => getWrappedTestScheduler(createTestScheduler, jestVersion),
      { replaceGetter: true }
    )
  }
  return shimmer.wrap(cliWrapper, 'runCLI', runCLI => async function () {
    let onDone
    const configurationPromise = new Promise((resolve) => {
      onDone = resolve
    })
    if (!libraryConfigurationCh.hasSubscribers) {
      return runCLI.apply(this, arguments)
    }

    libraryConfigurationCh.publish({ onDone })

    try {
      const { err, libraryConfig } = await configurationPromise
      if (!err) {
        isCodeCoverageEnabled = libraryConfig.isCodeCoverageEnabled
        isSuitesSkippingEnabled = libraryConfig.isSuitesSkippingEnabled
        isEarlyFlakeDetectionEnabled = libraryConfig.isEarlyFlakeDetectionEnabled
        earlyFlakeDetectionNumRetries = libraryConfig.earlyFlakeDetectionNumRetries
        earlyFlakeDetectionFaultyThreshold = libraryConfig.earlyFlakeDetectionFaultyThreshold
        isKnownTestsEnabled = libraryConfig.isKnownTestsEnabled
        isTestManagementTestsEnabled = libraryConfig.isTestManagementEnabled
        testManagementAttemptToFixRetries = libraryConfig.testManagementAttemptToFixRetries
        isImpactedTestsEnabled = libraryConfig.isImpactedTestsEnabled
      }
    } catch (err) {
      log.error('Jest library configuration error', err)
    }

    if (isKnownTestsEnabled) {
      const knownTestsPromise = new Promise((resolve) => {
        onDone = resolve
      })

      knownTestsCh.publish({ onDone })

      try {
        const { err, knownTests: receivedKnownTests } = await knownTestsPromise
        if (err) {
          // We disable EFD if there has been an error in the known tests request
          isEarlyFlakeDetectionEnabled = false
          isKnownTestsEnabled = false
        } else {
          knownTests = receivedKnownTests
        }
      } catch (err) {
        log.error('Jest known tests error', err)
      }
    }

    if (isSuitesSkippingEnabled) {
      const skippableSuitesPromise = new Promise((resolve) => {
        onDone = resolve
      })

      skippableSuitesCh.publish({ onDone })

      try {
        const { err, skippableSuites: receivedSkippableSuites } = await skippableSuitesPromise
        if (!err) {
          skippableSuites = receivedSkippableSuites
        }
      } catch (err) {
        log.error('Jest test-suite skippable error', err)
      }
    }

    if (isTestManagementTestsEnabled) {
      const testManagementTestsPromise = new Promise((resolve) => {
        onDone = resolve
      })

      testManagementTestsCh.publish({ onDone })

      try {
        const { err, testManagementTests: receivedTestManagementTests } = await testManagementTestsPromise
        if (!err) {
          testManagementTests = receivedTestManagementTests
        }
      } catch (err) {
        log.error('Jest test management tests error', err)
      }
    }

    if (isImpactedTestsEnabled) {
      const impactedTestsPromise = new Promise((resolve) => {
        onDone = resolve
      })

      impactedTestsCh.publish({ onDone })

      try {
        const { err, modifiedTests: receivedModifiedTests } = await impactedTestsPromise
        if (!err) {
          modifiedTests = receivedModifiedTests
        }
      } catch (err) {
        log.error('Jest impacted tests error', err)
      }
    }

    const processArgv = process.argv.slice(2).join(' ')
    testSessionStartCh.publish({ command: `jest ${processArgv}`, frameworkVersion: jestVersion })

    const result = await runCLI.apply(this, arguments)

    const {
      results: {
        success,
        coverageMap,
        numFailedTestSuites,
        numFailedTests,
        numTotalTests,
        numTotalTestSuites
      }
    } = result

    let testCodeCoverageLinesTotal

    if (isUserCodeCoverageEnabled) {
      try {
        const { pct, total } = coverageMap.getCoverageSummary().lines
        testCodeCoverageLinesTotal = total === 0 ? 0 : pct
      } catch {
        // ignore errors
      }
    }
    let status, error

    if (success) {
      status = numTotalTests === 0 && numTotalTestSuites === 0 ? 'skip' : 'pass'
    } else {
      status = 'fail'
      error = new Error(`Failed test suites: ${numFailedTestSuites}. Failed tests: ${numFailedTests}`)
    }
    let timeoutId

    // Pass the resolve callback to defer it to DC listener
    const flushPromise = new Promise((resolve) => {
      onDone = () => {
        clearTimeout(timeoutId)
        resolve()
      }
    })

    const timeoutPromise = new Promise((resolve) => {
      timeoutId = setTimeout(() => {
        resolve('timeout')
      }, FLUSH_TIMEOUT).unref()
    })

    testSessionFinishCh.publish({
      status,
      isSuitesSkipped,
      isSuitesSkippingEnabled,
      isCodeCoverageEnabled,
      testCodeCoverageLinesTotal,
      numSkippedSuites,
      hasUnskippableSuites,
      hasForcedToRunSuites,
      error,
      isEarlyFlakeDetectionEnabled,
      isEarlyFlakeDetectionFaulty,
      isTestManagementTestsEnabled,
      onDone
    })

    const waitingResult = await Promise.race([flushPromise, timeoutPromise])

    if (waitingResult === 'timeout') {
      log.error('Timeout waiting for the tracer to flush')
    }

    numSkippedSuites = 0

    /**
     * If Early Flake Detection (EFD) is enabled the logic is as follows:
     * - If all attempts for a test are failing, the test has failed and we will let the test process fail.
     * - If just a single attempt passes, we will prevent the test process from failing.
     * The rationale behind is the following: you may still be able to block your CI pipeline by gating
     * on flakiness (the test will be considered flaky), but you may choose to unblock the pipeline too.
     */

    if (isEarlyFlakeDetectionEnabled) {
      let numFailedTestsToIgnore = 0
      for (const testStatuses of newTestsTestStatuses.values()) {
        const { pass, fail } = getTestStats(testStatuses)
        if (pass > 0) { // as long as one passes, we'll consider the test passed
          numFailedTestsToIgnore += fail
        }
      }
      // If every test that failed was an EFD retry, we'll consider the suite passed
      if (numFailedTestsToIgnore !== 0 && result.results.numFailedTests === numFailedTestsToIgnore) {
        result.results.success = true
      }
    }

    if (isTestManagementTestsEnabled) {
      const failedTests = result
        .results
        .testResults.flatMap(({ testResults, testFilePath: testSuiteAbsolutePath }) => (
          testResults.map(({ fullName: testName, status }) => (
            { testName, testSuiteAbsolutePath, status }
          ))
        ))
        .filter(({ status }) => status === 'failed')

      let numFailedQuarantinedTests = 0
      let numFailedQuarantinedOrDisabledAttemptedToFixTests = 0

      for (const { testName, testSuiteAbsolutePath } of failedTests) {
        const testSuite = getTestSuitePath(testSuiteAbsolutePath, result.globalConfig.rootDir)
        const originalName = removeAttemptToFixStringFromTestName(testName)
        const testManagementTest = testManagementTests
          ?.jest
          ?.suites
          ?.[testSuite]
          ?.tests
          ?.[originalName]
          ?.properties
        // This uses `attempt_to_fix` because this is always the main process and it's not formatted in camelCase
        if (testManagementTest?.attempt_to_fix && (testManagementTest?.quarantined || testManagementTest?.disabled)) {
          numFailedQuarantinedOrDisabledAttemptedToFixTests++
        } else if (testManagementTest?.quarantined) {
          numFailedQuarantinedTests++
        }
      }

      // If every test that failed was quarantined, we'll consider the suite passed
      // Note that if a test is attempted to fix,
      // it's considered quarantined both if it's disabled and if it's quarantined (it'll run but its status is ignored)
      if (
        (numFailedQuarantinedOrDisabledAttemptedToFixTests !== 0 || numFailedQuarantinedTests !== 0) &&
        result.results.numFailedTests ===
          numFailedQuarantinedTests + numFailedQuarantinedOrDisabledAttemptedToFixTests
      ) {
        result.results.success = true
      }
    }

    return result
  }, {
    replaceGetter: true
  })
}

function coverageReporterWrapper (coverageReporter) {
  const CoverageReporter = coverageReporter.default ?? coverageReporter

  /**
   * If ITR is active, we're running fewer tests, so of course the total code coverage is reduced.
   * This calculation adds no value, so we'll skip it, as long as the user has not manually opted in to code coverage,
   * in which case we'll leave it.
   */
  // `_addUntestedFiles` is an async function
  shimmer.wrap(CoverageReporter.prototype, '_addUntestedFiles', addUntestedFiles => function () {
    // If the user has added coverage manually, they're willing to pay the price of this execution, so
    // we will not skip it.
    if (isSuitesSkippingEnabled && !isUserCodeCoverageEnabled) {
      return Promise.resolve()
    }
    return addUntestedFiles.apply(this, arguments)
  })

  return coverageReporter
}

addHook({
  name: '@jest/reporters',
  file: 'build/coverage_reporter.js',
  versions: ['>=24.8.0 <26.6.2']
}, coverageReporterWrapper)

addHook({
  name: '@jest/reporters',
  file: 'build/CoverageReporter.js',
  versions: ['>=26.6.2']
}, coverageReporterWrapper)

addHook({
  name: '@jest/reporters',
  versions: ['>=30']
}, (reporters) => {
  return shimmer.wrap(reporters, 'CoverageReporter', coverageReporterWrapper, { replaceGetter: true })
})

addHook({
  name: '@jest/core',
  file: 'build/cli/index.js',
  versions: ['>=24.8.0']
}, cliWrapper)

addHook({
  name: '@jest/core',
  versions: ['>=30']
}, cliWrapper)

function jestAdapterWrapper (jestAdapter, jestVersion) {
  const adapter = jestAdapter.default ?? jestAdapter
  const newAdapter = shimmer.wrapFunction(adapter, adapter => function () {
    const environment = arguments[2]
    if (!environment) {
      return adapter.apply(this, arguments)
    }
    testSuiteStartCh.publish({
      testSuite: environment.testSuite,
      testEnvironmentOptions: environment.testEnvironmentOptions,
      testSourceFile: environment.testSourceFile,
      displayName: environment.displayName,
      frameworkVersion: jestVersion
    })
    return adapter.apply(this, arguments).then(suiteResults => {
      const { numFailingTests, skipped, failureMessage: errorMessage } = suiteResults
      let status = 'pass'
      if (skipped) {
        status = 'skipped'
      } else if (numFailingTests !== 0) {
        status = 'fail'
      }

      /**
       * Child processes do not each request ITR configuration, so the jest's parent process
       * needs to pass them the configuration. This is done via _ddTestCodeCoverageEnabled, which
       * controls whether coverage is reported.
      */
      if (environment.testEnvironmentOptions?._ddTestCodeCoverageEnabled) {
        const root = environment.repositoryRoot || environment.rootDir

        const coverageFiles = getCoveredFilenamesFromCoverage(environment.global.__coverage__)
          .map(filename => getTestSuitePath(filename, root))

        testSuiteCodeCoverageCh.publish({ coverageFiles, testSuite: environment.testSourceFile })
      }
      testSuiteFinishCh.publish({ status, errorMessage })
      return suiteResults
    }).catch(error => {
      testSuiteFinishCh.publish({ status: 'fail', error })
      throw error
    })
  })
  if (jestAdapter.default) {
    jestAdapter.default = newAdapter
  } else {
    jestAdapter = newAdapter
  }

  return jestAdapter
}

addHook({
  name: 'jest-circus',
  file: 'build/runner.js',
  versions: ['>=30']
}, jestAdapterWrapper)

addHook({
  name: 'jest-circus',
  file: 'build/legacy-code-todo-rewrite/jestAdapter.js',
  versions: ['>=24.8.0']
}, jestAdapterWrapper)

function configureTestEnvironment (readConfigsResult) {
  const { configs } = readConfigsResult
  testSessionConfigurationCh.publish(configs.map(config => config.testEnvironmentOptions))
  // We can't directly use isCodeCoverageEnabled when reporting coverage in `jestAdapterWrapper`
  // because `jestAdapterWrapper` runs in a different process. We have to go through `testEnvironmentOptions`
  configs.forEach(config => {
    config.testEnvironmentOptions._ddTestCodeCoverageEnabled = isCodeCoverageEnabled
  })

  isUserCodeCoverageEnabled = !!readConfigsResult.globalConfig.collectCoverage

  if (readConfigsResult.globalConfig.forceExit) {
    log.warn("Jest's '--forceExit' flag has been passed. This may cause loss of data.")
  }

  if (isCodeCoverageEnabled) {
    const globalConfig = {
      ...readConfigsResult.globalConfig,
      collectCoverage: true
    }
    readConfigsResult.globalConfig = globalConfig
  }
  if (isSuitesSkippingEnabled) {
    // If suite skipping is enabled, the code coverage results are not going to be relevant,
    // so we do not show them.
    // Also, we might skip every test, so we need to pass `passWithNoTests`
    const globalConfig = {
      ...readConfigsResult.globalConfig,
      coverageReporters: ['none'],
      passWithNoTests: true
    }
    readConfigsResult.globalConfig = globalConfig
  }

  return readConfigsResult
}

function jestConfigAsyncWrapper (jestConfig) {
  return shimmer.wrap(jestConfig, 'readConfigs', readConfigs => async function () {
    const readConfigsResult = await readConfigs.apply(this, arguments)
    configureTestEnvironment(readConfigsResult)
    return readConfigsResult
  })
}

function jestConfigSyncWrapper (jestConfig) {
  shimmer.wrap(jestConfig, 'readConfigs', readConfigs => function () {
    const readConfigsResult = readConfigs.apply(this, arguments)
    configureTestEnvironment(readConfigsResult)
    return readConfigsResult
  })
  return jestConfig
}

addHook({
  name: '@jest/transform',
  versions: ['>=24.8.0'],
  file: 'build/ScriptTransformer.js'
}, transformPackage => {
  const originalCreateScriptTransformer = transformPackage.createScriptTransformer

  // `createScriptTransformer` is an async function
  transformPackage.createScriptTransformer = function (config) {
    const { testEnvironmentOptions, ...restOfConfig } = config
    const {
      _ddTestModuleId,
      _ddTestSessionId,
      _ddTestCommand,
      _ddTestSessionName,
      _ddForcedToRun,
      _ddUnskippable,
      _ddItrCorrelationId,
      _ddKnownTests,
      _ddIsEarlyFlakeDetectionEnabled,
      _ddEarlyFlakeDetectionNumRetries,
      _ddRepositoryRoot,
      _ddIsFlakyTestRetriesEnabled,
      _ddFlakyTestRetriesCount,
      _ddIsDiEnabled,
      _ddIsKnownTestsEnabled,
      _ddIsTestManagementTestsEnabled,
      _ddTestManagementTests,
      _ddTestManagementAttemptToFixRetries,
      _ddModifiedTests,
      ...restOfTestEnvironmentOptions
    } = testEnvironmentOptions

    restOfConfig.testEnvironmentOptions = restOfTestEnvironmentOptions

    arguments[0] = restOfConfig

    return originalCreateScriptTransformer.apply(this, arguments)
  }

  return transformPackage
})

const searchSourceWrapper = (searchSourcePackage, frameworkVersion) => {
  const SearchSource = searchSourcePackage.default ?? searchSourcePackage

  shimmer.wrap(SearchSource.prototype, 'getTestPaths', getTestPaths => async function () {
    const testPaths = await getTestPaths.apply(this, arguments)
    const [{ rootDir, shard }] = arguments

    if (isKnownTestsEnabled) {
      const projectSuites = testPaths.tests.map(test => getTestSuitePath(test.path, test.context.config.rootDir))
      const isFaulty =
        getIsFaultyEarlyFlakeDetection(projectSuites, knownTests?.jest || {}, earlyFlakeDetectionFaultyThreshold)
      if (isFaulty) {
        log.error('Early flake detection is disabled because the number of new suites is too high.')
        isEarlyFlakeDetectionEnabled = false
        isKnownTestsEnabled = false
        const testEnvironmentOptions = testPaths.tests[0]?.context?.config?.testEnvironmentOptions
        // Project config is shared among all tests, so we can modify it here
        if (testEnvironmentOptions) {
          testEnvironmentOptions._ddIsEarlyFlakeDetectionEnabled = false
          testEnvironmentOptions._ddIsKnownTestsEnabled = false
        }
        isEarlyFlakeDetectionFaulty = true
      }
    }

    if (shard?.shardCount > 1 || !isSuitesSkippingEnabled || !skippableSuites.length) {
      // If the user is using jest sharding, we want to apply the filtering of tests in the shard process.
      // The reason for this is the following:
      // The tests for different shards are likely being run in different CI jobs so
      // the requests to the skippable endpoint might be done at different times and their responses might be different.
      // If the skippable endpoint is returning different suites and we filter the list of tests here,
      // the base list of tests that is used for sharding might be different,
      // causing the shards to potentially run the same suite.
      return testPaths
    }
    const { tests } = testPaths

    const suitesToRun = applySuiteSkipping(tests, rootDir, frameworkVersion)
    return { ...testPaths, tests: suitesToRun }
  })

  return searchSourcePackage
}
/**
 * Hook to remove the test paths (test suite) that are part of `skippableSuites`
 */
addHook({
  name: '@jest/core',
  versions: ['>=24.8.0'],
  file: 'build/SearchSource.js'
}, searchSourceWrapper)

// from 25.1.0 on, readConfigs becomes async
addHook({
  name: 'jest-config',
  versions: ['>=25.1.0']
}, jestConfigAsyncWrapper)

addHook({
  name: 'jest-config',
  versions: ['24.8.0 - 24.9.0']
}, jestConfigSyncWrapper)

const LIBRARIES_BYPASSING_JEST_REQUIRE_ENGINE = new Set([
  'selenium-webdriver',
  'selenium-webdriver/chrome',
  'selenium-webdriver/edge',
  'selenium-webdriver/safari',
  'selenium-webdriver/firefox',
  'selenium-webdriver/ie',
  'selenium-webdriver/chromium',
  'winston'
])

function shouldBypassJestRequireEngine (moduleName) {
  return (
    LIBRARIES_BYPASSING_JEST_REQUIRE_ENGINE.has(moduleName)
  )
}

addHook({
  name: 'jest-runtime',
  versions: ['>=24.8.0']
}, (runtimePackage) => {
  const Runtime = runtimePackage.default ?? runtimePackage

  shimmer.wrap(Runtime.prototype, 'requireModuleOrMock', requireModuleOrMock => function (from, moduleName) {
    // TODO: do this for every library that we instrument
    if (shouldBypassJestRequireEngine(moduleName)) {
      // To bypass jest's own require engine
      return this._requireCoreModule(moduleName)
    }
    return requireModuleOrMock.apply(this, arguments)
  })

  return runtimePackage
})

const sendWrapper = (send) => function (request) {
  if (!isKnownTestsEnabled && !isTestManagementTestsEnabled && !isImpactedTestsEnabled) {
    return send.apply(this, arguments)
  }
  const [type] = request

  // https://github.com/jestjs/jest/blob/1d682f21c7a35da4d3ab3a1436a357b980ebd0fa/packages/jest-worker/src/workers/ChildProcessWorker.ts#L424
  if (type === CHILD_MESSAGE_CALL) {
    // This is the message that the main process sends to the worker to run a test suite (=test file).
    // In here we modify the config.testEnvironmentOptions to include the known tests for the suite.
    // This way the suite only knows about the tests that are part of it.
    const args = request.at(-1)
    if (args.length > 1) {
      return send.apply(this, arguments)
    }
    if (!args[0]?.config) {
      return send.apply(this, arguments)
    }
    const [{ globalConfig, config, path: testSuiteAbsolutePath }] = args
    const testSuite = getTestSuitePath(testSuiteAbsolutePath, globalConfig.rootDir || process.cwd())
    const suiteKnownTests = knownTests?.jest?.[testSuite] || []

    const suiteTestManagementTests = testManagementTests?.jest?.suites?.[testSuite]?.tests || {}

    const suiteModifiedTests = Object.keys(modifiedTests).length > 0
      ? modifiedTests
      : {}

    args[0].config = {
      ...config,
      testEnvironmentOptions: {
        ...config.testEnvironmentOptions,
        _ddKnownTests: suiteKnownTests,
        _ddTestManagementTests: suiteTestManagementTests,
        _ddModifiedTests: suiteModifiedTests
      }
    }
  }

  return send.apply(this, arguments)
}

const onMessageWrapper = _onMessage => function () {
  const [code, data] = arguments[0]
  if (code === JEST_WORKER_TRACE_PAYLOAD_CODE) { // datadog trace payload
    sessionAsyncResource.runInAsyncScope(() => {
      workerReportTraceCh.publish(data)
    })
    return
  }
  if (code === JEST_WORKER_COVERAGE_PAYLOAD_CODE) { // datadog coverage payload
    sessionAsyncResource.runInAsyncScope(() => {
      workerReportCoverageCh.publish(data)
    })
    return
  }
  if (code === JEST_WORKER_LOGS_PAYLOAD_CODE) { // datadog logs payload
    sessionAsyncResource.runInAsyncScope(() => {
      workerReportLogsCh.publish(data)
    })
    return
  }
  return _onMessage.apply(this, arguments)
}

const enqueueWrapper = enqueue => function (...args) {
  const originalOnStart = args[0].onStart
  args[0].onStart = (worker) => {
    if (worker) {
      worker._child.send = sendWrapper(worker._child.send)
      worker._onMessage = onMessageWrapper(worker._onMessage)
      worker._child.on('message', worker._onMessage.bind(worker))
    }
    originalOnStart(worker)
  }
  return enqueue.apply(this, args)
}

/*
* This hook does three things:
* - Pass known tests to the workers.
* - Pass test management tests to the workers.
* - Receive trace, coverage and logs payloads from the workers.
*/
addHook({
  name: 'jest-worker',
  versions: ['>=24.9.0'],
  file: 'build/workers/ChildProcessWorker.js'
}, (childProcessWorker) => {
  const ChildProcessWorker = childProcessWorker.default
<<<<<<< HEAD
  shimmer.wrap(ChildProcessWorker.prototype, 'send', sendWrapper)
  shimmer.wrap(ChildProcessWorker.prototype, '_onMessage', onMessageWrapper)
=======
  shimmer.wrap(ChildProcessWorker.prototype, 'send', send => function (request) {
    if (!isKnownTestsEnabled && !isTestManagementTestsEnabled && !isImpactedTestsEnabled) {
      return send.apply(this, arguments)
    }
    const [type] = request

    // https://github.com/jestjs/jest/blob/1d682f21c7a35da4d3ab3a1436a357b980ebd0fa/packages/jest-worker/src/workers/ChildProcessWorker.ts#L424
    if (type === CHILD_MESSAGE_CALL) {
      // This is the message that the main process sends to the worker to run a test suite (=test file).
      // In here we modify the config.testEnvironmentOptions to include the known tests for the suite.
      // This way the suite only knows about the tests that are part of it.
      const args = request.at(-1)
      if (args.length > 1) {
        return send.apply(this, arguments)
      }
      if (!args[0]?.config) {
        return send.apply(this, arguments)
      }
      const [{ globalConfig, config, path: testSuiteAbsolutePath }] = args
      const testSuite = getTestSuitePath(testSuiteAbsolutePath, globalConfig.rootDir || process.cwd())
      const suiteKnownTests = knownTests?.jest?.[testSuite] || []

      const suiteTestManagementTests = testManagementTests?.jest?.suites?.[testSuite]?.tests || {}

      const suiteModifiedTests = Object.keys(modifiedTests).length > 0
        ? modifiedTests
        : {}

      args[0].config = {
        ...config,
        testEnvironmentOptions: {
          ...config.testEnvironmentOptions,
          _ddKnownTests: suiteKnownTests,
          _ddTestManagementTests: suiteTestManagementTests,
          _ddModifiedTests: suiteModifiedTests
        }
      }
    }

    return send.apply(this, arguments)
  })
  shimmer.wrap(ChildProcessWorker.prototype, '_onMessage', _onMessage => function () {
    const [code, data] = arguments[0]
    if (code === JEST_WORKER_TRACE_PAYLOAD_CODE) { // datadog trace payload
      workerReportTraceCh.publish(data)
      return
    }
    if (code === JEST_WORKER_COVERAGE_PAYLOAD_CODE) { // datadog coverage payload
      workerReportCoverageCh.publish(data)
      return
    }
    if (code === JEST_WORKER_LOGS_PAYLOAD_CODE) { // datadog logs payload
      workerReportLogsCh.publish(data)
      return
    }
    return _onMessage.apply(this, arguments)
  })
>>>>>>> b9375e96
  return childProcessWorker
})

addHook({
  name: 'jest-worker',
  versions: ['>=30.0.0']
}, (jestWorkerPackage) => {
  shimmer.wrap(jestWorkerPackage.FifoQueue.prototype, 'enqueue', enqueueWrapper)
  shimmer.wrap(jestWorkerPackage.PriorityQueue.prototype, 'enqueue', enqueueWrapper)
  return jestWorkerPackage
})<|MERGE_RESOLUTION|>--- conflicted
+++ resolved
@@ -1,11 +1,7 @@
 'use strict'
 
-<<<<<<< HEAD
 const satisfies = require('semifies')
-const { addHook, channel, AsyncResource } = require('./helpers/instrument')
-=======
 const { addHook, channel } = require('./helpers/instrument')
->>>>>>> b9375e96
 const shimmer = require('../../datadog-shimmer')
 const log = require('../../dd-trace/src/log')
 const {
@@ -1337,21 +1333,15 @@
 const onMessageWrapper = _onMessage => function () {
   const [code, data] = arguments[0]
   if (code === JEST_WORKER_TRACE_PAYLOAD_CODE) { // datadog trace payload
-    sessionAsyncResource.runInAsyncScope(() => {
-      workerReportTraceCh.publish(data)
-    })
+    workerReportTraceCh.publish(data)
     return
   }
   if (code === JEST_WORKER_COVERAGE_PAYLOAD_CODE) { // datadog coverage payload
-    sessionAsyncResource.runInAsyncScope(() => {
-      workerReportCoverageCh.publish(data)
-    })
+    workerReportCoverageCh.publish(data)
     return
   }
   if (code === JEST_WORKER_LOGS_PAYLOAD_CODE) { // datadog logs payload
-    sessionAsyncResource.runInAsyncScope(() => {
-      workerReportLogsCh.publish(data)
-    })
+    workerReportLogsCh.publish(data)
     return
   }
   return _onMessage.apply(this, arguments)
@@ -1382,68 +1372,8 @@
   file: 'build/workers/ChildProcessWorker.js'
 }, (childProcessWorker) => {
   const ChildProcessWorker = childProcessWorker.default
-<<<<<<< HEAD
   shimmer.wrap(ChildProcessWorker.prototype, 'send', sendWrapper)
   shimmer.wrap(ChildProcessWorker.prototype, '_onMessage', onMessageWrapper)
-=======
-  shimmer.wrap(ChildProcessWorker.prototype, 'send', send => function (request) {
-    if (!isKnownTestsEnabled && !isTestManagementTestsEnabled && !isImpactedTestsEnabled) {
-      return send.apply(this, arguments)
-    }
-    const [type] = request
-
-    // https://github.com/jestjs/jest/blob/1d682f21c7a35da4d3ab3a1436a357b980ebd0fa/packages/jest-worker/src/workers/ChildProcessWorker.ts#L424
-    if (type === CHILD_MESSAGE_CALL) {
-      // This is the message that the main process sends to the worker to run a test suite (=test file).
-      // In here we modify the config.testEnvironmentOptions to include the known tests for the suite.
-      // This way the suite only knows about the tests that are part of it.
-      const args = request.at(-1)
-      if (args.length > 1) {
-        return send.apply(this, arguments)
-      }
-      if (!args[0]?.config) {
-        return send.apply(this, arguments)
-      }
-      const [{ globalConfig, config, path: testSuiteAbsolutePath }] = args
-      const testSuite = getTestSuitePath(testSuiteAbsolutePath, globalConfig.rootDir || process.cwd())
-      const suiteKnownTests = knownTests?.jest?.[testSuite] || []
-
-      const suiteTestManagementTests = testManagementTests?.jest?.suites?.[testSuite]?.tests || {}
-
-      const suiteModifiedTests = Object.keys(modifiedTests).length > 0
-        ? modifiedTests
-        : {}
-
-      args[0].config = {
-        ...config,
-        testEnvironmentOptions: {
-          ...config.testEnvironmentOptions,
-          _ddKnownTests: suiteKnownTests,
-          _ddTestManagementTests: suiteTestManagementTests,
-          _ddModifiedTests: suiteModifiedTests
-        }
-      }
-    }
-
-    return send.apply(this, arguments)
-  })
-  shimmer.wrap(ChildProcessWorker.prototype, '_onMessage', _onMessage => function () {
-    const [code, data] = arguments[0]
-    if (code === JEST_WORKER_TRACE_PAYLOAD_CODE) { // datadog trace payload
-      workerReportTraceCh.publish(data)
-      return
-    }
-    if (code === JEST_WORKER_COVERAGE_PAYLOAD_CODE) { // datadog coverage payload
-      workerReportCoverageCh.publish(data)
-      return
-    }
-    if (code === JEST_WORKER_LOGS_PAYLOAD_CODE) { // datadog logs payload
-      workerReportLogsCh.publish(data)
-      return
-    }
-    return _onMessage.apply(this, arguments)
-  })
->>>>>>> b9375e96
   return childProcessWorker
 })
 
