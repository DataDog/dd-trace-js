--- conflicted
+++ resolved
@@ -633,11 +633,7 @@
 })
 
 function cliWrapper (cli, jestVersion) {
-<<<<<<< HEAD
   return shimmer.wrap(cli, 'runCLI', runCLI => async function () {
-=======
-  shimmer.wrap(cli, 'runCLI', runCLI => async function () {
->>>>>>> c970eb5d
     let onDone
     const configurationPromise = new Promise((resolve) => {
       onDone = resolve
@@ -871,11 +867,6 @@
 
     return result
   })
-<<<<<<< HEAD
-=======
-
-  return cli
->>>>>>> c970eb5d
 }
 
 function coverageReporterWrapper (coverageReporter) {
