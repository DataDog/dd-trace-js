'use strict'

const { addHook, channel, AsyncResource } = require('./helpers/instrument')
const shimmer = require('../../datadog-shimmer')
const log = require('../../dd-trace/src/log')
const {
  getCoveredFilenamesFromCoverage,
  JEST_WORKER_TRACE_PAYLOAD_CODE,
  JEST_WORKER_COVERAGE_PAYLOAD_CODE,
  getTestLineStart,
  getTestSuitePath,
  getTestParametersString,
  addEfdStringToTestName,
  removeEfdStringFromTestName,
  getIsFaultyEarlyFlakeDetection,
  JEST_WORKER_LOGS_PAYLOAD_CODE,
  addAttemptToFixStringToTestName,
  removeAttemptToFixStringFromTestName,
  getTestEndLine,
  isModifiedTest
} = require('../../dd-trace/src/plugins/util/test')
const {
  getFormattedJestTestParameters,
  getJestTestName,
  getJestSuitesToRun
} = require('../../datadog-plugin-jest/src/util')

const testSessionStartCh = channel('ci:jest:session:start')
const testSessionFinishCh = channel('ci:jest:session:finish')

const testSessionConfigurationCh = channel('ci:jest:session:configuration')

const testSuiteStartCh = channel('ci:jest:test-suite:start')
const testSuiteFinishCh = channel('ci:jest:test-suite:finish')

const workerReportTraceCh = channel('ci:jest:worker-report:trace')
const workerReportCoverageCh = channel('ci:jest:worker-report:coverage')
const workerReportLogsCh = channel('ci:jest:worker-report:logs')

const testSuiteCodeCoverageCh = channel('ci:jest:test-suite:code-coverage')

const testStartCh = channel('ci:jest:test:start')
const testSkippedCh = channel('ci:jest:test:skip')
const testFinishCh = channel('ci:jest:test:finish')
const testErrCh = channel('ci:jest:test:err')
const testFnCh = channel('ci:jest:test:fn')

const skippableSuitesCh = channel('ci:jest:test-suite:skippable')
const libraryConfigurationCh = channel('ci:jest:library-configuration')
const knownTestsCh = channel('ci:jest:known-tests')
const testManagementTestsCh = channel('ci:jest:test-management-tests')
const impactedTestsCh = channel('ci:jest:modified-tests')

const itrSkippedSuitesCh = channel('ci:jest:itr:skipped-suites')

// Message sent by jest's main process to workers to run a test suite (=test file)
// https://github.com/jestjs/jest/blob/1d682f21c7a35da4d3ab3a1436a357b980ebd0fa/packages/jest-worker/src/types.ts#L37
const CHILD_MESSAGE_CALL = 1
// Maximum time we'll wait for the tracer to flush
const FLUSH_TIMEOUT = 10000
// eslint-disable-next-line
// https://github.com/jestjs/jest/blob/41f842a46bb2691f828c3a5f27fc1d6290495b82/packages/jest-circus/src/types.ts#L9C8-L9C54
const RETRY_TIMES = Symbol.for('RETRY_TIMES')

let skippableSuites = []
let knownTests = {}
let isCodeCoverageEnabled = false
let isSuitesSkippingEnabled = false
let isUserCodeCoverageEnabled = false
let isSuitesSkipped = false
let numSkippedSuites = 0
let hasUnskippableSuites = false
let hasForcedToRunSuites = false
let isEarlyFlakeDetectionEnabled = false
let earlyFlakeDetectionNumRetries = 0
let earlyFlakeDetectionFaultyThreshold = 30
let isEarlyFlakeDetectionFaulty = false
let hasFilteredSkippableSuites = false
let isKnownTestsEnabled = false
let isTestManagementTestsEnabled = false
let testManagementTests = {}
let testManagementAttemptToFixRetries = 0
let isImpactedTestsEnabled = false
let modifiedTests = {}

const sessionAsyncResource = new AsyncResource('bound-anonymous-fn')

const testContexts = new WeakMap()
const originalTestFns = new WeakMap()
const originalHookFns = new WeakMap()
const retriedTestsToNumAttempts = new Map()
const newTestsTestStatuses = new Map()
const attemptToFixRetriedTestsStatuses = new Map()

const BREAKPOINT_HIT_GRACE_PERIOD_MS = 200

// based on https://github.com/facebook/jest/blob/main/packages/jest-circus/src/formatNodeAssertErrors.ts#L41
function formatJestError (errors) {
  let error
  if (Array.isArray(errors)) {
    const [originalError, asyncError] = errors
    if (originalError === null || !originalError.stack) {
      error = asyncError
      error.message = originalError
    } else {
      error = originalError
    }
  } else {
    error = errors
  }
  return error
}

function getTestEnvironmentOptions (config) {
  if (config.projectConfig && config.projectConfig.testEnvironmentOptions) { // newer versions
    return config.projectConfig.testEnvironmentOptions
  }
  if (config.testEnvironmentOptions) {
    return config.testEnvironmentOptions
  }
  return {}
}

function getTestStats (testStatuses) {
  return testStatuses.reduce((acc, testStatus) => {
    acc[testStatus]++
    return acc
  }, { pass: 0, fail: 0 })
}

function getWrappedEnvironment (BaseEnvironment, jestVersion) {
  return class DatadogEnvironment extends BaseEnvironment {
    constructor (config, context) {
      super(config, context)
      const rootDir = config.globalConfig ? config.globalConfig.rootDir : config.rootDir
      this.rootDir = rootDir
      this.testSuite = getTestSuitePath(context.testPath, rootDir)
      this.nameToParams = {}
      this.global._ddtrace = global._ddtrace
      this.hasSnapshotTests = undefined

      this.displayName = config.projectConfig?.displayName?.name
      this.testEnvironmentOptions = getTestEnvironmentOptions(config)

      const repositoryRoot = this.testEnvironmentOptions._ddRepositoryRoot

      if (repositoryRoot) {
        this.testSourceFile = getTestSuitePath(context.testPath, repositoryRoot)
        this.repositoryRoot = repositoryRoot
      }

      this.isEarlyFlakeDetectionEnabled = this.testEnvironmentOptions._ddIsEarlyFlakeDetectionEnabled
      this.isFlakyTestRetriesEnabled = this.testEnvironmentOptions._ddIsFlakyTestRetriesEnabled
      this.flakyTestRetriesCount = this.testEnvironmentOptions._ddFlakyTestRetriesCount
      this.isDiEnabled = this.testEnvironmentOptions._ddIsDiEnabled
      this.isKnownTestsEnabled = this.testEnvironmentOptions._ddIsKnownTestsEnabled
      this.isTestManagementTestsEnabled = this.testEnvironmentOptions._ddIsTestManagementTestsEnabled
      this.isImpactedTestsEnabled = this.testEnvironmentOptions._ddIsImpactedTestsEnabled

      if (this.isKnownTestsEnabled) {
        try {
          const hasKnownTests = !!knownTests?.jest
          earlyFlakeDetectionNumRetries = this.testEnvironmentOptions._ddEarlyFlakeDetectionNumRetries
          this.knownTestsForThisSuite = hasKnownTests
            ? (knownTests?.jest?.[this.testSuite] || [])
            : this.getKnownTestsForSuite(this.testEnvironmentOptions._ddKnownTests)
        } catch (e) {
          // If there has been an error parsing the tests, we'll disable Early Flake Deteciton
          this.isEarlyFlakeDetectionEnabled = false
          this.isKnownTestsEnabled = false
        }
      }

      if (this.isFlakyTestRetriesEnabled) {
        const currentNumRetries = this.global[RETRY_TIMES]
        if (!currentNumRetries) {
          this.global[RETRY_TIMES] = this.flakyTestRetriesCount
        }
      }

      if (this.isTestManagementTestsEnabled) {
        try {
          const hasTestManagementTests = !!testManagementTests?.jest
          testManagementAttemptToFixRetries = this.testEnvironmentOptions._ddTestManagementAttemptToFixRetries
          this.testManagementTestsForThisSuite = hasTestManagementTests
            ? this.getTestManagementTestsForSuite(testManagementTests?.jest?.suites?.[this.testSuite]?.tests)
            : this.getTestManagementTestsForSuite(this.testEnvironmentOptions._ddTestManagementTests)
        } catch (e) {
          log.error('Error parsing test management tests', e)
          this.isTestManagementTestsEnabled = false
        }
      }

      if (this.isImpactedTestsEnabled) {
        try {
          const hasImpactedTests = Object.keys(modifiedTests).length > 0
          this.modifiedTestsForThisSuite = hasImpactedTests
            ? this.getModifiedTestForThisSuite(modifiedTests)
            : this.getModifiedTestForThisSuite(this.testEnvironmentOptions._ddModifiedTests)
        } catch (e) {
          log.error('Error parsing impacted tests', e)
          this.isImpactedTestsEnabled = false
        }
      }
    }

    getHasSnapshotTests () {
      if (this.hasSnapshotTests !== undefined) {
        return this.hasSnapshotTests
      }
      let hasSnapshotTests = true
      try {
        const { _snapshotData } = this.getVmContext().expect.getState().snapshotState
        hasSnapshotTests = Object.keys(_snapshotData).length > 0
      } catch (e) {
        // if we can't be sure, we'll err on the side of caution and assume it has snapshots
      }
      this.hasSnapshotTests = hasSnapshotTests
      return hasSnapshotTests
    }

    // Function that receives a list of known tests for a test service and
    // returns the ones that belong to the current suite
    getKnownTestsForSuite (knownTests) {
      if (this.knownTestsForThisSuite) {
        return this.knownTestsForThisSuite
      }
      let knownTestsForSuite = knownTests
      // If jest is using workers, known tests are serialized to json.
      // If jest runs in band, they are not.
      if (typeof knownTestsForSuite === 'string') {
        knownTestsForSuite = JSON.parse(knownTestsForSuite)
      }
      return knownTestsForSuite
    }

    getTestManagementTestsForSuite (testManagementTests) {
      if (this.testManagementTestsForThisSuite) {
        return this.testManagementTestsForThisSuite
      }
      if (!testManagementTests) {
        return {
          attemptToFix: [],
          disabled: [],
          quarantined: []
        }
      }
      let testManagementTestsForSuite = testManagementTests
      // If jest is using workers, test management tests are serialized to json.
      // If jest runs in band, they are not.
      if (typeof testManagementTestsForSuite === 'string') {
        testManagementTestsForSuite = JSON.parse(testManagementTestsForSuite)
      }

      const result = {
        attemptToFix: [],
        disabled: [],
        quarantined: []
      }

      Object.entries(testManagementTestsForSuite).forEach(([testName, { properties }]) => {
        if (properties?.attempt_to_fix) {
          result.attemptToFix.push(testName)
        }
        if (properties?.disabled) {
          result.disabled.push(testName)
        }
        if (properties?.quarantined) {
          result.quarantined.push(testName)
        }
      })

      return result
    }

    getModifiedTestForThisSuite (modifiedTests) {
      if (this.modifiedTestsForThisSuite) {
        return this.modifiedTestsForThisSuite
      }
      let modifiedTestsForThisSuite = modifiedTests
      // If jest is using workers, modified tests are serialized to json.
      // If jest runs in band, they are not.
      if (typeof modifiedTestsForThisSuite === 'string') {
        modifiedTestsForThisSuite = JSON.parse(modifiedTestsForThisSuite)
      }
      return modifiedTestsForThisSuite
    }

    // Generic function to handle test retries
    retryTest (testName, retryCount, addRetryStringToTestName, retryType, event) {
      // Retrying snapshots has proven to be problematic, so we'll skip them for now
      // We'll still detect new tests, but we won't retry them.
      // TODO: do not bail out of retrying tests for the whole test suite
      if (this.getHasSnapshotTests()) {
        log.warn(`${retryType} is disabled for suites with snapshots`)
        return
      }

      for (let retryIndex = 0; retryIndex < retryCount; retryIndex++) {
        if (this.global.test) {
          this.global.test(addRetryStringToTestName(testName, retryIndex), event.fn, event.timeout)
        } else {
          log.error(`${retryType} could not retry test because global.test is undefined`)
        }
      }
    }

    // At the `add_test` event we don't have the test object yet, so we can't use it
    getTestNameFromAddTestEvent (event, state) {
      const describeSuffix = getJestTestName(state.currentDescribeBlock)
      const fullTestName = describeSuffix ? `${describeSuffix} ${event.testName}` : event.testName
      return removeAttemptToFixStringFromTestName(removeEfdStringFromTestName(fullTestName))
    }

    async handleTestEvent (event, state) {
      if (super.handleTestEvent) {
        await super.handleTestEvent(event, state)
      }

      const setNameToParams = (name, params) => { this.nameToParams[name] = [...params] }

      if (event.name === 'setup') {
        if (this.global.test) {
          shimmer.wrap(this.global.test, 'each', each => function () {
            const testParameters = getFormattedJestTestParameters(arguments)
            const eachBind = each.apply(this, arguments)
            return function () {
              const [testName] = arguments
              setNameToParams(testName, testParameters)
              return eachBind.apply(this, arguments)
            }
          })
        }
      }
      if (event.name === 'test_start') {
        let isNewTest = false
        let numEfdRetry = null
        let numOfAttemptsToFixRetries = null
        const testParameters = getTestParametersString(this.nameToParams, event.test.name)
        // Async resource for this test is created here
        // It is used later on by the test_done handler
        const testName = getJestTestName(event.test)
        const originalTestName = removeEfdStringFromTestName(removeAttemptToFixStringFromTestName(testName))

        let isAttemptToFix = false
        let isDisabled = false
        let isQuarantined = false
        if (this.isTestManagementTestsEnabled) {
          isAttemptToFix = this.testManagementTestsForThisSuite?.attemptToFix?.includes(originalTestName)
          isDisabled = this.testManagementTestsForThisSuite?.disabled?.includes(originalTestName)
          isQuarantined = this.testManagementTestsForThisSuite?.quarantined?.includes(originalTestName)
          if (isAttemptToFix) {
            numOfAttemptsToFixRetries = retriedTestsToNumAttempts.get(originalTestName)
            retriedTestsToNumAttempts.set(originalTestName, numOfAttemptsToFixRetries + 1)
          } else if (isDisabled) {
            event.test.mode = 'skip'
          }
        }

        let isModified = false
        if (this.isImpactedTestsEnabled) {
          const testStartLine = getTestLineStart(event.test.asyncError, this.testSuite)
          const testEndLine = getTestEndLine(event.test.fn, testStartLine)
          isModified = isModifiedTest(
            this.testSourceFile,
            testStartLine,
            testEndLine,
            this.modifiedTestsForThisSuite,
            'jest'
          )
        }

        if (this.isKnownTestsEnabled) {
          isNewTest = retriedTestsToNumAttempts.has(originalTestName) && !isModified
        }

        if (this.isEarlyFlakeDetectionEnabled) {
          if (isNewTest || isModified) {
            numEfdRetry = retriedTestsToNumAttempts.get(originalTestName)
            retriedTestsToNumAttempts.set(originalTestName, numEfdRetry + 1)
          }
        }

        const isJestRetry = event.test?.invocations > 1
<<<<<<< HEAD
        asyncResource.runInAsyncScope(() => {
          testStartCh.publish({
            name: originalTestName,
            suite: this.testSuite,
            testSourceFile: this.testSourceFile,
            displayName: this.displayName,
            testParameters,
            frameworkVersion: jestVersion,
            isNew: isNewTest,
            isEfdRetry: numEfdRetry > 0,
            isAttemptToFix,
            isAttemptToFixRetry: numOfAttemptsToFixRetries > 0,
            isJestRetry,
            isDisabled,
            isQuarantined,
            isModified
          })
          originalTestFns.set(event.test, event.test.fn)
          event.test.fn = asyncResource.bind(event.test.fn)
=======
        const ctx = {
          name: originalTestName,
          suite: this.testSuite,
          testSourceFile: this.testSourceFile,
          displayName: this.displayName,
          testParameters,
          frameworkVersion: jestVersion,
          isNew: isNewTest,
          isEfdRetry: numEfdRetry > 0,
          isAttemptToFix,
          isAttemptToFixRetry: numOfAttemptsToFixRetries > 0,
          isJestRetry,
          isDisabled,
          isQuarantined
        }
        testContexts.set(event.test, ctx)

        testStartCh.runStores(ctx, () => {
          for (const hook of event.test.parent.hooks) {
            let hookFn = hook.fn
            if (!originalHookFns.has(hook)) {
              originalHookFns.set(hook, hookFn)
            } else {
              hookFn = originalHookFns.get(hook)
            }
            const wrapperHook = function () {
              return testFnCh.runStores(ctx, () => hookFn.apply(this, arguments))
            }
            // If we don't do this, the timeout will be not be triggered
            Object.defineProperty(wrapperHook, 'length', { value: hookFn.length })
            hook.fn = wrapperHook
          }
          const originalFn = event.test.fn
          originalTestFns.set(event.test, originalFn)
          const wrapper = function () {
            return testFnCh.runStores(ctx, () => originalFn.apply(this, arguments))
          }
          // If we don't do this, the timeout will be not be triggered
          Object.defineProperty(wrapper, 'length', { value: originalFn.length })
          event.test.fn = wrapper
>>>>>>> 1c17b956
        })
      }

      if (event.name === 'add_test') {
        const originalTestName = this.getTestNameFromAddTestEvent(event, state)

        const isSkipped = event.mode === 'todo' || event.mode === 'skip'
        if (this.isTestManagementTestsEnabled) {
          const isAttemptToFix = this.testManagementTestsForThisSuite?.attemptToFix?.includes(originalTestName)
          if (isAttemptToFix && !isSkipped && !retriedTestsToNumAttempts.has(originalTestName)) {
            retriedTestsToNumAttempts.set(originalTestName, 0)
            this.retryTest(
              event.testName,
              testManagementAttemptToFixRetries,
              addAttemptToFixStringToTestName,
              'Test Management (Attempt to Fix)',
              event
            )
          }
        }
        if (this.isImpactedTestsEnabled) {
          const testStartLine = getTestLineStart(event.asyncError, this.testSuite)
          const testEndLine = getTestEndLine(event.fn, testStartLine)
          const isModified = isModifiedTest(
            this.testSourceFile,
            testStartLine,
            testEndLine,
            this.modifiedTestsForThisSuite,
            'jest'
          )
          if (isModified && !retriedTestsToNumAttempts.has(originalTestName) && this.isEarlyFlakeDetectionEnabled) {
            retriedTestsToNumAttempts.set(originalTestName, 0)
            this.retryTest(
              event.testName,
              earlyFlakeDetectionNumRetries,
              addEfdStringToTestName,
              'Early flake detection',
              event
            )
          }
        }
        if (this.isKnownTestsEnabled) {
          const isNew = !this.knownTestsForThisSuite?.includes(originalTestName)
          if (isNew && !isSkipped && !retriedTestsToNumAttempts.has(originalTestName)) {
            retriedTestsToNumAttempts.set(originalTestName, 0)
            if (this.isEarlyFlakeDetectionEnabled) {
              this.retryTest(
                event.testName,
                earlyFlakeDetectionNumRetries,
                addEfdStringToTestName,
                'Early flake detection',
                event
              )
            }
          }
        }
      }
      if (event.name === 'test_done') {
        let status = 'pass'
        if (event.test.errors && event.test.errors.length) {
          status = 'fail'
        }
        // restore in case it is retried
        event.test.fn = originalTestFns.get(event.test)

        let attemptToFixPassed = false
        let attemptToFixFailed = false
        let failedAllTests = false
        let isAttemptToFix = false
        if (this.isTestManagementTestsEnabled) {
          const testName = getJestTestName(event.test)
          const originalTestName = removeAttemptToFixStringFromTestName(testName)
          isAttemptToFix = this.testManagementTestsForThisSuite?.attemptToFix?.includes(originalTestName)
          if (isAttemptToFix) {
            if (attemptToFixRetriedTestsStatuses.has(originalTestName)) {
              attemptToFixRetriedTestsStatuses.get(originalTestName).push(status)
            } else {
              attemptToFixRetriedTestsStatuses.set(originalTestName, [status])
            }
            const testStatuses = attemptToFixRetriedTestsStatuses.get(originalTestName)
            // Check if this is the last attempt to fix.
            // If it is, we'll set the failedAllTests flag to true if all the tests failed
            // If all tests passed, we'll set the attemptToFixPassed flag to true
            if (testStatuses.length === testManagementAttemptToFixRetries + 1) {
              if (testStatuses.some(status => status === 'fail')) {
                attemptToFixFailed = true
              }
              if (testStatuses.every(status => status === 'fail')) {
                failedAllTests = true
              } else if (testStatuses.every(status => status === 'pass')) {
                attemptToFixPassed = true
              }
            }
          }
        }

        let isEfdRetry = false
        // We'll store the test statuses of the retries
        if (this.isKnownTestsEnabled) {
          const testName = getJestTestName(event.test)
          const originalTestName = removeEfdStringFromTestName(testName)
          const isNewTest = retriedTestsToNumAttempts.has(originalTestName)
          if (isNewTest) {
            if (newTestsTestStatuses.has(originalTestName)) {
              newTestsTestStatuses.get(originalTestName).push(status)
              isEfdRetry = true
            } else {
              newTestsTestStatuses.set(originalTestName, [status])
            }
          }
        }

        const promises = {}
        const numRetries = this.global[RETRY_TIMES]
        const numTestExecutions = event.test?.invocations
        const willBeRetried = numRetries > 0 && numTestExecutions - 1 < numRetries
        const mightHitBreakpoint = this.isDiEnabled && numTestExecutions >= 2

        const ctx = testContexts.get(event.test)

        if (status === 'fail') {
          const shouldSetProbe = this.isDiEnabled && willBeRetried && numTestExecutions === 1
          testErrCh.publish({
            ...ctx.currentStore,
            error: formatJestError(event.test.errors[0]),
            shouldSetProbe,
            promises
          })
        }

        // After finishing it might take a bit for the snapshot to be handled.
        // This means that tests retried with DI are BREAKPOINT_HIT_GRACE_PERIOD_MS slower at least.
        if (status === 'fail' && mightHitBreakpoint) {
          await new Promise(resolve => {
            setTimeout(() => {
              resolve()
            }, BREAKPOINT_HIT_GRACE_PERIOD_MS)
          })
        }

        let isAtrRetry = false
        if (this.isFlakyTestRetriesEnabled && event.test?.invocations > 1 && !isAttemptToFix && !isEfdRetry) {
          isAtrRetry = true
        }

        testFinishCh.publish({
          ...ctx.currentStore,
          status,
          testStartLine: getTestLineStart(event.test.asyncError, this.testSuite),
          attemptToFixPassed,
          failedAllTests,
          attemptToFixFailed,
          isAtrRetry
        })

        if (promises.isProbeReady) {
          await promises.isProbeReady
        }
      }
      if (event.name === 'test_skip' || event.name === 'test_todo') {
        const asyncResource = new AsyncResource('bound-anonymous-fn')
        asyncResource.runInAsyncScope(() => {
          testSkippedCh.publish({
            test: {
              name: getJestTestName(event.test),
              suite: this.testSuite,
              testSourceFile: this.testSourceFile,
              displayName: this.displayName,
              frameworkVersion: jestVersion,
              testStartLine: getTestLineStart(event.test.asyncError, this.testSuite)
            },
            isDisabled: this.testManagementTestsForThisSuite?.disabled?.includes(getJestTestName(event.test))
          })
        })
      }
    }
  }
}

function getTestEnvironment (pkg, jestVersion) {
  if (pkg.default) {
    const wrappedTestEnvironment = getWrappedEnvironment(pkg.default, jestVersion)
    pkg.default = wrappedTestEnvironment
    pkg.TestEnvironment = wrappedTestEnvironment
    return pkg
  }
  return getWrappedEnvironment(pkg, jestVersion)
}

function applySuiteSkipping (originalTests, rootDir, frameworkVersion) {
  const jestSuitesToRun = getJestSuitesToRun(skippableSuites, originalTests, rootDir || process.cwd())
  hasFilteredSkippableSuites = true
  log.debug(
    () => `${jestSuitesToRun.suitesToRun.length} out of ${originalTests.length} suites are going to run.`
  )
  hasUnskippableSuites = jestSuitesToRun.hasUnskippableSuites
  hasForcedToRunSuites = jestSuitesToRun.hasForcedToRunSuites

  isSuitesSkipped = jestSuitesToRun.suitesToRun.length !== originalTests.length
  numSkippedSuites = jestSuitesToRun.skippedSuites.length

  itrSkippedSuitesCh.publish({ skippedSuites: jestSuitesToRun.skippedSuites, frameworkVersion })

  return jestSuitesToRun.suitesToRun
}

addHook({
  name: 'jest-environment-node',
  versions: ['>=24.8.0']
}, getTestEnvironment)

addHook({
  name: 'jest-environment-jsdom',
  versions: ['>=24.8.0']
}, getTestEnvironment)

function getWrappedScheduleTests (scheduleTests, frameworkVersion) {
  // `scheduleTests` is an async function
  return function (tests) {
    if (!isSuitesSkippingEnabled || hasFilteredSkippableSuites) {
      return scheduleTests.apply(this, arguments)
    }
    const [test] = tests
    const rootDir = test?.context?.config?.rootDir

    arguments[0] = applySuiteSkipping(tests, rootDir, frameworkVersion)

    return scheduleTests.apply(this, arguments)
  }
}

addHook({
  name: '@jest/core',
  file: 'build/TestScheduler.js',
  versions: ['>=27.0.0']
}, (testSchedulerPackage, frameworkVersion) => {
  const oldCreateTestScheduler = testSchedulerPackage.createTestScheduler
  const newCreateTestScheduler = async function () {
    if (!isSuitesSkippingEnabled || hasFilteredSkippableSuites) {
      return oldCreateTestScheduler.apply(this, arguments)
    }
    // If suite skipping is enabled and has not filtered skippable suites yet, we'll attempt to do it
    const scheduler = await oldCreateTestScheduler.apply(this, arguments)
    shimmer.wrap(scheduler, 'scheduleTests', scheduleTests => getWrappedScheduleTests(scheduleTests, frameworkVersion))
    return scheduler
  }
  testSchedulerPackage.createTestScheduler = newCreateTestScheduler
  return testSchedulerPackage
})

addHook({
  name: '@jest/core',
  file: 'build/TestScheduler.js',
  versions: ['>=24.8.0 <27.0.0']
}, (testSchedulerPackage, frameworkVersion) => {
  shimmer.wrap(
    testSchedulerPackage.default.prototype,
    'scheduleTests', scheduleTests => getWrappedScheduleTests(scheduleTests, frameworkVersion)
  )
  return testSchedulerPackage
})

addHook({
  name: '@jest/test-sequencer',
  versions: ['>=28']
}, (sequencerPackage, frameworkVersion) => {
  shimmer.wrap(sequencerPackage.default.prototype, 'shard', shard => function () {
    const shardedTests = shard.apply(this, arguments)

    if (!shardedTests.length || !isSuitesSkippingEnabled || !skippableSuites.length) {
      return shardedTests
    }
    const [test] = shardedTests
    const rootDir = test?.context?.config?.rootDir

    return applySuiteSkipping(shardedTests, rootDir, frameworkVersion)
  })
  return sequencerPackage
})

function cliWrapper (cli, jestVersion) {
  shimmer.wrap(cli, 'runCLI', runCLI => async function () {
    let onDone
    const configurationPromise = new Promise((resolve) => {
      onDone = resolve
    })
    if (!libraryConfigurationCh.hasSubscribers) {
      return runCLI.apply(this, arguments)
    }

    sessionAsyncResource.runInAsyncScope(() => {
      libraryConfigurationCh.publish({ onDone })
    })

    try {
      const { err, libraryConfig } = await configurationPromise
      if (!err) {
        isCodeCoverageEnabled = libraryConfig.isCodeCoverageEnabled
        isSuitesSkippingEnabled = libraryConfig.isSuitesSkippingEnabled
        isEarlyFlakeDetectionEnabled = libraryConfig.isEarlyFlakeDetectionEnabled
        earlyFlakeDetectionNumRetries = libraryConfig.earlyFlakeDetectionNumRetries
        earlyFlakeDetectionFaultyThreshold = libraryConfig.earlyFlakeDetectionFaultyThreshold
        isKnownTestsEnabled = libraryConfig.isKnownTestsEnabled
        isTestManagementTestsEnabled = libraryConfig.isTestManagementEnabled
        testManagementAttemptToFixRetries = libraryConfig.testManagementAttemptToFixRetries
        isImpactedTestsEnabled = libraryConfig.isImpactedTestsEnabled
      }
    } catch (err) {
      log.error('Jest library configuration error', err)
    }

    if (isKnownTestsEnabled) {
      const knownTestsPromise = new Promise((resolve) => {
        onDone = resolve
      })

      sessionAsyncResource.runInAsyncScope(() => {
        knownTestsCh.publish({ onDone })
      })

      try {
        const { err, knownTests: receivedKnownTests } = await knownTestsPromise
        if (!err) {
          knownTests = receivedKnownTests
        } else {
          // We disable EFD if there has been an error in the known tests request
          isEarlyFlakeDetectionEnabled = false
          isKnownTestsEnabled = false
        }
      } catch (err) {
        log.error('Jest known tests error', err)
      }
    }

    if (isSuitesSkippingEnabled) {
      const skippableSuitesPromise = new Promise((resolve) => {
        onDone = resolve
      })

      sessionAsyncResource.runInAsyncScope(() => {
        skippableSuitesCh.publish({ onDone })
      })

      try {
        const { err, skippableSuites: receivedSkippableSuites } = await skippableSuitesPromise
        if (!err) {
          skippableSuites = receivedSkippableSuites
        }
      } catch (err) {
        log.error('Jest test-suite skippable error', err)
      }
    }

    if (isTestManagementTestsEnabled) {
      const testManagementTestsPromise = new Promise((resolve) => {
        onDone = resolve
      })

      sessionAsyncResource.runInAsyncScope(() => {
        testManagementTestsCh.publish({ onDone })
      })

      try {
        const { err, testManagementTests: receivedTestManagementTests } = await testManagementTestsPromise
        if (!err) {
          testManagementTests = receivedTestManagementTests
        }
      } catch (err) {
        log.error('Jest test management tests error', err)
      }
    }

    if (isImpactedTestsEnabled) {
      const impactedTestsPromise = new Promise((resolve) => {
        onDone = resolve
      })

      sessionAsyncResource.runInAsyncScope(() => {
        impactedTestsCh.publish({ onDone })
      })

      try {
        const { err, modifiedTests: receivedModifiedTests } = await impactedTestsPromise
        if (!err) {
          modifiedTests = receivedModifiedTests
        }
      } catch (err) {
        log.error('Jest impacted tests error', err)
      }
    }

    const processArgv = process.argv.slice(2).join(' ')
    sessionAsyncResource.runInAsyncScope(() => {
      testSessionStartCh.publish({ command: `jest ${processArgv}`, frameworkVersion: jestVersion })
    })

    const result = await runCLI.apply(this, arguments)

    const {
      results: {
        success,
        coverageMap,
        numFailedTestSuites,
        numFailedTests,
        numTotalTests,
        numTotalTestSuites
      }
    } = result

    let testCodeCoverageLinesTotal

    if (isUserCodeCoverageEnabled) {
      try {
        const { pct, total } = coverageMap.getCoverageSummary().lines
        testCodeCoverageLinesTotal = total !== 0 ? pct : 0
      } catch (e) {
        // ignore errors
      }
    }
    let status, error

    if (success) {
      if (numTotalTests === 0 && numTotalTestSuites === 0) {
        status = 'skip'
      } else {
        status = 'pass'
      }
    } else {
      status = 'fail'
      error = new Error(`Failed test suites: ${numFailedTestSuites}. Failed tests: ${numFailedTests}`)
    }
    let timeoutId

    // Pass the resolve callback to defer it to DC listener
    const flushPromise = new Promise((resolve) => {
      onDone = () => {
        clearTimeout(timeoutId)
        resolve()
      }
    })

    const timeoutPromise = new Promise((resolve) => {
      timeoutId = setTimeout(() => {
        resolve('timeout')
      }, FLUSH_TIMEOUT).unref()
    })

    sessionAsyncResource.runInAsyncScope(() => {
      testSessionFinishCh.publish({
        status,
        isSuitesSkipped,
        isSuitesSkippingEnabled,
        isCodeCoverageEnabled,
        testCodeCoverageLinesTotal,
        numSkippedSuites,
        hasUnskippableSuites,
        hasForcedToRunSuites,
        error,
        isEarlyFlakeDetectionEnabled,
        isEarlyFlakeDetectionFaulty,
        isTestManagementTestsEnabled,
        onDone
      })
    })
    const waitingResult = await Promise.race([flushPromise, timeoutPromise])

    if (waitingResult === 'timeout') {
      log.error('Timeout waiting for the tracer to flush')
    }

    numSkippedSuites = 0

    /**
     * If Early Flake Detection (EFD) is enabled the logic is as follows:
     * - If all attempts for a test are failing, the test has failed and we will let the test process fail.
     * - If just a single attempt passes, we will prevent the test process from failing.
     * The rationale behind is the following: you may still be able to block your CI pipeline by gating
     * on flakiness (the test will be considered flaky), but you may choose to unblock the pipeline too.
     */

    if (isEarlyFlakeDetectionEnabled) {
      let numFailedTestsToIgnore = 0
      for (const testStatuses of newTestsTestStatuses.values()) {
        const { pass, fail } = getTestStats(testStatuses)
        if (pass > 0) { // as long as one passes, we'll consider the test passed
          numFailedTestsToIgnore += fail
        }
      }
      // If every test that failed was an EFD retry, we'll consider the suite passed
      if (numFailedTestsToIgnore !== 0 && result.results.numFailedTests === numFailedTestsToIgnore) {
        result.results.success = true
      }
    }

    if (isTestManagementTestsEnabled) {
      const failedTests = result
        .results
        .testResults.flatMap(({ testResults, testFilePath: testSuiteAbsolutePath }) => (
          testResults.map(({ fullName: testName, status }) => (
            { testName, testSuiteAbsolutePath, status }
          ))
        ))
        .filter(({ status }) => status === 'failed')

      let numFailedQuarantinedTests = 0
      let numFailedQuarantinedOrDisabledAttemptedToFixTests = 0

      for (const { testName, testSuiteAbsolutePath } of failedTests) {
        const testSuite = getTestSuitePath(testSuiteAbsolutePath, result.globalConfig.rootDir)
        const originalName = removeAttemptToFixStringFromTestName(testName)
        const testManagementTest = testManagementTests
          ?.jest
          ?.suites
          ?.[testSuite]
          ?.tests
          ?.[originalName]
          ?.properties
        // This uses `attempt_to_fix` because this is always the main process and it's not formatted in camelCase
        if (testManagementTest?.attempt_to_fix && (testManagementTest?.quarantined || testManagementTest?.disabled)) {
          numFailedQuarantinedOrDisabledAttemptedToFixTests++
        } else if (testManagementTest?.quarantined) {
          numFailedQuarantinedTests++
        }
      }

      // If every test that failed was quarantined, we'll consider the suite passed
      // Note that if a test is attempted to fix,
      // it's considered quarantined both if it's disabled and if it's quarantined (it'll run but its status is ignored)
      if (
        (numFailedQuarantinedOrDisabledAttemptedToFixTests !== 0 || numFailedQuarantinedTests !== 0) &&
        result.results.numFailedTests ===
          numFailedQuarantinedTests + numFailedQuarantinedOrDisabledAttemptedToFixTests
      ) {
        result.results.success = true
      }
    }

    return result
  })

  return cli
}

function coverageReporterWrapper (coverageReporter) {
  const CoverageReporter = coverageReporter.default ? coverageReporter.default : coverageReporter

  /**
   * If ITR is active, we're running fewer tests, so of course the total code coverage is reduced.
   * This calculation adds no value, so we'll skip it, as long as the user has not manually opted in to code coverage,
   * in which case we'll leave it.
   */
  // `_addUntestedFiles` is an async function
  shimmer.wrap(CoverageReporter.prototype, '_addUntestedFiles', addUntestedFiles => function () {
    // If the user has added coverage manually, they're willing to pay the price of this execution, so
    // we will not skip it.
    if (isSuitesSkippingEnabled && !isUserCodeCoverageEnabled) {
      return Promise.resolve()
    }
    return addUntestedFiles.apply(this, arguments)
  })

  return coverageReporter
}

addHook({
  name: '@jest/reporters',
  file: 'build/coverage_reporter.js',
  versions: ['>=24.8.0 <26.6.2']
}, coverageReporterWrapper)

addHook({
  name: '@jest/reporters',
  file: 'build/CoverageReporter.js',
  versions: ['>=26.6.2']
}, coverageReporterWrapper)

addHook({
  name: '@jest/core',
  file: 'build/cli/index.js',
  versions: ['>=24.8.0']
}, cliWrapper)

function jestAdapterWrapper (jestAdapter, jestVersion) {
  const adapter = jestAdapter.default ? jestAdapter.default : jestAdapter
  const newAdapter = shimmer.wrapFunction(adapter, adapter => function () {
    const environment = arguments[2]
    if (!environment) {
      return adapter.apply(this, arguments)
    }
    const asyncResource = new AsyncResource('bound-anonymous-fn')
    return asyncResource.runInAsyncScope(() => {
      testSuiteStartCh.publish({
        testSuite: environment.testSuite,
        testEnvironmentOptions: environment.testEnvironmentOptions,
        testSourceFile: environment.testSourceFile,
        displayName: environment.displayName,
        frameworkVersion: jestVersion
      })
      return adapter.apply(this, arguments).then(suiteResults => {
        const { numFailingTests, skipped, failureMessage: errorMessage } = suiteResults
        let status = 'pass'
        if (skipped) {
          status = 'skipped'
        } else if (numFailingTests !== 0) {
          status = 'fail'
        }

        /**
         * Child processes do not each request ITR configuration, so the jest's parent process
         * needs to pass them the configuration. This is done via _ddTestCodeCoverageEnabled, which
         * controls whether coverage is reported.
        */
        if (environment.testEnvironmentOptions?._ddTestCodeCoverageEnabled) {
          const root = environment.repositoryRoot || environment.rootDir

          const coverageFiles = getCoveredFilenamesFromCoverage(environment.global.__coverage__)
            .map(filename => getTestSuitePath(filename, root))

          asyncResource.runInAsyncScope(() => {
            testSuiteCodeCoverageCh.publish({ coverageFiles, testSuite: environment.testSourceFile })
          })
        }
        testSuiteFinishCh.publish({ status, errorMessage })
        return suiteResults
      }).catch(error => {
        testSuiteFinishCh.publish({ status: 'fail', error })
        throw error
      })
    })
  })
  if (jestAdapter.default) {
    jestAdapter.default = newAdapter
  } else {
    jestAdapter = newAdapter
  }

  return jestAdapter
}

addHook({
  name: 'jest-circus',
  file: 'build/legacy-code-todo-rewrite/jestAdapter.js',
  versions: ['>=24.8.0']
}, jestAdapterWrapper)

function configureTestEnvironment (readConfigsResult) {
  const { configs } = readConfigsResult
  sessionAsyncResource.runInAsyncScope(() => {
    testSessionConfigurationCh.publish(configs.map(config => config.testEnvironmentOptions))
  })
  // We can't directly use isCodeCoverageEnabled when reporting coverage in `jestAdapterWrapper`
  // because `jestAdapterWrapper` runs in a different process. We have to go through `testEnvironmentOptions`
  configs.forEach(config => {
    config.testEnvironmentOptions._ddTestCodeCoverageEnabled = isCodeCoverageEnabled
  })

  isUserCodeCoverageEnabled = !!readConfigsResult.globalConfig.collectCoverage

  if (readConfigsResult.globalConfig.forceExit) {
    log.warn("Jest's '--forceExit' flag has been passed. This may cause loss of data.")
  }

  if (isCodeCoverageEnabled) {
    const globalConfig = {
      ...readConfigsResult.globalConfig,
      collectCoverage: true
    }
    readConfigsResult.globalConfig = globalConfig
  }
  if (isSuitesSkippingEnabled) {
    // If suite skipping is enabled, the code coverage results are not going to be relevant,
    // so we do not show them.
    // Also, we might skip every test, so we need to pass `passWithNoTests`
    const globalConfig = {
      ...readConfigsResult.globalConfig,
      coverageReporters: ['none'],
      passWithNoTests: true
    }
    readConfigsResult.globalConfig = globalConfig
  }

  return readConfigsResult
}

function jestConfigAsyncWrapper (jestConfig) {
  shimmer.wrap(jestConfig, 'readConfigs', readConfigs => async function () {
    const readConfigsResult = await readConfigs.apply(this, arguments)
    configureTestEnvironment(readConfigsResult)
    return readConfigsResult
  })
  return jestConfig
}

function jestConfigSyncWrapper (jestConfig) {
  shimmer.wrap(jestConfig, 'readConfigs', readConfigs => function () {
    const readConfigsResult = readConfigs.apply(this, arguments)
    configureTestEnvironment(readConfigsResult)
    return readConfigsResult
  })
  return jestConfig
}

addHook({
  name: '@jest/transform',
  versions: ['>=24.8.0'],
  file: 'build/ScriptTransformer.js'
}, transformPackage => {
  const originalCreateScriptTransformer = transformPackage.createScriptTransformer

  // `createScriptTransformer` is an async function
  transformPackage.createScriptTransformer = function (config) {
    const { testEnvironmentOptions, ...restOfConfig } = config
    const {
      _ddTestModuleId,
      _ddTestSessionId,
      _ddTestCommand,
      _ddTestSessionName,
      _ddForcedToRun,
      _ddUnskippable,
      _ddItrCorrelationId,
      _ddKnownTests,
      _ddIsEarlyFlakeDetectionEnabled,
      _ddEarlyFlakeDetectionNumRetries,
      _ddRepositoryRoot,
      _ddIsFlakyTestRetriesEnabled,
      _ddFlakyTestRetriesCount,
      _ddIsDiEnabled,
      _ddIsKnownTestsEnabled,
      _ddIsTestManagementTestsEnabled,
      _ddTestManagementTests,
      _ddTestManagementAttemptToFixRetries,
      _ddModifiedTests,
      ...restOfTestEnvironmentOptions
    } = testEnvironmentOptions

    restOfConfig.testEnvironmentOptions = restOfTestEnvironmentOptions

    arguments[0] = restOfConfig

    return originalCreateScriptTransformer.apply(this, arguments)
  }

  return transformPackage
})

/**
 * Hook to remove the test paths (test suite) that are part of `skippableSuites`
 */
addHook({
  name: '@jest/core',
  versions: ['>=24.8.0'],
  file: 'build/SearchSource.js'
}, (searchSourcePackage, frameworkVersion) => {
  const SearchSource = searchSourcePackage.default ? searchSourcePackage.default : searchSourcePackage

  shimmer.wrap(SearchSource.prototype, 'getTestPaths', getTestPaths => async function () {
    const testPaths = await getTestPaths.apply(this, arguments)
    const [{ rootDir, shard }] = arguments

    if (isKnownTestsEnabled) {
      const projectSuites = testPaths.tests.map(test => getTestSuitePath(test.path, test.context.config.rootDir))
      const isFaulty =
        getIsFaultyEarlyFlakeDetection(projectSuites, knownTests?.jest || {}, earlyFlakeDetectionFaultyThreshold)
      if (isFaulty) {
        log.error('Early flake detection is disabled because the number of new suites is too high.')
        isEarlyFlakeDetectionEnabled = false
        isKnownTestsEnabled = false
        const testEnvironmentOptions = testPaths.tests[0]?.context?.config?.testEnvironmentOptions
        // Project config is shared among all tests, so we can modify it here
        if (testEnvironmentOptions) {
          testEnvironmentOptions._ddIsEarlyFlakeDetectionEnabled = false
          testEnvironmentOptions._ddIsKnownTestsEnabled = false
        }
        isEarlyFlakeDetectionFaulty = true
      }
    }

    if (shard?.shardCount > 1 || !isSuitesSkippingEnabled || !skippableSuites.length) {
      // If the user is using jest sharding, we want to apply the filtering of tests in the shard process.
      // The reason for this is the following:
      // The tests for different shards are likely being run in different CI jobs so
      // the requests to the skippable endpoint might be done at different times and their responses might be different.
      // If the skippable endpoint is returning different suites and we filter the list of tests here,
      // the base list of tests that is used for sharding might be different,
      // causing the shards to potentially run the same suite.
      return testPaths
    }
    const { tests } = testPaths

    const suitesToRun = applySuiteSkipping(tests, rootDir, frameworkVersion)
    return { ...testPaths, tests: suitesToRun }
  })

  return searchSourcePackage
})

// from 25.1.0 on, readConfigs becomes async
addHook({
  name: 'jest-config',
  versions: ['>=25.1.0']
}, jestConfigAsyncWrapper)

addHook({
  name: 'jest-config',
  versions: ['24.8.0 - 24.9.0']
}, jestConfigSyncWrapper)

const LIBRARIES_BYPASSING_JEST_REQUIRE_ENGINE = [
  'selenium-webdriver',
  'selenium-webdriver/chrome',
  'selenium-webdriver/edge',
  'selenium-webdriver/safari',
  'selenium-webdriver/firefox',
  'selenium-webdriver/ie',
  'selenium-webdriver/chromium',
  'winston'
]

function shouldBypassJestRequireEngine (moduleName) {
  return (
    LIBRARIES_BYPASSING_JEST_REQUIRE_ENGINE.includes(moduleName)
  )
}

addHook({
  name: 'jest-runtime',
  versions: ['>=24.8.0']
}, (runtimePackage) => {
  const Runtime = runtimePackage.default ? runtimePackage.default : runtimePackage

  shimmer.wrap(Runtime.prototype, 'requireModuleOrMock', requireModuleOrMock => function (from, moduleName) {
    // TODO: do this for every library that we instrument
    if (shouldBypassJestRequireEngine(moduleName)) {
      // To bypass jest's own require engine
      return this._requireCoreModule(moduleName)
    }
    return requireModuleOrMock.apply(this, arguments)
  })

  return runtimePackage
})

/*
* This hook does three things:
* - Pass known tests to the workers.
* - Pass test management tests to the workers.
* - Receive trace, coverage and logs payloads from the workers.
*/
addHook({
  name: 'jest-worker',
  versions: ['>=24.9.0'],
  file: 'build/workers/ChildProcessWorker.js'
}, (childProcessWorker) => {
  const ChildProcessWorker = childProcessWorker.default
  shimmer.wrap(ChildProcessWorker.prototype, 'send', send => function (request) {
    if (!isKnownTestsEnabled && !isTestManagementTestsEnabled && !isImpactedTestsEnabled) {
      return send.apply(this, arguments)
    }
    const [type] = request
    // eslint-disable-next-line
    // https://github.com/jestjs/jest/blob/1d682f21c7a35da4d3ab3a1436a357b980ebd0fa/packages/jest-worker/src/workers/ChildProcessWorker.ts#L424
    if (type === CHILD_MESSAGE_CALL) {
      // This is the message that the main process sends to the worker to run a test suite (=test file).
      // In here we modify the config.testEnvironmentOptions to include the known tests for the suite.
      // This way the suite only knows about the tests that are part of it.
      const args = request[request.length - 1]
      if (args.length > 1) {
        return send.apply(this, arguments)
      }
      if (!args[0]?.config) {
        return send.apply(this, arguments)
      }
      const [{ globalConfig, config, path: testSuiteAbsolutePath }] = args
      const testSuite = getTestSuitePath(testSuiteAbsolutePath, globalConfig.rootDir || process.cwd())
      const suiteKnownTests = knownTests?.jest?.[testSuite] || []

      const suiteTestManagementTests = testManagementTests?.jest?.suites?.[testSuite]?.tests || {}

      const suiteModifiedTests = Object.keys(modifiedTests).length > 0
        ? modifiedTests
        : {}

      args[0].config = {
        ...config,
        testEnvironmentOptions: {
          ...config.testEnvironmentOptions,
          _ddKnownTests: suiteKnownTests,
          _ddTestManagementTests: suiteTestManagementTests,
          _ddModifiedTests: suiteModifiedTests
        }
      }
    }

    return send.apply(this, arguments)
  })
  shimmer.wrap(ChildProcessWorker.prototype, '_onMessage', _onMessage => function () {
    const [code, data] = arguments[0]
    if (code === JEST_WORKER_TRACE_PAYLOAD_CODE) { // datadog trace payload
      sessionAsyncResource.runInAsyncScope(() => {
        workerReportTraceCh.publish(data)
      })
      return
    }
    if (code === JEST_WORKER_COVERAGE_PAYLOAD_CODE) { // datadog coverage payload
      sessionAsyncResource.runInAsyncScope(() => {
        workerReportCoverageCh.publish(data)
      })
      return
    }
    if (code === JEST_WORKER_LOGS_PAYLOAD_CODE) { // datadog logs payload
      sessionAsyncResource.runInAsyncScope(() => {
        workerReportLogsCh.publish(data)
      })
      return
    }
    return _onMessage.apply(this, arguments)
  })
  return childProcessWorker
})<|MERGE_RESOLUTION|>--- conflicted
+++ resolved
@@ -382,27 +382,6 @@
         }
 
         const isJestRetry = event.test?.invocations > 1
-<<<<<<< HEAD
-        asyncResource.runInAsyncScope(() => {
-          testStartCh.publish({
-            name: originalTestName,
-            suite: this.testSuite,
-            testSourceFile: this.testSourceFile,
-            displayName: this.displayName,
-            testParameters,
-            frameworkVersion: jestVersion,
-            isNew: isNewTest,
-            isEfdRetry: numEfdRetry > 0,
-            isAttemptToFix,
-            isAttemptToFixRetry: numOfAttemptsToFixRetries > 0,
-            isJestRetry,
-            isDisabled,
-            isQuarantined,
-            isModified
-          })
-          originalTestFns.set(event.test, event.test.fn)
-          event.test.fn = asyncResource.bind(event.test.fn)
-=======
         const ctx = {
           name: originalTestName,
           suite: this.testSuite,
@@ -416,7 +395,8 @@
           isAttemptToFixRetry: numOfAttemptsToFixRetries > 0,
           isJestRetry,
           isDisabled,
-          isQuarantined
+          isQuarantined,
+          isModified
         }
         testContexts.set(event.test, ctx)
 
@@ -443,7 +423,6 @@
           // If we don't do this, the timeout will be not be triggered
           Object.defineProperty(wrapper, 'length', { value: originalFn.length })
           event.test.fn = wrapper
->>>>>>> 1c17b956
         })
       }
 
