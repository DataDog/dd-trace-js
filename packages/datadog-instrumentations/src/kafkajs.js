'use strict'

const {
  channel,
  addHook,
  AsyncResource
} = require('./helpers/instrument')
const shimmer = require('../../datadog-shimmer')

const producerStartCh = channel('apm:kafkajs:produce:start')
const producerFinishCh = channel('apm:kafkajs:produce:finish')
const producerErrorCh = channel('apm:kafkajs:produce:error')

const consumerStartCh = channel('apm:kafkajs:consume:start')
const consumerFinishCh = channel('apm:kafkajs:consume:finish')
const consumerErrorCh = channel('apm:kafkajs:consume:error')

<<<<<<< HEAD
const batchConsumerStartCh = channel('apm:kafkajs:consume-batch:start')
const batchConsumerFinishCh = channel('apm:kafkajs:consume-batch:finish')
const batchConsumerErrorCh = channel('apm:kafkajs:consume-batch:error')

addHook({ name: 'kafkajs', versions: ['>=1.4'] }, (obj) => {
  class Kafka extends obj.Kafka {
=======
addHook({ name: 'kafkajs', file: 'src/index.js', versions: ['>=1.4'] }, (BaseKafka) => {
  class Kafka extends BaseKafka {
>>>>>>> ab46fa80
    constructor (options) {
      super(options)
      this._brokers = (options.brokers && typeof options.brokers !== 'function')
        ? options.brokers.join(',') : undefined
    }
  }

  shimmer.wrap(Kafka.prototype, 'producer', createProducer => function () {
    const producer = createProducer.apply(this, arguments)
    const send = producer.send
    const bootstrapServers = this._brokers

    producer.send = function () {
      const innerAsyncResource = new AsyncResource('bound-anonymous-fn')

      return innerAsyncResource.runInAsyncScope(() => {
        if (!producerStartCh.hasSubscribers) {
          return send.apply(this, arguments)
        }

        try {
          const { topic, messages = [] } = arguments[0]
          for (const message of messages) {
            if (typeof message === 'object') {
              message.headers = message.headers || {}
            }
          }
          producerStartCh.publish({ topic, messages, bootstrapServers })

          const result = send.apply(this, arguments)

          result.then(
            innerAsyncResource.bind(() => producerFinishCh.publish(undefined)),
            innerAsyncResource.bind(err => {
              if (err) {
                producerErrorCh.publish(err)
              }
              producerFinishCh.publish(undefined)
            })
          )

          return result
        } catch (e) {
          producerErrorCh.publish(e)
          producerFinishCh.publish(undefined)
          throw e
        }
      })
    }
    return producer
  })

  shimmer.wrap(
    Kafka.prototype,
    'consumer',
    (createConsumer) =>
      function () {
        if (!consumerStartCh.hasSubscribers) {
          return createConsumer.apply(this, arguments)
        }

        const consumer = createConsumer.apply(this, arguments)
        const run = consumer.run

        const groupId = arguments[0].groupId
        consumer.run = function ({ eachMessage, eachBatch, ...runArgs }) {
          return run({
            eachMessage:
              typeof eachMessage === 'function'
                ? function (...eachMessageArgs) {
                  const innerAsyncResource = new AsyncResource('bound-anonymous-fn')
                  return innerAsyncResource.runInAsyncScope(() => {
                    const { topic, partition, message } = eachMessageArgs[0]
                    consumerStartCh.publish({ topic, partition, message, groupId })

                    try {
                      const result = eachMessage.apply(this, eachMessageArgs)
                      if (result && typeof result.then === 'function') {
                        result.then(
                          innerAsyncResource.bind(() => consumerFinishCh.publish()),
                          innerAsyncResource.bind((err) => {
                            if (err) {
                              consumerErrorCh.publish(err)
                            }
                            consumerFinishCh.publish()
                          })
                        )
                      } else {
                        consumerFinishCh.publish()
                      }

                      return result
                    } catch (error) {
                      consumerErrorCh.publish(error)
                      consumerFinishCh.publish()
                      throw error
                    }
                  })
                }
                : eachMessage,
            eachBatch:
              typeof eachBatch === 'function'
                ? function (...eachBatchArgs) {
                  const innerAsyncResource = new AsyncResource('bound-anonymous-fn')
                  return innerAsyncResource.runInAsyncScope(() => {
                    const { batch } = eachBatchArgs[0]
                    const { topic, partition, messages } = batch
                    batchConsumerStartCh.publish({ topic, partition, messages, groupId })
                    try {
                      const result = eachBatch.apply(this, eachBatchArgs)
                      if (result && typeof result.then === 'function') {
                        result.then(
                          innerAsyncResource.bind(() => batchConsumerFinishCh.publish()),
                          innerAsyncResource.bind((err) => {
                            if (err) {
                              batchConsumerErrorCh.publish(err)
                            }
                            batchConsumerFinishCh.publish()
                          })
                        )
                      } else {
                        batchConsumerFinishCh.publish()
                      }

                      return result
                    } catch (error) {
                      batchConsumerErrorCh.publish(error)
                      batchConsumerFinishCh.publish()
                      throw error
                    }
                  })
                }
                : eachBatch,
            ...runArgs
          })
<<<<<<< HEAD
        }
        return consumer
      }
  )
  return obj
=======
        },
        ...runArgs
      })
    }
    return consumer
  })
  return Kafka
>>>>>>> ab46fa80
})<|MERGE_RESOLUTION|>--- conflicted
+++ resolved
@@ -15,17 +15,12 @@
 const consumerFinishCh = channel('apm:kafkajs:consume:finish')
 const consumerErrorCh = channel('apm:kafkajs:consume:error')
 
-<<<<<<< HEAD
 const batchConsumerStartCh = channel('apm:kafkajs:consume-batch:start')
 const batchConsumerFinishCh = channel('apm:kafkajs:consume-batch:finish')
 const batchConsumerErrorCh = channel('apm:kafkajs:consume-batch:error')
 
-addHook({ name: 'kafkajs', versions: ['>=1.4'] }, (obj) => {
-  class Kafka extends obj.Kafka {
-=======
 addHook({ name: 'kafkajs', file: 'src/index.js', versions: ['>=1.4'] }, (BaseKafka) => {
   class Kafka extends BaseKafka {
->>>>>>> ab46fa80
     constructor (options) {
       super(options)
       this._brokers = (options.brokers && typeof options.brokers !== 'function')
@@ -161,19 +156,10 @@
                 : eachBatch,
             ...runArgs
           })
-<<<<<<< HEAD
         }
         return consumer
       }
   )
-  return obj
-=======
-        },
-        ...runArgs
-      })
-    }
-    return consumer
-  })
+
   return Kafka
->>>>>>> ab46fa80
 })