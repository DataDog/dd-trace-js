--- conflicted
+++ resolved
@@ -59,14 +59,6 @@
 
     producer.send = function () {
       const wrappedSend = (clusterId) => {
-<<<<<<< HEAD
-        const ctx = {}
-        ctx.bootstrapServers = bootstrapServers
-        ctx.clusterId = clusterId
-        ctx.disableHeaderInjection = disabledHeaderWeakSet.has(producer)
-
-        const { topic, messages = [] } = arguments[0]
-=======
         const { topic, messages = [] } = arguments[0]
 
         const ctx = {
@@ -77,38 +69,23 @@
           topic
         }
 
->>>>>>> 070a7d17
         for (const message of messages) {
           if (message !== null && typeof message === 'object' && !ctx.disableHeaderInjection) {
             message.headers = message.headers || {}
           }
         }
-<<<<<<< HEAD
-        ctx.topic = topic
-        ctx.messages = messages
-=======
->>>>>>> 070a7d17
 
         return producerStartCh.runStores(ctx, () => {
           try {
             const result = send.apply(this, arguments)
             result.then(
               (res) => {
-<<<<<<< HEAD
-                ctx.res = res
-                producerFinishCh.runStores(ctx, () => {})
-                producerCommitCh.publish(ctx)
-              },
-              (err) => {
-                ctx.err = err
-=======
                 ctx.result = res
                 producerFinishCh.publish(ctx)
                 producerCommitCh.publish(ctx)
               },
               (err) => {
                 ctx.error = err
->>>>>>> 070a7d17
                 if (err) {
                   // Fixes bug where we would inject message headers for kafka brokers that don't support headers
                   // (version <0.11). On the error, we disable header injection.
@@ -122,24 +99,14 @@
                   }
                   producerErrorCh.publish(err)
                 }
-<<<<<<< HEAD
-                producerFinishCh.runStores(ctx, () => {})
-=======
                 producerFinishCh.publish(ctx)
->>>>>>> 070a7d17
               })
 
             return result
           } catch (e) {
-<<<<<<< HEAD
-            ctx.err = e
-            producerErrorCh.publish(ctx)
-            producerFinishCh.runStores(ctx, () => {})
-=======
             ctx.error = e
             producerErrorCh.publish(ctx)
             producerFinishCh.publish(ctx)
->>>>>>> 070a7d17
             throw e
           }
         })
@@ -224,16 +191,10 @@
 const wrappedCallback = (fn, startCh, finishCh, errorCh, extractArgs, clusterId) => {
   return typeof fn === 'function'
     ? function (...args) {
-<<<<<<< HEAD
-      const ctx = {}
-      const extractedArgs = extractArgs(args, clusterId)
-      ctx.extractedArgs = extractedArgs
-=======
       const extractedArgs = extractArgs(args, clusterId)
       const ctx = {
         extractedArgs
       }
->>>>>>> 070a7d17
 
       return startCh.runStores(ctx, () => {
         try {
@@ -241,26 +202,6 @@
           if (result && typeof result.then === 'function') {
             result.then(
               (res) => {
-<<<<<<< HEAD
-                ctx.res = res
-                finishCh.runStores(ctx, () => {})
-              },
-              (err) => {
-                ctx.err = err
-                if (err) {
-                  errorCh.publish(ctx)
-                }
-                finishCh.runStores(ctx, () => {})
-              })
-          } else {
-            finishCh.runStores(ctx, () => {})
-          }
-          return result
-        } catch (e) {
-          ctx.err = e
-          errorCh.publish(ctx)
-          finishCh.publish(undefined)
-=======
                 ctx.result = res
                 finishCh.publish(ctx)
               },
@@ -279,7 +220,6 @@
           ctx.error = e
           errorCh.publish(ctx)
           finishCh.publish(ctx)
->>>>>>> 070a7d17
           throw e
         }
       })
