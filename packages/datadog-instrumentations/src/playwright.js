const satisfies = require('semifies')

const { addHook, channel, AsyncResource } = require('./helpers/instrument')
const shimmer = require('../../datadog-shimmer')
const {
  parseAnnotations,
  getTestSuitePath,
  PLAYWRIGHT_WORKER_TRACE_PAYLOAD_CODE
} = require('../../dd-trace/src/plugins/util/test')
const log = require('../../dd-trace/src/log')

const testStartCh = channel('ci:playwright:test:start')
const testFinishCh = channel('ci:playwright:test:finish')

const testSessionStartCh = channel('ci:playwright:session:start')
const testSessionFinishCh = channel('ci:playwright:session:finish')

const libraryConfigurationCh = channel('ci:playwright:library-configuration')
const knownTestsCh = channel('ci:playwright:known-tests')
const testManagementTestsCh = channel('ci:playwright:test-management-tests')
const impactedTestsCh = channel('ci:playwright:modified-tests')
const isModifiedCh = channel('ci:playwright:test:is-modified')

const testSuiteStartCh = channel('ci:playwright:test-suite:start')
const testSuiteFinishCh = channel('ci:playwright:test-suite:finish')

const workerReportCh = channel('ci:playwright:worker:report')
const testPageGotoCh = channel('ci:playwright:test:page-goto')

const testToCtx = new WeakMap()
const testSuiteToCtx = new Map()
const testSuiteToTestStatuses = new Map()
const testSuiteToErrors = new Map()
const testsToTestStatuses = new Map()
const testSessionAsyncResource = new AsyncResource('bound-anonymous-fn')

let applyRepeatEachIndex = null

let startedSuites = []

const STATUS_TO_TEST_STATUS = {
  passed: 'pass',
  failed: 'fail',
  timedOut: 'fail',
  skipped: 'skip'
}

let remainingTestsByFile = {}
let isKnownTestsEnabled = false
let isEarlyFlakeDetectionEnabled = false
let earlyFlakeDetectionNumRetries = 0
let isFlakyTestRetriesEnabled = false
let flakyTestRetriesCount = 0
let knownTests = {}
let isTestManagementTestsEnabled = false
let testManagementAttemptToFixRetries = 0
let testManagementTests = {}
let isImpactedTestsEnabled = false
let modifiedTests = {}
const quarantinedOrDisabledTestsAttemptToFix = []
let rootDir = ''
const MINIMUM_SUPPORTED_VERSION_RANGE_EFD = '>=1.38.0'

function getTestProperties (test) {
  const testName = getTestFullname(test)
  const testSuite = getTestSuitePath(test._requireFile, rootDir)

  const { attempt_to_fix: attemptToFix, disabled, quarantined } =
    testManagementTests?.playwright?.suites?.[testSuite]?.tests?.[testName]?.properties || {}
  return { attemptToFix, disabled, quarantined }
}

function isNewTest (test) {
  const testSuite = getTestSuitePath(test._requireFile, rootDir)
  const testsForSuite = knownTests?.playwright?.[testSuite] || []

  return !testsForSuite.includes(getTestFullname(test))
}

function getSuiteType (test, type) {
  let suite = test.parent
  while (suite && suite._type !== type) {
    suite = suite.parent
  }
  return suite
}

// Copy of Suite#_deepClone but with a function to filter tests
function deepCloneSuite (suite, filterTest, tags = []) {
  const copy = suite._clone()
  for (const entry of suite._entries) {
    if (entry.constructor.name === 'Suite') {
      copy._addSuite(deepCloneSuite(entry, filterTest, tags))
    } else {
      if (filterTest(entry)) {
        const copiedTest = entry._clone()
        tags.forEach(tag => {
          if (tag) {
            copiedTest[tag] = true
          }
        })
        copy._addTest(copiedTest)
      }
    }
  }
  return copy
}

function getTestsBySuiteFromTestGroups (testGroups) {
  return testGroups.reduce((acc, { requireFile, tests }) => {
    if (acc[requireFile]) {
      acc[requireFile] = acc[requireFile].concat(tests)
    } else {
      acc[requireFile] = tests
    }
    return acc
  }, {})
}

function getTestsBySuiteFromTestsById (testsById) {
  const testsByTestSuite = {}
  for (const { test } of testsById.values()) {
    const { _requireFile } = test
    if (test._type === 'beforeAll' || test._type === 'afterAll') {
      continue
    }
    if (testsByTestSuite[_requireFile]) {
      testsByTestSuite[_requireFile].push(test)
    } else {
      testsByTestSuite[_requireFile] = [test]
    }
  }
  return testsByTestSuite
}

function getPlaywrightConfig (playwrightRunner) {
  try {
    return playwrightRunner._configLoader.fullConfig()
  } catch (e) {
    try {
      return playwrightRunner._loader.fullConfig()
    } catch (e) {
      return playwrightRunner._config || {}
    }
  }
}

function getRootDir (playwrightRunner) {
  const config = getPlaywrightConfig(playwrightRunner)
  if (config.rootDir) {
    return config.rootDir
  }
  if (playwrightRunner._configDir) {
    return playwrightRunner._configDir
  }
  if (playwrightRunner._config) {
    return playwrightRunner._config.config?.rootDir || process.cwd()
  }
  return process.cwd()
}

function getProjectsFromRunner (runner) {
  const config = getPlaywrightConfig(runner)
  return config.projects?.map((project) => {
    if (project.project) {
      return project.project
    }
    return project
  })
}

function getProjectsFromDispatcher (dispatcher) {
  const newConfig = dispatcher._config?.config?.projects
  if (newConfig) {
    return newConfig
  }
  // old
  return dispatcher._loader?.fullConfig()?.projects
}

function getBrowserNameFromProjects (projects, test) {
  if (!projects || !test) {
    return null
  }
  const { _projectIndex, _projectId: testProjectId } = test

  if (_projectIndex !== undefined) {
    return projects[_projectIndex]?.name
  }

  return projects.find(({ __projectId, _id, name }) => {
    if (__projectId !== undefined) {
      return __projectId === testProjectId
    }
    if (_id !== undefined) {
      return _id === testProjectId
    }
    return name === testProjectId
  })?.name
}

function formatTestHookError (error, hookType, isTimeout) {
  let hookError = error
  if (error) {
    hookError.message = `Error in ${hookType} hook: ${error.message}`
  }
  if (!hookError && isTimeout) {
    hookError = new Error(`${hookType} hook timed out`)
  }
  return hookError
}

function addErrorToTestSuite (testSuiteAbsolutePath, error) {
  if (testSuiteToErrors.has(testSuiteAbsolutePath)) {
    testSuiteToErrors.get(testSuiteAbsolutePath).push(error)
  } else {
    testSuiteToErrors.set(testSuiteAbsolutePath, [error])
  }
}

function getTestSuiteError (testSuiteAbsolutePath) {
  const errors = testSuiteToErrors.get(testSuiteAbsolutePath)
  if (!errors) {
    return null
  }
  if (errors.length === 1) {
    return errors[0]
  }
  return new Error(`${errors.length} errors in this test suite:\n${errors.map(e => e.message).join('\n------\n')}`)
}

function getTestByTestId (dispatcher, testId) {
  if (dispatcher._testById) {
    return dispatcher._testById.get(testId)?.test
  }
  const allTests = dispatcher._allTests || dispatcher._ddAllTests
  if (allTests) {
    return allTests.find(({ id }) => id === testId)
  }
}

function getChannelPromise (channelToPublishTo, params) {
  return new Promise(resolve => {
    testSessionAsyncResource.runInAsyncScope(() => {
      channelToPublishTo.publish({ onDone: resolve, ...params })
    })
  })
}
// eslint-disable-next-line
// Inspired by https://github.com/microsoft/playwright/blob/2b77ed4d7aafa85a600caa0b0d101b72c8437eeb/packages/playwright/src/reporters/base.ts#L293
// We can't use test.outcome() directly because it's set on follow up handlers:
// our `testEndHandler` is called before the outcome is set.
function testWillRetry (test, testStatus) {
  return testStatus === 'fail' && test.results.length <= test.retries
}

function getTestFullname (test) {
  let parent = test.parent
  const names = [test.title]
  while (parent?._type === 'describe' || parent?._isDescribe) {
    if (parent.title) {
      names.unshift(parent.title)
    }
    parent = parent.parent
  }
  return names.join(' ')
}

function testBeginHandler (test, browserName, isMainProcess) {
  const {
    _requireFile: testSuiteAbsolutePath,
    location: {
      line: testSourceLine
    },
    _type
  } = test

  if (_type === 'beforeAll' || _type === 'afterAll') {
    return
  }

  const isNewTestSuite = !startedSuites.includes(testSuiteAbsolutePath)

  if (isNewTestSuite) {
    startedSuites.push(testSuiteAbsolutePath)
    const testSuiteCtx = { testSuiteAbsolutePath }
    testSuiteToCtx.set(testSuiteAbsolutePath, testSuiteCtx)
    testSuiteStartCh.runStores(testSuiteCtx, () => { })
  }

  // We disable retries by default if attemptToFix is true
  if (getTestProperties(test).attemptToFix) {
    test.retries = 0
  }

  // this handles tests that do not go through the worker process (because they're skipped)
  if (isMainProcess) {
    const testName = getTestFullname(test)
    const testCtx = {
      testName,
      testSuiteAbsolutePath,
      testSourceLine,
      browserName,
      isDisabled: test._ddIsDisabled
    }
    testToCtx.set(test, testCtx)

    testStartCh.runStores(testCtx, () => { })
  }
}

function testEndHandler (test, annotations, testStatus, error, isTimeout, isMainProcess) {
  const { _requireFile: testSuiteAbsolutePath, results, _type } = test

  let annotationTags
  if (annotations.length) {
    annotationTags = parseAnnotations(annotations)
  }

  if (_type === 'beforeAll' || _type === 'afterAll') {
    const hookError = formatTestHookError(error, _type, isTimeout)

    if (hookError) {
      addErrorToTestSuite(testSuiteAbsolutePath, hookError)
    }
    return
  }

  const testFullName = getTestFullname(test)
  const testFqn = `${testSuiteAbsolutePath} ${testFullName}`
  const testStatuses = testsToTestStatuses.get(testFqn) || []

  if (testStatuses.length === 0) {
    testsToTestStatuses.set(testFqn, [testStatus])
  } else {
    testStatuses.push(testStatus)
  }

  if (testStatuses.length === testManagementAttemptToFixRetries + 1) {
    if (testStatuses.some(status => status === 'fail')) {
      test._ddHasFailedAttemptToFixRetries = true
    }
    if (testStatuses.every(status => status === 'fail')) {
      test._ddHasFailedAllRetries = true
    } else if (testStatuses.every(status => status === 'pass')) {
      test._ddHasPassedAttemptToFixRetries = true
    }
  }

  // this handles tests that do not go through the worker process (because they're skipped)
  if (isMainProcess) {
    const testResult = results[results.length - 1]
    const testCtx = testToCtx.get(test)
    const isAtrRetry = testResult?.retry > 0 &&
      isFlakyTestRetriesEnabled &&
      !test._ddIsAttemptToFix &&
      !test._ddIsEfdRetry
<<<<<<< HEAD
    testAsyncResource.runInAsyncScope(() => {
      testFinishCh.publish({
        testStatus,
        steps: testResult?.steps || [],
        isRetry: testResult?.retry > 0,
        error,
        extraTags: annotationTags,
        isNew: test._ddIsNew,
        isAttemptToFix: test._ddIsAttemptToFix,
        isAttemptToFixRetry: test._ddIsAttemptToFixRetry,
        isQuarantined: test._ddIsQuarantined,
        isEfdRetry: test._ddIsEfdRetry,
        hasFailedAllRetries: test._ddHasFailedAllRetries,
        hasPassedAttemptToFixRetries: test._ddHasPassedAttemptToFixRetries,
        isAtrRetry,
        isModified: test._ddIsModified
      })
=======
    testFinishCh.publish({
      testStatus,
      steps: testResult?.steps || [],
      isRetry: testResult?.retry > 0,
      error,
      extraTags: annotationTags,
      isNew: test._ddIsNew,
      isAttemptToFix: test._ddIsAttemptToFix,
      isAttemptToFixRetry: test._ddIsAttemptToFixRetry,
      isQuarantined: test._ddIsQuarantined,
      isEfdRetry: test._ddIsEfdRetry,
      hasFailedAllRetries: test._ddHasFailedAllRetries,
      hasPassedAttemptToFixRetries: test._ddHasPassedAttemptToFixRetries,
      hasFailedAttemptToFixRetries: test._ddHasFailedAttemptToFixRetries,
      isAtrRetry,
      ...testCtx.currentStore
>>>>>>> 1c17b956
    })
  }

  if (testSuiteToTestStatuses.has(testSuiteAbsolutePath)) {
    testSuiteToTestStatuses.get(testSuiteAbsolutePath).push(testStatus)
  } else {
    testSuiteToTestStatuses.set(testSuiteAbsolutePath, [testStatus])
  }

  if (error) {
    addErrorToTestSuite(testSuiteAbsolutePath, error)
  }

  if (!testWillRetry(test, testStatus)) {
    remainingTestsByFile[testSuiteAbsolutePath] = remainingTestsByFile[testSuiteAbsolutePath]
      .filter(currentTest => currentTest !== test)
  }

  // Last test, we finish the suite
  if (!remainingTestsByFile[testSuiteAbsolutePath].length) {
    const testStatuses = testSuiteToTestStatuses.get(testSuiteAbsolutePath)
    let testSuiteStatus = 'pass'
    if (testStatuses.some(status => status === 'fail')) {
      testSuiteStatus = 'fail'
    } else if (testStatuses.every(status => status === 'skip')) {
      testSuiteStatus = 'skip'
    }

    const suiteError = getTestSuiteError(testSuiteAbsolutePath)
    const testSuiteCtx = testSuiteToCtx.get(testSuiteAbsolutePath)
    testSuiteFinishCh.publish({ status: testSuiteStatus, error: suiteError, ...testSuiteCtx.currentStore })
  }
}

function dispatcherRunWrapper (run) {
  return function () {
    remainingTestsByFile = getTestsBySuiteFromTestsById(this._testById)
    return run.apply(this, arguments)
  }
}

function dispatcherRunWrapperNew (run) {
  return function (testGroups) {
    if (!this._allTests) {
      // Removed in https://github.com/microsoft/playwright/commit/1e52c37b254a441cccf332520f60225a5acc14c7
      // Not available from >=1.44.0
      this._ddAllTests = testGroups.map(g => g.tests).flat()
    }
    remainingTestsByFile = getTestsBySuiteFromTestGroups(arguments[0])
    return run.apply(this, arguments)
  }
}

function dispatcherHook (dispatcherExport) {
  shimmer.wrap(dispatcherExport.Dispatcher.prototype, 'run', dispatcherRunWrapper)
  shimmer.wrap(dispatcherExport.Dispatcher.prototype, '_createWorker', createWorker => function () {
    const dispatcher = this
    const worker = createWorker.apply(this, arguments)
    worker.process.on('message', ({ method, params }) => {
      if (method === 'testBegin') {
        const { test } = dispatcher._testById.get(params.testId)
        const projects = getProjectsFromDispatcher(dispatcher)
        const browser = getBrowserNameFromProjects(projects, test)
        testBeginHandler(test, browser, true)
      } else if (method === 'testEnd') {
        const { test } = dispatcher._testById.get(params.testId)

        const { results } = test
        const testResult = results[results.length - 1]

        const isTimeout = testResult.status === 'timedOut'
        testEndHandler(
          test,
          params.annotations,
          STATUS_TO_TEST_STATUS[testResult.status],
          testResult.error,
          isTimeout,
          true
        )
      }
    })

    return worker
  })
  return dispatcherExport
}

function dispatcherHookNew (dispatcherExport, runWrapper) {
  shimmer.wrap(dispatcherExport.Dispatcher.prototype, 'run', runWrapper)
  shimmer.wrap(dispatcherExport.Dispatcher.prototype, '_createWorker', createWorker => function () {
    const dispatcher = this
    const worker = createWorker.apply(this, arguments)

    worker.on('testBegin', ({ testId }) => {
      const test = getTestByTestId(dispatcher, testId)
      const projects = getProjectsFromDispatcher(dispatcher)
      const browser = getBrowserNameFromProjects(projects, test)
      testBeginHandler(test, browser, false)
    })
    worker.on('testEnd', ({ testId, status, errors, annotations }) => {
      const test = getTestByTestId(dispatcher, testId)

      const isTimeout = status === 'timedOut'
      testEndHandler(test, annotations, STATUS_TO_TEST_STATUS[status], errors && errors[0], isTimeout, false)
      const testResult = test.results[test.results.length - 1]
      const isAtrRetry = testResult?.retry > 0 &&
        isFlakyTestRetriesEnabled &&
        !test._ddIsAttemptToFix &&
        !test._ddIsEfdRetry
      // We want to send the ddProperties to the worker
      worker.process.send({
        type: 'ddProperties',
        testId: test.id,
        properties: {
          _ddIsDisabled: test._ddIsDisabled,
          _ddIsQuarantined: test._ddIsQuarantined,
          _ddIsAttemptToFix: test._ddIsAttemptToFix,
          _ddIsAttemptToFixRetry: test._ddIsAttemptToFixRetry,
          _ddIsNew: test._ddIsNew,
          _ddIsEfdRetry: test._ddIsEfdRetry,
          _ddHasFailedAllRetries: test._ddHasFailedAllRetries,
          _ddHasPassedAttemptToFixRetries: test._ddHasPassedAttemptToFixRetries,
<<<<<<< HEAD
          _ddIsAtrRetry: isAtrRetry,
          _ddIsModified: test._ddIsModified
=======
          _ddHasFailedAttemptToFixRetries: test._ddHasFailedAttemptToFixRetries,
          _ddIsAtrRetry: isAtrRetry
>>>>>>> 1c17b956
        }
      })
    })

    return worker
  })
  return dispatcherExport
}

function runnerHook (runnerExport, playwrightVersion) {
  shimmer.wrap(runnerExport.Runner.prototype, 'runAllTests', runAllTests => async function () {
    let onDone

    rootDir = getRootDir(this)

    const processArgv = process.argv.slice(2).join(' ')
    const command = `playwright ${processArgv}`
    testSessionAsyncResource.runInAsyncScope(() => {
      testSessionStartCh.publish({ command, frameworkVersion: playwrightVersion, rootDir })
    })

    try {
      const { err, libraryConfig } = await getChannelPromise(libraryConfigurationCh)
      if (!err) {
        isKnownTestsEnabled = libraryConfig.isKnownTestsEnabled
        isEarlyFlakeDetectionEnabled = libraryConfig.isEarlyFlakeDetectionEnabled
        earlyFlakeDetectionNumRetries = libraryConfig.earlyFlakeDetectionNumRetries
        isFlakyTestRetriesEnabled = libraryConfig.isFlakyTestRetriesEnabled
        flakyTestRetriesCount = libraryConfig.flakyTestRetriesCount
        isTestManagementTestsEnabled = libraryConfig.isTestManagementEnabled
        testManagementAttemptToFixRetries = libraryConfig.testManagementAttemptToFixRetries
        isImpactedTestsEnabled = libraryConfig.isImpactedTestsEnabled
      }
    } catch (e) {
      isEarlyFlakeDetectionEnabled = false
      isKnownTestsEnabled = false
      isTestManagementTestsEnabled = false
      isImpactedTestsEnabled = false
      log.error('Playwright session start error', e)
    }

    if (isKnownTestsEnabled && satisfies(playwrightVersion, MINIMUM_SUPPORTED_VERSION_RANGE_EFD)) {
      try {
        const { err, knownTests: receivedKnownTests } = await getChannelPromise(knownTestsCh)
        if (!err) {
          knownTests = receivedKnownTests
        } else {
          isEarlyFlakeDetectionEnabled = false
          isKnownTestsEnabled = false
        }
      } catch (err) {
        isEarlyFlakeDetectionEnabled = false
        isKnownTestsEnabled = false
        log.error('Playwright known tests error', err)
      }
    }

    if (isTestManagementTestsEnabled && satisfies(playwrightVersion, MINIMUM_SUPPORTED_VERSION_RANGE_EFD)) {
      try {
        const { err, testManagementTests: receivedTestManagementTests } = await getChannelPromise(testManagementTestsCh)
        if (!err) {
          testManagementTests = receivedTestManagementTests
        } else {
          isTestManagementTestsEnabled = false
        }
      } catch (err) {
        isTestManagementTestsEnabled = false
        log.error('Playwright test management tests error', err)
      }
    }

    if (isImpactedTestsEnabled && satisfies(playwrightVersion, MINIMUM_SUPPORTED_VERSION_RANGE_EFD)) {
      try {
        const { err, modifiedTests: receivedModifiedTests } = await getChannelPromise(impactedTestsCh)
        if (!err) {
          modifiedTests = receivedModifiedTests
        } else {
          isImpactedTestsEnabled = false
        }
      } catch (err) {
        isImpactedTestsEnabled = false
        log.error('Playwright impacted tests error', err)
      }
    }

    const projects = getProjectsFromRunner(this)

    const shouldSetRetries = isFlakyTestRetriesEnabled &&
      flakyTestRetriesCount > 0 &&
      !isTestManagementTestsEnabled
    if (shouldSetRetries) {
      projects.forEach(project => {
        if (project.retries === 0) { // Only if it hasn't been set by the user
          project.retries = flakyTestRetriesCount
        }
      })
    }

    let runAllTestsReturn = await runAllTests.apply(this, arguments)

    Object.values(remainingTestsByFile).forEach(tests => {
      // `tests` should normally be empty, but if it isn't,
      // there were tests that did not go through `testBegin` or `testEnd`,
      // because they were skipped
      tests.forEach(test => {
        const browser = getBrowserNameFromProjects(projects, test)
        testBeginHandler(test, browser, true)
        testEndHandler(test, [], 'skip', null, false, true)
      })
    })

    const sessionStatus = runAllTestsReturn.status || runAllTestsReturn

    if (isTestManagementTestsEnabled && sessionStatus === 'failed') {
      let totalFailedTestCount = 0
      let totalAttemptToFixFailedTestCount = 0

      for (const testStatuses of testsToTestStatuses.values()) {
        totalFailedTestCount += testStatuses.filter(status => status === 'fail').length
      }

      for (const test of quarantinedOrDisabledTestsAttemptToFix) {
        const fullname = getTestFullname(test)
        const fqn = `${test._requireFile} ${fullname}`
        const testStatuses = testsToTestStatuses.get(fqn)
        totalAttemptToFixFailedTestCount += testStatuses.filter(status => status === 'fail').length
      }

      if (totalFailedTestCount > 0 && totalFailedTestCount === totalAttemptToFixFailedTestCount) {
        runAllTestsReturn = 'passed'
      }
    }

    const flushWait = new Promise(resolve => {
      onDone = resolve
    })
    testSessionAsyncResource.runInAsyncScope(() => {
      testSessionFinishCh.publish({
        status: STATUS_TO_TEST_STATUS[sessionStatus],
        isEarlyFlakeDetectionEnabled,
        isTestManagementTestsEnabled,
        onDone
      })
    })
    await flushWait

    startedSuites = []
    remainingTestsByFile = {}

    // TODO: we can trick playwright into thinking the session passed by returning
    // 'passed' here. We might be able to use this for both EFD and Test Management tests.
    return runAllTestsReturn
  })

  return runnerExport
}

addHook({
  name: '@playwright/test',
  file: 'lib/runner.js',
  versions: ['>=1.18.0 <=1.30.0']
}, runnerHook)

addHook({
  name: '@playwright/test',
  file: 'lib/dispatcher.js',
  versions: ['>=1.18.0 <1.30.0']
}, dispatcherHook)

addHook({
  name: '@playwright/test',
  file: 'lib/dispatcher.js',
  versions: ['>=1.30.0 <1.31.0']
}, (dispatcher) => dispatcherHookNew(dispatcher, dispatcherRunWrapper))

addHook({
  name: '@playwright/test',
  file: 'lib/runner/dispatcher.js',
  versions: ['>=1.31.0 <1.38.0']
}, (dispatcher) => dispatcherHookNew(dispatcher, dispatcherRunWrapperNew))

addHook({
  name: '@playwright/test',
  file: 'lib/runner/runner.js',
  versions: ['>=1.31.0 <1.38.0']
}, runnerHook)

// From >=1.38.0
addHook({
  name: 'playwright',
  file: 'lib/runner/runner.js',
  versions: ['>=1.38.0']
}, runnerHook)

addHook({
  name: 'playwright',
  file: 'lib/runner/dispatcher.js',
  versions: ['>=1.38.0']
}, (dispatcher) => dispatcherHookNew(dispatcher, dispatcherRunWrapperNew))

// Hook used for early flake detection. EFD only works from >=1.38.0
addHook({
  name: 'playwright',
  file: 'lib/common/suiteUtils.js',
  versions: [MINIMUM_SUPPORTED_VERSION_RANGE_EFD]
}, suiteUtilsPackage => {
  // We grab `applyRepeatEachIndex` to use it later
  // `applyRepeatEachIndex` needs to be applied to a cloned suite
  applyRepeatEachIndex = suiteUtilsPackage.applyRepeatEachIndex
  return suiteUtilsPackage
})

// Hook used for early flake detection. EFD only works from >=1.38.0
addHook({
  name: 'playwright',
  file: 'lib/runner/loadUtils.js',
  versions: [MINIMUM_SUPPORTED_VERSION_RANGE_EFD]
}, (loadUtilsPackage) => {
  const oldCreateRootSuite = loadUtilsPackage.createRootSuite

  async function newCreateRootSuite () {
    if (!isKnownTestsEnabled && !isTestManagementTestsEnabled && !isImpactedTestsEnabled) {
      return oldCreateRootSuite.apply(this, arguments)
    }
    const rootSuite = await oldCreateRootSuite.apply(this, arguments)

    const allTests = rootSuite.allTests()

    if (isTestManagementTestsEnabled) {
      for (const test of allTests) {
        const testProperties = getTestProperties(test)
        if (testProperties.disabled) {
          test._ddIsDisabled = true
        } else if (testProperties.quarantined) {
          test._ddIsQuarantined = true
        }
        if (testProperties.attemptToFix) {
          test._ddIsAttemptToFix = true
          const fileSuite = getSuiteType(test, 'file')
          const projectSuite = getSuiteType(test, 'project')
          const isAttemptToFix = test => getTestProperties(test).attemptToFix
          for (let repeatEachIndex = 1; repeatEachIndex <= testManagementAttemptToFixRetries; repeatEachIndex++) {
            const copyFileSuite = deepCloneSuite(fileSuite, isAttemptToFix, [
              testProperties.disabled && '_ddIsDisabled',
              testProperties.quarantined && '_ddIsQuarantined',
              '_ddIsAttemptToFix',
              '_ddIsAttemptToFixRetry'
            ])
            applyRepeatEachIndex(projectSuite._fullProject, copyFileSuite, repeatEachIndex + 1)
            projectSuite._addSuite(copyFileSuite)
          }
          if (testProperties.disabled || testProperties.quarantined) {
            quarantinedOrDisabledTestsAttemptToFix.push(test)
          }
        } else if (testProperties.disabled || testProperties.quarantined) {
          test.expectedStatus = 'skipped'
        }
      }
    }

    if (isImpactedTestsEnabled) {
      for (const test of allTests) {
        const { isModified } = await getChannelPromise(isModifiedCh, {
          filePath: test._requireFile,
          modifiedTests
        })
        if (isModified) {
          test._ddIsModified = true
        }
        if (isEarlyFlakeDetectionEnabled && test.expectedStatus !== 'skipped') {
          const fileSuite = getSuiteType(test, 'file')
          const projectSuite = getSuiteType(test, 'project')
          // If something change in the file, all tests in the file are impacted
          const isModifiedTest = () => isModified
          for (let repeatEachIndex = 1; repeatEachIndex <= earlyFlakeDetectionNumRetries; repeatEachIndex++) {
            const copyFileSuite = deepCloneSuite(fileSuite, isModifiedTest, [
              '_ddIsModified',
              '_ddIsEfdRetry'
            ])
            applyRepeatEachIndex(projectSuite._fullProject, copyFileSuite, repeatEachIndex + 1)
            projectSuite._addSuite(copyFileSuite)
          }
        }
      }
    }

    if (isKnownTestsEnabled) {
      const newTests = allTests.filter(isNewTest)

      for (const newTest of newTests) {
        // No need to filter out attempt to fix tests here because attempt to fix tests are never new
        if (newTest._ddIsModified) {
          continue
        }
        newTest._ddIsNew = true
        if (isEarlyFlakeDetectionEnabled && newTest.expectedStatus !== 'skipped') {
          const fileSuite = getSuiteType(newTest, 'file')
          const projectSuite = getSuiteType(newTest, 'project')
          for (let repeatEachIndex = 1; repeatEachIndex <= earlyFlakeDetectionNumRetries; repeatEachIndex++) {
            const copyFileSuite = deepCloneSuite(fileSuite, isNewTest, [
              '_ddIsNew',
              '_ddIsEfdRetry'
            ])
            applyRepeatEachIndex(projectSuite._fullProject, copyFileSuite, repeatEachIndex + 1)
            projectSuite._addSuite(copyFileSuite)
          }
        }
      }
    }

    return rootSuite
  }

  // We need to proxy the createRootSuite function because the function is not configurable
  const proxy = new Proxy(loadUtilsPackage, {
    get (target, prop) {
      if (prop === 'createRootSuite') {
        return newCreateRootSuite
      }
      return target[prop]
    }
  })

  return proxy
})

// main process hook
addHook({
  name: 'playwright',
  file: 'lib/runner/processHost.js',
  versions: ['>=1.38.0']
}, (processHostPackage) => {
  shimmer.wrap(processHostPackage.ProcessHost.prototype, 'startRunner', startRunner => async function () {
    this._extraEnv = {
      ...this._extraEnv,
      // Used to detect that we're in a playwright worker
      DD_PLAYWRIGHT_WORKER: '1'
    }

    const res = await startRunner.apply(this, arguments)

    // We add a new listener to `this.process`, which is represents the worker
    this.process.on('message', (message) => {
      // These messages are [code, payload]. The payload is test data
      if (Array.isArray(message) && message[0] === PLAYWRIGHT_WORKER_TRACE_PAYLOAD_CODE) {
        workerReportCh.publish(message[1])
      }
    })

    return res
  })

  return processHostPackage
})

addHook({
  name: 'playwright-core',
  file: 'lib/client/page.js',
  versions: ['>=1.38.0']
}, (pagePackage) => {
  shimmer.wrap(pagePackage.Page.prototype, 'goto', goto => async function (url, options) {
    const response = await goto.apply(this, arguments)

    const page = this

    try {
      if (page) {
        const isRumActive = await page.evaluate(() => {
          if (window.DD_RUM && window.DD_RUM.getInternalContext) {
            return !!window.DD_RUM.getInternalContext()
          } else {
            return false
          }
        })

        if (isRumActive) {
          testPageGotoCh.publish({
            isRumActive,
            page
          })
        }
      }
    } catch (e) {
      // ignore errors such as redirects, context destroyed, etc
    }

    return response
  })

  return pagePackage
})

// Only in worker
addHook({
  name: 'playwright',
  file: 'lib/worker/workerMain.js',
  versions: ['>=1.38.0']
}, (workerPackage) => {
  // we assume there's only a test running at a time
  let steps = []
  const stepInfoByStepId = {}

  shimmer.wrap(workerPackage.WorkerMain.prototype, '_runTest', _runTest => async function (test) {
    steps = []

    const {
      _requireFile: testSuiteAbsolutePath,
      location: {
        line: testSourceLine
      }
    } = test
    let res

    let testInfo
    const testName = getTestFullname(test)
    const browserName = this._project.project.name

    // If test events are created in the worker process I need to stop creating it in the main process
    // Probably yet another test worker exporter is needed in addition to the ones for mocha, jest and cucumber
    // it's probably hard to tell that's a playwright worker though, as I don't think there is a specific env variable
    const testCtx = {
      testName,
      testSuiteAbsolutePath,
      testSourceLine,
      browserName
    }
    testToCtx.set(test, testCtx)
    // TODO - In the future we may need to implement a mechanism to send test properties
    // to the worker process before _runTest is called
    testStartCh.runStores(testCtx, () => {
      let existAfterEachHook = false

      // We try to find an existing afterEach hook with _ddHook to avoid adding a new one
      for (const hook of test.parent._hooks) {
        if (hook.type === 'afterEach' && hook._ddHook) {
          existAfterEachHook = true
          break
        }
      }

      // In cases where there is no afterEach hook with _ddHook, we need to add one
      if (!existAfterEachHook) {
        test.parent._hooks.push({
          type: 'afterEach',
          fn: async function ({ page }) {
            try {
              if (page) {
                const isRumActive = await page.evaluate(() => {
                  if (window.DD_RUM && window.DD_RUM.stopSession) {
                    window.DD_RUM.stopSession()
                    return true
                  } else {
                    return false
                  }
                })

                if (isRumActive) {
                  const url = page.url()
                  if (url) {
                    const domain = new URL(url).hostname
                    await page.context().addCookies([{
                      name: 'datadog-ci-visibility-test-execution-id',
                      value: '',
                      domain,
                      expires: 0,
                      path: '/'
                    }])
                  }
                }
              }
            } catch (e) {
              // ignore errors
            }
          },
          title: 'afterEach hook',
          _ddHook: true
        })
      }

      res = _runTest.apply(this, arguments)

      testInfo = this._currentTest
    })
    await res

    const { status, error, annotations, retry, testId } = testInfo

    // testInfo.errors could be better than "error",
    // which will only include timeout error (even though the test failed because of a different error)

    let annotationTags
    if (annotations.length) {
      annotationTags = parseAnnotations(annotations)
    }

    let onDone

    const flushPromise = new Promise(resolve => {
      onDone = resolve
    })

    // Wait for ddProperties to be received and processed
    // Create a promise that will be resolved when the properties are received
    const ddPropertiesPromise = new Promise(resolve => {
      const messageHandler = ({ type, testId, properties }) => {
        if (type === 'ddProperties' && testId === test.id) {
          // Apply the properties to the test object
          if (properties) {
            Object.assign(test, properties)
          }
          process.removeListener('message', messageHandler)
          resolve()
        }
      }

      // Add the listener
      process.on('message', messageHandler)
    })

    // Wait for the properties to be received
    await ddPropertiesPromise

<<<<<<< HEAD
    testAsyncResource.runInAsyncScope(() => {
      testFinishCh.publish({
        testStatus: STATUS_TO_TEST_STATUS[status],
        steps: steps.filter(step => step.testId === testId),
        error,
        extraTags: annotationTags,
        isNew: test._ddIsNew,
        isRetry: retry > 0,
        isEfdRetry: test._ddIsEfdRetry,
        isAttemptToFix: test._ddIsAttemptToFix,
        isDisabled: test._ddIsDisabled,
        isQuarantined: test._ddIsQuarantined,
        isAttemptToFixRetry: test._ddIsAttemptToFixRetry,
        hasFailedAllRetries: test._ddHasFailedAllRetries,
        hasPassedAttemptToFixRetries: test._ddHasPassedAttemptToFixRetries,
        isAtrRetry: test._ddIsAtrRetry,
        isModified: test._ddIsModified,
        onDone
      })
=======
    testFinishCh.publish({
      testStatus: STATUS_TO_TEST_STATUS[status],
      steps: steps.filter(step => step.testId === testId),
      error,
      extraTags: annotationTags,
      isNew: test._ddIsNew,
      isRetry: retry > 0,
      isEfdRetry: test._ddIsEfdRetry,
      isAttemptToFix: test._ddIsAttemptToFix,
      isDisabled: test._ddIsDisabled,
      isQuarantined: test._ddIsQuarantined,
      isAttemptToFixRetry: test._ddIsAttemptToFixRetry,
      hasFailedAllRetries: test._ddHasFailedAllRetries,
      hasPassedAttemptToFixRetries: test._ddHasPassedAttemptToFixRetries,
      hasFailedAttemptToFixRetries: test._ddHasFailedAttemptToFixRetries,
      isAtrRetry: test._ddIsAtrRetry,
      onDone,
      ...testCtx.currentStore
>>>>>>> 1c17b956
    })

    await flushPromise

    return res
  })

  // We reproduce what happens in `Dispatcher#_onStepBegin` and `Dispatcher#_onStepEnd`,
  // since `startTime` and `duration` are not available directly in the worker process
  shimmer.wrap(workerPackage.WorkerMain.prototype, 'dispatchEvent', dispatchEvent => function (event, payload) {
    if (event === 'stepBegin') {
      stepInfoByStepId[payload.stepId] = {
        startTime: payload.wallTime,
        title: payload.title,
        testId: payload.testId
      }
    } else if (event === 'stepEnd') {
      const stepInfo = stepInfoByStepId[payload.stepId]
      delete stepInfoByStepId[payload.stepId]
      steps.push({
        testId: stepInfo.testId,
        startTime: new Date(stepInfo.startTime),
        title: stepInfo.title,
        duration: payload.wallTime - stepInfo.startTime,
        error: payload.error
      })
    }
    return dispatchEvent.apply(this, arguments)
  })

  return workerPackage
})<|MERGE_RESOLUTION|>--- conflicted
+++ resolved
@@ -355,25 +355,6 @@
       isFlakyTestRetriesEnabled &&
       !test._ddIsAttemptToFix &&
       !test._ddIsEfdRetry
-<<<<<<< HEAD
-    testAsyncResource.runInAsyncScope(() => {
-      testFinishCh.publish({
-        testStatus,
-        steps: testResult?.steps || [],
-        isRetry: testResult?.retry > 0,
-        error,
-        extraTags: annotationTags,
-        isNew: test._ddIsNew,
-        isAttemptToFix: test._ddIsAttemptToFix,
-        isAttemptToFixRetry: test._ddIsAttemptToFixRetry,
-        isQuarantined: test._ddIsQuarantined,
-        isEfdRetry: test._ddIsEfdRetry,
-        hasFailedAllRetries: test._ddHasFailedAllRetries,
-        hasPassedAttemptToFixRetries: test._ddHasPassedAttemptToFixRetries,
-        isAtrRetry,
-        isModified: test._ddIsModified
-      })
-=======
     testFinishCh.publish({
       testStatus,
       steps: testResult?.steps || [],
@@ -389,8 +370,8 @@
       hasPassedAttemptToFixRetries: test._ddHasPassedAttemptToFixRetries,
       hasFailedAttemptToFixRetries: test._ddHasFailedAttemptToFixRetries,
       isAtrRetry,
+      isModified: test._ddIsModified,
       ...testCtx.currentStore
->>>>>>> 1c17b956
     })
   }
 
@@ -513,13 +494,9 @@
           _ddIsEfdRetry: test._ddIsEfdRetry,
           _ddHasFailedAllRetries: test._ddHasFailedAllRetries,
           _ddHasPassedAttemptToFixRetries: test._ddHasPassedAttemptToFixRetries,
-<<<<<<< HEAD
+          _ddHasFailedAttemptToFixRetries: test._ddHasFailedAttemptToFixRetries,
           _ddIsAtrRetry: isAtrRetry,
           _ddIsModified: test._ddIsModified
-=======
-          _ddHasFailedAttemptToFixRetries: test._ddHasFailedAttemptToFixRetries,
-          _ddIsAtrRetry: isAtrRetry
->>>>>>> 1c17b956
         }
       })
     })
@@ -1042,27 +1019,6 @@
     // Wait for the properties to be received
     await ddPropertiesPromise
 
-<<<<<<< HEAD
-    testAsyncResource.runInAsyncScope(() => {
-      testFinishCh.publish({
-        testStatus: STATUS_TO_TEST_STATUS[status],
-        steps: steps.filter(step => step.testId === testId),
-        error,
-        extraTags: annotationTags,
-        isNew: test._ddIsNew,
-        isRetry: retry > 0,
-        isEfdRetry: test._ddIsEfdRetry,
-        isAttemptToFix: test._ddIsAttemptToFix,
-        isDisabled: test._ddIsDisabled,
-        isQuarantined: test._ddIsQuarantined,
-        isAttemptToFixRetry: test._ddIsAttemptToFixRetry,
-        hasFailedAllRetries: test._ddHasFailedAllRetries,
-        hasPassedAttemptToFixRetries: test._ddHasPassedAttemptToFixRetries,
-        isAtrRetry: test._ddIsAtrRetry,
-        isModified: test._ddIsModified,
-        onDone
-      })
-=======
     testFinishCh.publish({
       testStatus: STATUS_TO_TEST_STATUS[status],
       steps: steps.filter(step => step.testId === testId),
@@ -1079,9 +1035,9 @@
       hasPassedAttemptToFixRetries: test._ddHasPassedAttemptToFixRetries,
       hasFailedAttemptToFixRetries: test._ddHasFailedAttemptToFixRetries,
       isAtrRetry: test._ddIsAtrRetry,
+      isModified: test._ddIsModified,
       onDone,
       ...testCtx.currentStore
->>>>>>> 1c17b956
     })
 
     await flushPromise
