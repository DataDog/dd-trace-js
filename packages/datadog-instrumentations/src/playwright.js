--- conflicted
+++ resolved
@@ -281,7 +281,11 @@
     })
   }
 
-<<<<<<< HEAD
+  // We disable retries by default if attemptToFix is true
+  if (getTestProperties(test).attemptToFix) {
+    test.retries = 0
+  }
+
   // this handles tests that do not go through the worker process (because they're skipped)
   if (isMainProcess) {
     const testAsyncResource = new AsyncResource('bound-anonymous-fn')
@@ -295,33 +299,13 @@
         testSourceLine,
         browserName
       })
-=======
-  // We disable retries by default if attemptToFix is true
-  if (getTestProperties(test).attemptToFix) {
-    test.retries = 0
-  }
-
-  const testAsyncResource = new AsyncResource('bound-anonymous-fn')
-  testToAr.set(test, testAsyncResource)
-  testAsyncResource.runInAsyncScope(() => {
-    testStartCh.publish({
-      testName,
-      testSuiteAbsolutePath,
-      testSourceLine,
-      browserName,
-      isDisabled: test._ddIsDisabled
->>>>>>> 8f744b05
-    })
-  }
-}
-<<<<<<< HEAD
+    })
+  }
+}
 
 function testEndHandler (test, annotations, testStatus, error, isTimeout, isMainProcess) {
   const { _requireFile: testSuiteAbsolutePath, results, _type } = test
 
-=======
-function testEndHandler (test, annotations, testStatus, error, isTimeout) {
->>>>>>> 8f744b05
   let annotationTags
   if (annotations.length) {
     annotationTags = parseAnnotations(annotations)
@@ -336,7 +320,27 @@
     return
   }
 
-<<<<<<< HEAD
+  const testFullName = getTestFullname(test)
+  const testFqn = `${testSuiteAbsolutePath} ${testFullName}`
+  const testStatuses = testsToTestStatuses.get(testFqn) || []
+
+  if (testStatuses.length === 0) {
+    testsToTestStatuses.set(testFqn, [testStatus])
+  } else {
+    testStatuses.push(testStatus)
+  }
+
+  let hasFailedAllRetries = false
+  let hasPassedAttemptToFixRetries = false
+
+  if (testStatuses.length === testManagementAttemptToFixRetries + 1) {
+    if (testStatuses.every(status => status === 'fail')) {
+      hasFailedAllRetries = true
+    } else if (testStatuses.every(status => status === 'pass')) {
+      hasPassedAttemptToFixRetries = true
+    }
+  }
+
   // this handles tests that do not go through the worker process (because they're skipped)
   if (isMainProcess) {
     const testResult = results[results.length - 1]
@@ -349,48 +353,13 @@
         error,
         extraTags: annotationTags,
         isNew: test._ddIsNew,
+        isAttemptToFix: test._ddIsAttemptToFix,
+        isAttemptToFixRetry: test._ddIsAttemptToFixRetry,
         isQuarantined: test._ddIsQuarantined,
-        isEfdRetry: test._ddIsEfdRetry
+        isEfdRetry: test._ddIsEfdRetry,
+        hasFailedAllRetries,
+        hasPassedAttemptToFixRetries
       })
-=======
-  const testFullName = getTestFullname(test)
-  const testFqn = `${testSuiteAbsolutePath} ${testFullName}`
-  const testStatuses = testsToTestStatuses.get(testFqn) || []
-
-  if (testStatuses.length === 0) {
-    testsToTestStatuses.set(testFqn, [testStatus])
-  } else {
-    testStatuses.push(testStatus)
-  }
-
-  let hasFailedAllRetries = false
-  let hasPassedAttemptToFixRetries = false
-
-  if (testStatuses.length === testManagementAttemptToFixRetries + 1) {
-    if (testStatuses.every(status => status === 'fail')) {
-      hasFailedAllRetries = true
-    } else if (testStatuses.every(status => status === 'pass')) {
-      hasPassedAttemptToFixRetries = true
-    }
-  }
-
-  const testResult = results[results.length - 1]
-  const testAsyncResource = testToAr.get(test)
-  testAsyncResource.runInAsyncScope(() => {
-    testFinishCh.publish({
-      testStatus,
-      steps: testResult?.steps || [],
-      isRetry: testResult?.retry > 0,
-      error,
-      extraTags: annotationTags,
-      isNew: test._ddIsNew,
-      isAttemptToFix: test._ddIsAttemptToFix,
-      isAttemptToFixRetry: test._ddIsAttemptToFixRetry,
-      isQuarantined: test._ddIsQuarantined,
-      isEfdRetry: test._ddIsEfdRetry,
-      hasFailedAllRetries,
-      hasPassedAttemptToFixRetries
->>>>>>> 8f744b05
     })
   }
 
