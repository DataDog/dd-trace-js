'use strict'

const {
  addHook,
  channel
} = require('./helpers/instrument')
const shimmer = require('../../datadog-shimmer')

/** cached objects */

const contexts = new WeakMap()
const documentSources = new WeakMap()
const patchedResolvers = new WeakSet()
const patchedTypes = new WeakSet()

/** CHANNELS */

// execute channels
const startExecuteCh = channel('apm:graphql:execute:start')
const finishExecuteCh = channel('apm:graphql:execute:finish')
const executeErrorCh = channel('apm:graphql:execute:error')

// resolve channels
const startResolveCh = channel('apm:graphql:resolve:start')
const finishResolveCh = channel('apm:graphql:resolve:finish')
const updateFieldCh = channel('apm:graphql:resolve:updateField')
const resolveErrorCh = channel('apm:graphql:resolve:error')

// parse channels
const parseStartCh = channel('apm:graphql:parser:start')
const parseFinishCh = channel('apm:graphql:parser:finish')
const parseErrorCh = channel('apm:graphql:parser:error')

// validate channels
const validateStartCh = channel('apm:graphql:validate:start')
const validateFinishCh = channel('apm:graphql:validate:finish')
const validateErrorCh = channel('apm:graphql:validate:error')

class AbortError extends Error {
  constructor (message) {
    super(message)
    this.name = 'AbortError'
  }
}

const types = new Set(['query', 'mutation', 'subscription'])

function getOperation (document, operationName) {
  if (!document || !Array.isArray(document.definitions)) {
    return
  }

  for (const definition of document.definitions) {
    if (definition && types.has(definition.operation) && (!operationName || definition.name?.value === operationName)) {
      return definition
    }
  }
}

function normalizeArgs (args, defaultFieldResolver) {
  if (args.length !== 1) return normalizePositional(args, defaultFieldResolver)

  args[0].contextValue ||= {}
  args[0].fieldResolver = wrapResolve(args[0].fieldResolver || defaultFieldResolver)

  return args[0]
}

function normalizePositional (args, defaultFieldResolver) {
  args[3] = args[3] || {} // contextValue
  args[6] = wrapResolve(args[6] || defaultFieldResolver) // fieldResolver
  args.length = Math.max(args.length, 7)

  return {
    schema: args[0],
    document: args[1],
    rootValue: args[2],
    contextValue: args[3],
    variableValues: args[4],
    operationName: args[5],
    fieldResolver: args[6]
  }
}

function wrapParse (parse) {
  return function (source) {
    if (!parseStartCh.hasSubscribers) {
      return parse.apply(this, arguments)
    }

    const ctx = { source }
    return parseStartCh.runStores(ctx, () => {
      try {
        ctx.document = parse.apply(this, arguments)
        const operation = getOperation(ctx.document)

        if (!operation) return ctx.document

        if (source) {
          documentSources.set(ctx.document, source.body || source)
        }
        ctx.docSource = documentSources.get(ctx.document)

        return ctx.document
      } catch (err) {
        err.stack
        ctx.error = err
        parseErrorCh.publish(ctx)

        throw err
      } finally {
        parseFinishCh.publish(ctx)
      }
    })
  }
}

function wrapValidate (validate) {
  return function (_schema, document, _rules, _typeInfo) {
    if (!validateStartCh.hasSubscribers) {
      return validate.apply(this, arguments)
    }

    const ctx = { docSource: documentSources.get(document), document }
    return validateStartCh.runStores(ctx, () => {
      let errors
      try {
        errors = validate.apply(this, arguments)
        if (errors && errors[0]) {
          ctx.error = errors && errors[0]
          validateErrorCh.publish(ctx)
        }
        return errors
      } catch (err) {
        err.stack
        ctx.error = err
        validateErrorCh.publish(ctx)

        throw err
      } finally {
        ctx.errors = errors
        validateFinishCh.publish(ctx)
      }
    })
  }
}

function wrapExecute (execute) {
  return function (exe) {
    const defaultFieldResolver = execute.defaultFieldResolver
    return function () {
      if (!startExecuteCh.hasSubscribers) {
        return exe.apply(this, arguments)
      }

      const args = normalizeArgs(arguments, defaultFieldResolver)
      const schema = args.schema
      const document = args.document
      const source = documentSources.get(document)
      const contextValue = args.contextValue
      const operation = getOperation(document, args.operationName)

      const ctx = {
        operation,
        args,
        docSource: documentSources.get(document),
        source,
        fields: {},
        abortController: new AbortController()
      }
      return startExecuteCh.runStores(ctx, () => {
        if (contexts.has(contextValue)) {
          return exe.apply(this, arguments)
        }

        if (schema) {
          wrapFields(schema._queryType)
          wrapFields(schema._mutationType)
        }

        contexts.set(contextValue, ctx)

        return callInAsyncScope(exe, this, arguments, ctx.abortController, (err, res) => {
          if (finishResolveCh.hasSubscribers) finishResolvers(ctx)

          const error = err || (res && res.errors && res.errors[0])

          if (error) {
            ctx.error = error
            executeErrorCh.publish(ctx)
          }

          ctx.res = res
          finishExecuteCh.publish(ctx)
        })
      })
    }
  }
}

function wrapResolve (resolve) {
  if (typeof resolve !== 'function' || patchedResolvers.has(resolve)) return resolve

  function resolveAsync (source, args, contextValue, info) {
    if (!startResolveCh.hasSubscribers) return resolve.apply(this, arguments)

    const ctx = contexts.get(contextValue)

    if (!ctx) return resolve.apply(this, arguments)

    const field = assertField(ctx, info, args)

    return callInAsyncScope(resolve, this, arguments, ctx.abortController, (err) => {
      field.ctx.error = err
      field.ctx.info = info
      field.ctx.field = field
      updateFieldCh.publish(field.ctx)
    })
  }

  patchedResolvers.add(resolveAsync)

  return resolveAsync
}

function callInAsyncScope (fn, thisArg, args, abortController, cb) {
  cb = cb || (() => {})

  if (abortController?.signal.aborted) {
    cb(null, null)
    throw new AbortError('Aborted')
  }

  try {
    const result = fn.apply(thisArg, args)
    if (result && typeof result.then === 'function') {
      // bind callback to this scope
      result.then(
        res => cb(null, res),
        err => cb(err)
      )
    } else {
      cb(null, result)
    }
    return result
  } catch (err) {
    cb(err)
    throw err
  }
}

function pathToArray (path) {
  const flattened = []
  let curr = path
  while (curr) {
    flattened.push(curr.key)
    curr = curr.prev
  }
  return flattened.reverse()
}

function assertField (parentCtx, info, args) {
  const pathInfo = info && info.path

  const path = pathToArray(pathInfo)

  const pathString = path.join('.')
  const fields = parentCtx.fields

  let field = fields[pathString]

  if (!field) {
    const fieldCtx = { info, ctx: parentCtx, args }
    startResolveCh.publish(fieldCtx)
    field = fields[pathString] = {
      error: null,
      ctx: fieldCtx
    }
  }

  return field
}

function wrapFields (type) {
  if (!type || !type._fields || patchedTypes.has(type)) {
    return
  }

  patchedTypes.add(type)

  Object.keys(type._fields).forEach(key => {
    const field = type._fields[key]

    wrapFieldResolve(field)
    wrapFieldType(field)
  })
}

function wrapFieldResolve (field) {
  if (!field || !field.resolve) return
  field.resolve = wrapResolve(field.resolve)
}

function wrapFieldType (field) {
  if (!field || !field.type) return

  let unwrappedType = field.type

  while (unwrappedType.ofType) {
    unwrappedType = unwrappedType.ofType
  }

  wrapFields(unwrappedType)
}

function finishResolvers ({ fields }) {
  Object.keys(fields).reverse().forEach(key => {
    const field = fields[key]
    field.ctx.finishTime = field.finishTime
    field.ctx.field = field
    if (field.error) {
      field.ctx.error = field.error
      resolveErrorCh.publish(field.ctx)
    }
    console.log('finishResolvers', field)
    finishResolveCh.publish(field.ctx)
  })
}

<<<<<<< HEAD
addHook({ name: '@graphql-tools/executor', file: 'cjs/execution/execute.js', versions: ['>=0.0.14'] }, execute => {})
=======
addHook({ name: '@graphql-tools/executor', versions: ['>=0.0.14'] }, executor => {
  // graphql-yoga uses the normalizedExecutor function, so we need to wrap both. There is no risk in wrapping both
  // since the functions are closely related, and our wrappedExecute function prevents double calls with the
  // contexts.has(contextValue) check.
  shimmer.wrap(executor, 'execute', wrapExecute(executor))
  shimmer.wrap(executor, 'normalizedExecutor', wrapExecute(executor))
  return executor
})

addHook({ name: '@graphql-tools/executor', file: 'cjs/execution/execute.js', versions: ['>=0.0.14'] }, execute => {
  shimmer.wrap(execute, 'execute', wrapExecute(execute))
  return execute
})
>>>>>>> e8ac8bf6

addHook({ name: 'graphql', file: 'execution/execute.js', versions: ['>=0.10'] }, execute => {
  shimmer.wrap(execute, 'execute', wrapExecute(execute))
  return execute
})

addHook({ name: 'graphql', file: 'language/parser.js', versions: ['>=0.10'] }, parser => {
  shimmer.wrap(parser, 'parse', wrapParse)
  return parser
})

addHook({ name: 'graphql', file: 'validation/validate.js', versions: ['>=0.10'] }, validate => {
  shimmer.wrap(validate, 'validate', wrapValidate)

  return validate
})<|MERGE_RESOLUTION|>--- conflicted
+++ resolved
@@ -37,7 +37,7 @@
 const validateErrorCh = channel('apm:graphql:validate:error')
 
 class AbortError extends Error {
-  constructor (message) {
+  constructor(message) {
     super(message)
     this.name = 'AbortError'
   }
@@ -327,9 +327,6 @@
   })
 }
 
-<<<<<<< HEAD
-addHook({ name: '@graphql-tools/executor', file: 'cjs/execution/execute.js', versions: ['>=0.0.14'] }, execute => {})
-=======
 addHook({ name: '@graphql-tools/executor', versions: ['>=0.0.14'] }, executor => {
   // graphql-yoga uses the normalizedExecutor function, so we need to wrap both. There is no risk in wrapping both
   // since the functions are closely related, and our wrappedExecute function prevents double calls with the
@@ -343,7 +340,6 @@
   shimmer.wrap(execute, 'execute', wrapExecute(execute))
   return execute
 })
->>>>>>> e8ac8bf6
 
 addHook({ name: 'graphql', file: 'execution/execute.js', versions: ['>=0.10'] }, execute => {
   shimmer.wrap(execute, 'execute', wrapExecute(execute))
