'use strict'

const { createCoverageMap } = require('istanbul-lib-coverage')
const { addHook, channel, AsyncResource } = require('../helpers/instrument')
const shimmer = require('../../../datadog-shimmer')
const { isMarkedAsUnskippable } = require('../../../datadog-plugin-jest/src/util')
const log = require('../../../dd-trace/src/log')
const configHelper = require('../../../dd-trace/src/config-helper')
const {
  getTestSuitePath,
  MOCHA_WORKER_TRACE_PAYLOAD_CODE,
  fromCoverageMapToCoverage,
  getCoveredFilenamesFromCoverage,
  mergeCoverage,
  resetCoverage,
  getIsFaultyEarlyFlakeDetection
} = require('../../../dd-trace/src/plugins/util/test')

const {
  isNewTest,
  getTestProperties,
  getSuitesByTestFile,
  runnableWrapper,
  getOnTestHandler,
  getOnTestEndHandler,
  getOnTestRetryHandler,
  getOnHookEndHandler,
  getOnFailHandler,
  getOnPendingHandler,
  testFileToSuiteCtx,
  newTests,
  testsQuarantined,
  getTestFullName,
  getRunTestsWrapper,
  testsAttemptToFix,
  testsStatuses
} = require('./utils')

require('./common')

const testSessionAsyncResource = new AsyncResource('bound-anonymous-fn')
const patched = new WeakSet()

const unskippableSuites = []
let suitesToSkip = []
let isSuitesSkipped = false
let skippedSuites = []
let itrCorrelationId = ''
let isForcedToRun = false
const config = {}

// We'll preserve the original coverage here
const originalCoverageMap = createCoverageMap()
let untestedCoverage

// test channels
const testFinishCh = channel('ci:mocha:test:finish')

// test suite channels
const testSuiteStartCh = channel('ci:mocha:test-suite:start')
const testSuiteFinishCh = channel('ci:mocha:test-suite:finish')
const testSuiteErrorCh = channel('ci:mocha:test-suite:error')
const testSuiteCodeCoverageCh = channel('ci:mocha:test-suite:code-coverage')

// session channels
const libraryConfigurationCh = channel('ci:mocha:library-configuration')
const knownTestsCh = channel('ci:mocha:known-tests')
const skippableSuitesCh = channel('ci:mocha:test-suite:skippable')
const testManagementTestsCh = channel('ci:mocha:test-management-tests')
const workerReportTraceCh = channel('ci:mocha:worker-report:trace')
const testSessionStartCh = channel('ci:mocha:session:start')
const testSessionFinishCh = channel('ci:mocha:session:finish')
const itrSkippedSuitesCh = channel('ci:mocha:itr:skipped-suites')

const getCodeCoverageCh = channel('ci:nyc:get-coverage')

// Tests from workers do not come with `isFailed` method
function isTestFailed (test) {
  if (test.isFailed) {
    return test.isFailed()
  }
  if (test.isPending) {
    return !test.isPending() && test.state === 'failed'
  }
  return false
}

function getFilteredSuites (originalSuites) {
  return originalSuites.reduce((acc, suite) => {
    const testPath = getTestSuitePath(suite.file, process.cwd())
    const shouldSkip = suitesToSkip.includes(testPath)
    const isUnskippable = unskippableSuites.includes(suite.file)
    if (shouldSkip && !isUnskippable) {
      acc.skippedSuites.add(testPath)
    } else {
      acc.suitesToRun.push(suite)
    }
    return acc
  }, { suitesToRun: [], skippedSuites: new Set() })
}

function getOnStartHandler (isParallel, frameworkVersion) {
  return testSessionAsyncResource.bind(function () {
    const processArgv = process.argv.slice(2).join(' ')
    const command = `mocha ${processArgv}`
    testSessionStartCh.publish({ command, frameworkVersion })
    if (!isParallel && skippedSuites.length) {
      itrSkippedSuitesCh.publish({ skippedSuites, frameworkVersion })
    }
  })
}

function getOnEndHandler (isParallel) {
  return testSessionAsyncResource.bind(function () {
    let status = 'pass'
    let error
    if (this.stats) {
      status = this.stats.failures === 0 ? 'pass' : 'fail'
      if (this.stats.tests === 0) {
        status = 'skip'
      }
    } else if (this.failures !== 0) {
      status = 'fail'
    }

    if (config.isEarlyFlakeDetectionEnabled) {
      /**
       * If Early Flake Detection (EFD) is enabled the logic is as follows:
       * - If all attempts for a test are failing, the test has failed and we will let the test process fail.
       * - If just a single attempt passes, we will prevent the test process from failing.
       * The rationale behind is the following: you may still be able to block your CI pipeline by gating
       * on flakiness (the test will be considered flaky), but you may choose to unblock the pipeline too.
       */
      for (const tests of Object.values(newTests)) {
        const failingNewTests = tests.filter(test => isTestFailed(test))
        const areAllNewTestsFailing = failingNewTests.length === tests.length
        if (failingNewTests.length && !areAllNewTestsFailing) {
          this.stats.failures -= failingNewTests.length
          this.failures -= failingNewTests.length
        }
      }
    }

    // We substract the errors of attempt to fix tests (quarantined or disabled) from the total number of failures
    // We subtract the errors from quarantined tests from the total number of failures
    if (config.isTestManagementTestsEnabled) {
      let numFailedQuarantinedTests = 0
      let numFailedRetriedQuarantinedOrDisabledTests = 0
      for (const test of testsAttemptToFix) {
        const testName = getTestFullName(test)
        const testProperties = getTestProperties(test, config.testManagementTests)
        if (isTestFailed(test) && (testProperties.isQuarantined || testProperties.isDisabled)) {
          const numFailedTests = testsStatuses.get(testName).filter(status => status === 'fail').length
          numFailedRetriedQuarantinedOrDisabledTests += numFailedTests
        }
      }
      for (const test of testsQuarantined) {
        if (isTestFailed(test)) {
          numFailedQuarantinedTests++
        }
      }
      this.stats.failures -= numFailedQuarantinedTests + numFailedRetriedQuarantinedOrDisabledTests
      this.failures -= numFailedQuarantinedTests + numFailedRetriedQuarantinedOrDisabledTests
    }

    if (status === 'fail') {
      error = new Error(`Failed tests: ${this.failures}.`)
    }

    testFileToSuiteCtx.clear()

    let testCodeCoverageLinesTotal
    if (global.__coverage__) {
      try {
        if (untestedCoverage) {
          originalCoverageMap.merge(fromCoverageMapToCoverage(untestedCoverage))
        }
        testCodeCoverageLinesTotal = originalCoverageMap.getCoverageSummary().lines.pct
      } catch (e) {
        // ignore errors
      }
      // restore the original coverage
      global.__coverage__ = fromCoverageMapToCoverage(originalCoverageMap)
    }

    testSessionFinishCh.publish({
      status,
      isSuitesSkipped,
      testCodeCoverageLinesTotal,
      numSkippedSuites: skippedSuites.length,
      hasForcedToRunSuites: isForcedToRun,
      hasUnskippableSuites: !!unskippableSuites.length,
      error,
      isEarlyFlakeDetectionEnabled: config.isEarlyFlakeDetectionEnabled,
      isEarlyFlakeDetectionFaulty: config.isEarlyFlakeDetectionFaulty,
      isTestManagementEnabled: config.isTestManagementTestsEnabled,
      isParallel
    })
  })
}

function getExecutionConfiguration (runner, isParallel, onFinishRequest) {
  const mochaRunAsyncResource = new AsyncResource('bound-anonymous-fn')

  const onReceivedTestManagementTests = ({ err, testManagementTests: receivedTestManagementTests }) => {
    if (err) {
      config.testManagementTests = {}
      config.isTestManagementTestsEnabled = false
      config.testManagementAttemptToFixRetries = 0
    } else {
      config.testManagementTests = receivedTestManagementTests
    }
    if (config.isSuitesSkippingEnabled) {
      skippableSuitesCh.publish({
        onDone: mochaRunAsyncResource.bind(onReceivedSkippableSuites)
      })
    } else {
      onFinishRequest()
    }
  }

  const onReceivedSkippableSuites = ({ err, skippableSuites, itrCorrelationId: responseItrCorrelationId }) => {
    if (err) {
      suitesToSkip = []
    } else {
      suitesToSkip = skippableSuites
      itrCorrelationId = responseItrCorrelationId
    }
    // We remove the suites that we skip through ITR
    const filteredSuites = getFilteredSuites(runner.suite.suites)
    const { suitesToRun } = filteredSuites

    isSuitesSkipped = suitesToRun.length !== runner.suite.suites.length

    log.debug(
      () => `${suitesToRun.length} out of ${runner.suite.suites.length} suites are going to run.`
    )

    runner.suite.suites = suitesToRun

    skippedSuites = Array.from(filteredSuites.skippedSuites)

    onFinishRequest()
  }

  const onReceivedKnownTests = ({ err, knownTests }) => {
    if (err) {
      config.knownTests = []
      config.isEarlyFlakeDetectionEnabled = false
      config.isKnownTestsEnabled = false
    } else {
      config.knownTests = knownTests
    }
    if (config.isTestManagementTestsEnabled) {
      testManagementTestsCh.publish({
        onDone: mochaRunAsyncResource.bind(onReceivedTestManagementTests)
      })
    } else if (config.isSuitesSkippingEnabled) {
      skippableSuitesCh.publish({
        onDone: mochaRunAsyncResource.bind(onReceivedSkippableSuites)
      })
    } else {
      onFinishRequest()
    }
  }

  const onReceivedConfiguration = ({ err, libraryConfig }) => {
    if (err || !skippableSuitesCh.hasSubscribers || !knownTestsCh.hasSubscribers) {
      return onFinishRequest()
    }

    config.isEarlyFlakeDetectionEnabled = libraryConfig.isEarlyFlakeDetectionEnabled
    config.earlyFlakeDetectionNumRetries = libraryConfig.earlyFlakeDetectionNumRetries
    config.earlyFlakeDetectionFaultyThreshold = libraryConfig.earlyFlakeDetectionFaultyThreshold
    config.isKnownTestsEnabled = libraryConfig.isKnownTestsEnabled
    config.isTestManagementTestsEnabled = libraryConfig.isTestManagementEnabled
    config.testManagementAttemptToFixRetries = libraryConfig.testManagementAttemptToFixRetries
    // ITR and auto test retries are not supported in parallel mode yet
    config.isSuitesSkippingEnabled = !isParallel && libraryConfig.isSuitesSkippingEnabled
    config.isFlakyTestRetriesEnabled = !isParallel && libraryConfig.isFlakyTestRetriesEnabled
    config.flakyTestRetriesCount = !isParallel && libraryConfig.flakyTestRetriesCount

    if (config.isKnownTestsEnabled) {
      knownTestsCh.publish({
        onDone: mochaRunAsyncResource.bind(onReceivedKnownTests)
      })
    } else if (config.isTestManagementTestsEnabled) {
      testManagementTestsCh.publish({
        onDone: mochaRunAsyncResource.bind(onReceivedTestManagementTests)
      })
    } else if (config.isSuitesSkippingEnabled) {
      skippableSuitesCh.publish({
        onDone: mochaRunAsyncResource.bind(onReceivedSkippableSuites)
      })
    } else {
      onFinishRequest()
    }
  }

  libraryConfigurationCh.publish({
    onDone: mochaRunAsyncResource.bind(onReceivedConfiguration),
    isParallel
  })
}

// In this hook we delay the execution with options.delay to grab library configuration,
// skippable and known tests.
// It is called but skipped in parallel mode.
addHook({
  name: 'mocha',
  versions: ['>=5.2.0'],
  file: 'lib/mocha.js'
}, (Mocha) => {
  shimmer.wrap(Mocha.prototype, 'run', run => function () {
    // Workers do not need to request any data, just run the tests
<<<<<<< HEAD
    if (!testStartCh.hasSubscribers || configHelper.getConfiguration('MOCHA_WORKER_ID') || this.options.parallel) {
=======
    if (!testFinishCh.hasSubscribers || process.env.MOCHA_WORKER_ID || this.options.parallel) {
>>>>>>> 3a2ed100
      return run.apply(this, arguments)
    }

    // `options.delay` does not work in parallel mode, so we can't delay the execution this way
    // This needs to be both here and in `runMocha` hook. Read the comment in `runMocha` hook for more info.
    this.options.delay = true

    const runner = run.apply(this, arguments)

    this.files.forEach(path => {
      const isUnskippable = isMarkedAsUnskippable({ path })
      if (isUnskippable) {
        unskippableSuites.push(path)
      }
    })

    getExecutionConfiguration(runner, false, () => {
      if (config.isKnownTestsEnabled) {
        const testSuites = this.files.map(file => getTestSuitePath(file, process.cwd()))
        const isFaulty = getIsFaultyEarlyFlakeDetection(
          testSuites,
          config.knownTests?.mocha || {},
          config.earlyFlakeDetectionFaultyThreshold
        )
        if (isFaulty) {
          config.isEarlyFlakeDetectionEnabled = false
          config.isEarlyFlakeDetectionFaulty = true
          config.isKnownTestsEnabled = false
        }
      }
      if (getCodeCoverageCh.hasSubscribers) {
        getCodeCoverageCh.publish({
          onDone: (receivedCodeCoverage) => {
            untestedCoverage = receivedCodeCoverage
            global.run()
          }
        })
      } else {
        global.run()
      }
    })

    return runner
  })
  return Mocha
})

addHook({
  name: 'mocha',
  versions: ['>=5.2.0'],
  file: 'lib/cli/run-helpers.js'
}, (run) => {
  // `runMocha` is an async function
  shimmer.wrap(run, 'runMocha', runMocha => function () {
    if (!testFinishCh.hasSubscribers) {
      return runMocha.apply(this, arguments)
    }
    const mocha = arguments[0]

    /**
     * This attaches `run` to the global context, which we'll call after
     * our configuration and skippable suites requests.
     * You need this both here and in Mocha#run hook: the programmatic API
     * does not call `runMocha`, so it needs to be in Mocha#run. When using
     * the CLI, modifying `options.delay` in Mocha#run is not enough (it's too late),
     * so it also needs to be here.
     */
    if (!mocha.options.parallel) {
      mocha.options.delay = true
    }

    return runMocha.apply(this, arguments)
  })
  return run
})

// Only used in serial mode (no --parallel flag is passed)
// This hook is used to generate session, module, suite and test events
addHook({
  name: 'mocha',
  versions: ['>=5.2.0'],
  file: 'lib/runner.js'
}, function (Runner, frameworkVersion) {
  if (patched.has(Runner)) return Runner

  patched.add(Runner)

  shimmer.wrap(Runner.prototype, 'runTests', runTests => getRunTestsWrapper(runTests, config))

  shimmer.wrap(Runner.prototype, 'run', run => function () {
    if (!testFinishCh.hasSubscribers) {
      return run.apply(this, arguments)
    }

    const { suitesByTestFile, numSuitesByTestFile } = getSuitesByTestFile(this.suite)

    this.once('start', getOnStartHandler(false, frameworkVersion))

    this.once('end', getOnEndHandler(false))

    this.on('test', getOnTestHandler(true))

    this.on('test end', getOnTestEndHandler(config))

    this.on('retry', getOnTestRetryHandler(config))

    // If the hook passes, 'hook end' will be emitted. Otherwise, 'fail' will be emitted
    this.on('hook end', getOnHookEndHandler())

    this.on('fail', getOnFailHandler(true))

    this.on('pending', getOnPendingHandler())

    this.on('suite', function (suite) {
      if (suite.root || !suite.tests.length) {
        return
      }
      let ctx = testFileToSuiteCtx.get(suite.file)
      if (!ctx) {
        const isUnskippable = unskippableSuites.includes(suite.file)
        isForcedToRun = isUnskippable && suitesToSkip.includes(getTestSuitePath(suite.file, process.cwd()))
        ctx = {
          testSuiteAbsolutePath: suite.file,
          isUnskippable,
          isForcedToRun,
          itrCorrelationId
        }
        testFileToSuiteCtx.set(suite.file, ctx)
        testSuiteStartCh.runStores(ctx, () => { })
      }
    })

    this.on('suite end', function (suite) {
      if (suite.root) {
        return
      }
      const suitesInTestFile = suitesByTestFile[suite.file]

      const isLastSuite = --numSuitesByTestFile[suite.file] === 0
      if (!isLastSuite) {
        return
      }

      let status = 'pass'
      if (suitesInTestFile.every(suite => suite.pending)) {
        status = 'skip'
      } else {
        // has to check every test in the test file
        suitesInTestFile.forEach(suite => {
          suite.eachTest(test => {
            if (test.state === 'failed' || test.timedOut) {
              status = 'fail'
            }
          })
        })
      }

      if (global.__coverage__) {
        const coverageFiles = getCoveredFilenamesFromCoverage(global.__coverage__)

        testSuiteCodeCoverageCh.publish({
          coverageFiles,
          suiteFile: suite.file
        })
        // We need to reset coverage to get a code coverage per suite
        // Before that, we preserve the original coverage
        mergeCoverage(global.__coverage__, originalCoverageMap)
        resetCoverage(global.__coverage__)
      }

      const ctx = testFileToSuiteCtx.get(suite.file)
      if (ctx) {
        testSuiteFinishCh.publish({ status, ...ctx.currentStore }, () => { })
      } else {
        log.warn(() => `No AsyncResource found for suite ${suite.file}`)
      }
    })

    return run.apply(this, arguments)
  })

  return Runner
})

// Used both in serial and parallel mode, and by both the main process and the workers
// Used to set the correct async resource to the test.
addHook({
  name: 'mocha',
  versions: ['>=5.2.0'],
  file: 'lib/runnable.js'
}, (runnablePackage) => runnableWrapper(runnablePackage, config))

// Only used in parallel mode (--parallel flag is passed)
// Used to generate suite events and receive test payloads from workers
addHook({
  name: 'workerpool',
  // mocha@8.0.0 added parallel support and uses workerpool for it
  // The version they use is 6.0.0:
  // https://github.com/mochajs/mocha/blob/612fa31228c695f16173ac675f40ccdf26b4cfb5/package.json#L75
  versions: ['>=6.0.0'],
  file: 'src/WorkerHandler.js'
}, (workerHandlerPackage) => {
  shimmer.wrap(workerHandlerPackage.prototype, 'exec', exec => function (_, path) {
    if (!testFinishCh.hasSubscribers) {
      return exec.apply(this, arguments)
    }
    if (!path?.length) {
      return exec.apply(this, arguments)
    }
    const [testSuiteAbsolutePath] = path
    const testSuiteContext = { }

    function onMessage (message) {
      if (Array.isArray(message)) {
        const [messageCode, payload] = message
        if (messageCode === MOCHA_WORKER_TRACE_PAYLOAD_CODE) {
          workerReportTraceCh.publish(payload)
        }
      }
    }

    this.worker.on('message', onMessage)

    testSuiteContext.testSuiteAbsolutePath = testSuiteAbsolutePath
    testSuiteStartCh.runStores(testSuiteContext, () => { })

    try {
      const promise = exec.apply(this, arguments)
      promise.then(
        (result) => {
          const status = result.failureCount === 0 ? 'pass' : 'fail'
          testSuiteFinishCh.publish({ status, ...testSuiteContext.currentStore }, () => { })
          this.worker.off('message', onMessage)
        },
        (err) => {
          testSuiteContext.error = err
          testSuiteErrorCh.runStores(testSuiteContext, () => { })
          testSuiteFinishCh.publish({ status: 'fail', ...testSuiteContext.currentStore }, () => { })
          this.worker.off('message', onMessage)
        }
      )
      return promise
    } catch (err) {
      testSuiteContext.error = err
      testSuiteErrorCh.runStores(testSuiteContext, () => { })
      testSuiteFinishCh.publish({ status: 'fail', ...testSuiteContext.currentStore }, () => { })
      this.worker.off('message', onMessage)
      throw err
    }
  })

  return workerHandlerPackage
})

// Only used in parallel mode (--parallel flag is passed)
// Used to start and finish test session and test module
addHook({
  name: 'mocha',
  versions: ['>=8.0.0'],
  file: 'lib/nodejs/parallel-buffered-runner.js'
}, (ParallelBufferedRunner, frameworkVersion) => {
  shimmer.wrap(ParallelBufferedRunner.prototype, 'run', run => function (cb, { files }) {
    if (!testFinishCh.hasSubscribers) {
      return run.apply(this, arguments)
    }

    this.once('start', getOnStartHandler(true, frameworkVersion))
    this.once('end', getOnEndHandler(true))

    getExecutionConfiguration(this, true, () => {
      if (config.isKnownTestsEnabled) {
        const testSuites = files.map(file => getTestSuitePath(file, process.cwd()))
        const isFaulty = getIsFaultyEarlyFlakeDetection(
          testSuites,
          config.knownTests?.mocha || {},
          config.earlyFlakeDetectionFaultyThreshold
        )
        if (isFaulty) {
          config.isKnownTestsEnabled = false
          config.isEarlyFlakeDetectionEnabled = false
          config.isEarlyFlakeDetectionFaulty = true
        }
      }
      run.apply(this, arguments)
    })

    return this
  })

  return ParallelBufferedRunner
})

// Only in parallel mode: BufferedWorkerPool#run is used to run a test file in a worker
// If Early Flake Detection is enabled,
// In this hook we pass the known tests to the worker and collect the new tests that run
addHook({
  name: 'mocha',
  versions: ['>=8.0.0'],
  file: 'lib/nodejs/buffered-worker-pool.js'
}, (BufferedWorkerPoolPackage) => {
  const { BufferedWorkerPool } = BufferedWorkerPoolPackage

  shimmer.wrap(BufferedWorkerPool.prototype, 'run', run => async function (testSuiteAbsolutePath, workerArgs) {
    if (!testFinishCh.hasSubscribers || (!config.isKnownTestsEnabled && !config.isTestManagementTestsEnabled)) {
      return run.apply(this, arguments)
    }

    const testPath = getTestSuitePath(testSuiteAbsolutePath, process.cwd())

    const newWorkerArgs = { ...workerArgs }

    if (config.isKnownTestsEnabled) {
      const testSuiteKnownTests = config.knownTests.mocha?.[testPath] || []
      newWorkerArgs._ddEfdNumRetries = config.earlyFlakeDetectionNumRetries
      newWorkerArgs._ddIsEfdEnabled = config.isEarlyFlakeDetectionEnabled
      newWorkerArgs._ddIsKnownTestsEnabled = true
      newWorkerArgs._ddKnownTests = {
        mocha: {
          [testPath]: testSuiteKnownTests
        }
      }
    }
    if (config.isTestManagementTestsEnabled) {
      const testSuiteTestManagementTests = config.testManagementTests?.mocha?.suites?.[testPath] || {}
      newWorkerArgs._ddIsTestManagementTestsEnabled = true
      // TODO: attempt to fix does not work in parallel mode yet
      // newWorkerArgs._ddTestManagementAttemptToFixRetries = config.testManagementAttemptToFixRetries
      newWorkerArgs._ddTestManagementTests = {
        mocha: {
          suites: {
            [testPath]: testSuiteTestManagementTests
          }
        }
      }
    }

    // We pass the known tests for the test file to the worker
    const testFileResult = await run.apply(
      this,
      [
        testSuiteAbsolutePath,
        newWorkerArgs
      ]
    )

    const tests = testFileResult
      .events
      .filter(event => event.eventName === 'test end')
      .map(event => event.data)

    for (const test of tests) {
      // `newTests` is filled in the worker process, so we need to use the test results to fill it here too.
      if (config.isKnownTestsEnabled && isNewTest(test, config.knownTests)) {
        const testFullName = getTestFullName(test)
        const tests = newTests[testFullName]

        if (!tests) {
          newTests[testFullName] = [test]
        } else {
          tests.push(test)
        }
      }
      // `testsQuarantined` is filled in the worker process, so we need to use the test results to fill it here too.
      if (config.isTestManagementTestsEnabled && getTestProperties(test, config.testManagementTests).isQuarantined) {
        testsQuarantined.add(test)
      }
    }
    return testFileResult
  })

  return BufferedWorkerPoolPackage
})<|MERGE_RESOLUTION|>--- conflicted
+++ resolved
@@ -5,7 +5,7 @@
 const shimmer = require('../../../datadog-shimmer')
 const { isMarkedAsUnskippable } = require('../../../datadog-plugin-jest/src/util')
 const log = require('../../../dd-trace/src/log')
-const configHelper = require('../../../dd-trace/src/config-helper')
+const { getConfiguration } = require('../../../dd-trace/src/config-helper')
 const {
   getTestSuitePath,
   MOCHA_WORKER_TRACE_PAYLOAD_CODE,
@@ -313,11 +313,7 @@
 }, (Mocha) => {
   shimmer.wrap(Mocha.prototype, 'run', run => function () {
     // Workers do not need to request any data, just run the tests
-<<<<<<< HEAD
-    if (!testStartCh.hasSubscribers || configHelper.getConfiguration('MOCHA_WORKER_ID') || this.options.parallel) {
-=======
-    if (!testFinishCh.hasSubscribers || process.env.MOCHA_WORKER_ID || this.options.parallel) {
->>>>>>> 3a2ed100
+    if (!testFinishCh.hasSubscribers || getConfiguration('MOCHA_WORKER_ID') || this.options.parallel) {
       return run.apply(this, arguments)
     }
 
