'use strict'

const agent = require('../../dd-trace/test/plugins/agent')
const { ERROR_MESSAGE, ERROR_STACK, ERROR_TYPE } = require('../../dd-trace/src/constants')

describe('Plugin', () => {
  let tracer
  let client
  let receiver
  let sender
  let callbackPolicy

  describe('amqp10', () => {
    before(() => agent.load('rhea'))
    after(() => agent.close({ ritmReset: false }))

    withVersions('amqp10', 'amqp10', version => {
      beforeEach(() => {
        tracer = require('../../dd-trace')
      })

      afterEach(() => {
        return Promise.all([
          receiver && receiver.detach(),
          sender && sender.detach()
        ])
      })

      afterEach(() => client.disconnect())

      describe('without configuration', () => {
        beforeEach(() => {
          agent.reload('amqp10')

          const amqp = require(`../../../versions/amqp10@${version}`).get()
          const None = amqp.Policy.Utils.SenderCallbackPolicies.None
          const OnSettle = amqp.Policy.Utils.SenderCallbackPolicies.OnSettle

          callbackPolicy = None || OnSettle

          client = new amqp.Client(amqp.Policy.merge({
            senderLink: {
              callback: callbackPolicy
            }
          }))

          return client.connect('amqp://admin:admin@localhost:5673')
            .then(() => {
              return Promise.all([
                client.createReceiver('amq.topic'),
                client.createSender('amq.topic')
              ])
            })
            .then(handlers => {
              receiver = handlers[0]
              sender = handlers[1]
            })
        })

        describe('when sending messages', () => {
          it('should do automatic instrumentation', done => {
            agent
              .use(traces => {
                const span = traces[0][0]

                expect(span).to.have.property('name', 'amqp.send')
                expect(span).to.have.property('service', 'test-amqp')
                expect(span).to.have.property('resource', 'send amq.topic')
                expect(span).to.not.have.property('type')
                expect(span.meta).to.have.property('span.kind', 'producer')
                expect(span.meta).to.have.property('out.host', 'localhost')
                expect(span.meta).to.have.property('amqp.connection.host', 'localhost')
                expect(span.meta).to.have.property('amqp.connection.user', 'admin')
                expect(span.meta).to.have.property('amqp.link.target.address', 'amq.topic')
                expect(span.meta).to.have.property('amqp.link.role', 'sender')
                expect(span.meta['amqp.link.name']).to.match(/^amq\.topic_[0-9a-f-]+$/)
                expect(span.meta).to.have.property('component', 'amqp10')
                expect(span.metrics).to.have.property('out.port', 5673)
                expect(span.metrics).to.have.property('amqp.connection.port', 5673)
                expect(span.metrics).to.have.property('amqp.link.handle', 1)
              }, 2)
              .then(done)
              .catch(done)

            sender.send({ key: 'value' })
          })

          it('should handle errors', done => {
            let error

            agent
              .use(traces => {
                const span = traces[0][0]

                expect(span.error).to.equal(1)
<<<<<<< HEAD
                expect(span.meta).to.have.property(ERROR_TYPE, error.name)
                expect(span.meta).to.have.property(ERROR_MESSAGE, error.message)
                expect(span.meta).to.have.property(ERROR_STACK, error.stack)
=======
                expect(span.meta).to.have.property('error.type', error.name)
                expect(span.meta).to.have.property('error.msg', error.message)
                expect(span.meta).to.have.property('error.stack', error.stack)
                expect(span.meta).to.have.property('component', 'amqp10')
>>>>>>> 8685eddf
              }, 2)
              .then(done)
              .catch(done)

            if (callbackPolicy === 'none') {
              try {
                sender.send(() => {})
              } catch (e) {
                error = e
              }
            } else {
              sender.send(() => {}).catch(err => {
                error = err
              })
            }
          })

          it('should not override the returned promise', () => {
            if (callbackPolicy === 'none') return

            const promise = sender.send({ key: 'value' })

            return promise.then(() => {
              expect(promise).to.have.property('value')
            })
          })
        })

        describe('when consuming messages', () => {
          it('should do automatic instrumentation', done => {
            agent
              .use(traces => {
                const span = traces[0][0]
                expect(span).to.have.property('name', 'amqp.receive')
                expect(span).to.have.property('service', 'test-amqp')
                expect(span).to.have.property('resource', 'receive amq.topic')
                expect(span).to.have.property('type', 'worker')
                expect(span.meta).to.have.property('span.kind', 'consumer')
                expect(span.meta).to.have.property('amqp.connection.host', 'localhost')
                expect(span.meta).to.have.property('amqp.connection.user', 'admin')
                expect(span.meta).to.have.property('amqp.link.source.address', 'amq.topic')
                expect(span.meta).to.have.property('amqp.link.role', 'receiver')
                expect(span.meta['amqp.link.name']).to.match(/^amq\.topic_[0-9a-f-]+$/)
                expect(span.meta).to.have.property('component', 'amqp10')
                expect(span.metrics).to.have.property('amqp.connection.port', 5673)
                expect(span.metrics).to.have.property('amqp.link.handle', 0)
              }, 2)
              .then(done)
              .catch(done)

            sender.send({ key: 'value' })
          })

          it('should run the message event listener in the AMQP span scope', done => {
            tracer.scope().activate(null, () => {
              receiver.on('message', message => {
                const span = tracer.scope().active()

                expect(span).to.not.be.null

                done()
              })
            })

            sender.send({ key: 'value' })
          })
        })
      })

      describe('with configuration', () => {
        beforeEach(() => {
          agent.reload('amqp10', { service: 'test' })

          const amqp = require(`../../../versions/amqp10@${version}`).get()

          client = new amqp.Client()

          return client.connect('amqp://admin:admin@localhost:5673')
            .then(() => {
              return Promise.all([
                client.createReceiver('amq.topic'),
                client.createSender('amq.topic')
              ])
            })
            .then(handlers => {
              receiver = handlers[0]
              sender = handlers[1]
            })
        })

        it('should be configured with the correct values', done => {
          agent
            .use(traces => {
              const span = traces[0][0]

              expect(span).to.have.property('service', 'test')
            }, 2)
            .then(done)
            .catch(done)

          sender.send({ key: 'value' })
        })
      })
    })
  })
})<|MERGE_RESOLUTION|>--- conflicted
+++ resolved
@@ -93,16 +93,10 @@
                 const span = traces[0][0]
 
                 expect(span.error).to.equal(1)
-<<<<<<< HEAD
                 expect(span.meta).to.have.property(ERROR_TYPE, error.name)
                 expect(span.meta).to.have.property(ERROR_MESSAGE, error.message)
                 expect(span.meta).to.have.property(ERROR_STACK, error.stack)
-=======
-                expect(span.meta).to.have.property('error.type', error.name)
-                expect(span.meta).to.have.property('error.msg', error.message)
-                expect(span.meta).to.have.property('error.stack', error.stack)
                 expect(span.meta).to.have.property('component', 'amqp10')
->>>>>>> 8685eddf
               }, 2)
               .then(done)
               .catch(done)
