'use strict'

const axios = require('axios')
const http = require('http')
const getPort = require('get-port')
const os = require('os')
const semver = require('semver')
const agent = require('../../dd-trace/test/plugins/agent')
const proxy = require('./proxy')
const { ERROR_MESSAGE, ERROR_TYPE, ERROR_STACK } = require('../../dd-trace/src/constants')

describe('Plugin', () => {
  let Gateway
  let gateway
  let tracer
  let api
  let gatewayPort
  let proxyPort
  let apiPort

  const startGateway = (cb) => {
    const api = http.createServer((req, res) => res.end('OK'))

    api.listen(apiPort, function () {
      proxy.listen(proxyPort, function () {
        gateway = Gateway({
          edgemicro: {
            port: gatewayPort,
            logging: { level: 'info', dir: os.tmpdir() },
            proxy: 'http://localhost:' + proxyPort
          },
          proxies: [
            { base_path: '/v1', secure: false, url: 'http://localhost:' + apiPort }
          ]
        })

        gateway.start(cb)
      })
    })
  }

  const stopGateway = () => {
    gateway && gateway.stop(() => {})
    api && api.close()
    proxy && proxy.close()
  }

  describe('microgateway-core', () => {
    withVersions('microgateway-core', 'microgateway-core', (version) => {
      beforeEach(async () => {
        gatewayPort = await getPort()
        proxyPort = await getPort()
        apiPort = await getPort()
      })

      afterEach(() => {
        stopGateway()
      })

      describe('without configuration', () => {
        before(() => {
          tracer = require('../../dd-trace')

          return agent.load(['microgateway-core', 'http'], [{}, { client: false }])
        })

        after(() => {
          return agent.close({ ritmReset: false })
        })

        beforeEach(done => {
          Gateway = require(`../../../versions/microgateway-core@${version}`).get()
          gateway = startGateway(() => done())
        })

        it('should do automatic instrumentation', done => {
          agent
            .use(traces => {
              const spans = traces[0]

              expect(spans[0]).to.have.property('name', 'microgateway.request')
              expect(spans[0]).to.have.property('service', 'test')
              expect(spans[0]).to.have.property('type', 'web')
              expect(spans[0]).to.have.property('resource', 'GET /v1')
              expect(spans[0].meta).to.have.property('span.kind', 'server')
              expect(spans[0].meta).to.have.property('http.url', `http://localhost:${gatewayPort}/v1/foo`)
              expect(spans[0].meta).to.have.property('http.method', 'GET')
              expect(spans[0].meta).to.have.property('http.status_code', '200')
              expect(spans[0].meta).to.have.property('component', 'microgateway')
            })
            .then(done)
            .catch(done)

          axios.get('http://localhost:' + gatewayPort + '/v1/foo').catch(done)
        })

        it('should propagate context to plugins', done => {
          const onrequest = (req, res, options, cb) => {
            expect(tracer.scope().active()).to.not.be.null
            cb()
          }

          const first = {
            init: (config, logging, stats) => ({ onrequest })
          }

          const second = {
            init: (config, logging, stats) => ({ onrequest })
          }

          gateway.addPlugin('first', first.init)
          gateway.addPlugin('second', second.init)

          axios.get('http://localhost:' + gatewayPort + '/v1/foo')
            .then(() => done())
            .catch(done)
        })

        it('should handle plugin errors', done => {
          const error = new Error('boom')
          const plugin = {
            init: (config, logging, stats) => ({
              onrequest: (req, res, options, cb) => {
                cb(error)
              }
            })
          }

          agent
            .use(traces => {
              const spans = traces[0]

              expect(spans[0]).to.have.property('name', 'microgateway.request')
              expect(spans[0]).to.have.property('resource', 'GET /v1')
<<<<<<< HEAD
              expect(spans[0].meta).to.have.property(ERROR_TYPE, error.name)
              expect(spans[0].meta).to.have.property(ERROR_MESSAGE, error.message)
              expect(spans[0].meta).to.have.property(ERROR_STACK, error.stack)
=======
              expect(spans[0].meta).to.have.property('error.type', error.name)
              expect(spans[0].meta).to.have.property('error.msg', error.message)
              expect(spans[0].meta).to.have.property('error.stack', error.stack)
              expect(spans[0].meta).to.have.property('component', 'microgateway')
>>>>>>> 8685eddf
            })
            .then(done)
            .catch(done)

          gateway.addPlugin('test', plugin.init)

          axios.get('http://localhost:' + gatewayPort + '/v1/foo').catch(() => {})
        })

        it('should handle plugin exceptions', done => {
          const error = new Error('boom')
          const plugin = {
            init: (config, logging, stats) => ({
              onrequest: (req, res, options, cb) => {
                throw error
              }
            })
          }

          agent
            .use(traces => {
              const spans = traces[0]

              expect(spans[0]).to.have.property('name', 'microgateway.request')
              expect(spans[0]).to.have.property('resource', 'GET /v1')
<<<<<<< HEAD
              expect(spans[0].meta).to.have.property(ERROR_TYPE, error.name)
              expect(spans[0].meta).to.have.property(ERROR_MESSAGE, error.message)
              expect(spans[0].meta).to.have.property(ERROR_STACK, error.stack)
=======
              expect(spans[0].meta).to.have.property('error.type', error.name)
              expect(spans[0].meta).to.have.property('error.msg', error.message)
              expect(spans[0].meta).to.have.property('error.stack', error.stack)
              expect(spans[0].meta).to.have.property('component', 'microgateway')
>>>>>>> 8685eddf
            })
            .then(done)
            .catch(done)

          gateway.addPlugin('test', plugin.init)

          axios.get('http://localhost:' + gatewayPort + '/v1/foo').catch(() => {})
        })

        if (semver.intersects(version, '>=2.3.3')) {
          it('should re-expose any exports', () => {
            expect(Gateway.Logging).to.be.an('object')
          })
        }
      })
    })
  })
})<|MERGE_RESOLUTION|>--- conflicted
+++ resolved
@@ -132,16 +132,10 @@
 
               expect(spans[0]).to.have.property('name', 'microgateway.request')
               expect(spans[0]).to.have.property('resource', 'GET /v1')
-<<<<<<< HEAD
               expect(spans[0].meta).to.have.property(ERROR_TYPE, error.name)
               expect(spans[0].meta).to.have.property(ERROR_MESSAGE, error.message)
               expect(spans[0].meta).to.have.property(ERROR_STACK, error.stack)
-=======
-              expect(spans[0].meta).to.have.property('error.type', error.name)
-              expect(spans[0].meta).to.have.property('error.msg', error.message)
-              expect(spans[0].meta).to.have.property('error.stack', error.stack)
               expect(spans[0].meta).to.have.property('component', 'microgateway')
->>>>>>> 8685eddf
             })
             .then(done)
             .catch(done)
@@ -167,16 +161,10 @@
 
               expect(spans[0]).to.have.property('name', 'microgateway.request')
               expect(spans[0]).to.have.property('resource', 'GET /v1')
-<<<<<<< HEAD
               expect(spans[0].meta).to.have.property(ERROR_TYPE, error.name)
               expect(spans[0].meta).to.have.property(ERROR_MESSAGE, error.message)
               expect(spans[0].meta).to.have.property(ERROR_STACK, error.stack)
-=======
-              expect(spans[0].meta).to.have.property('error.type', error.name)
-              expect(spans[0].meta).to.have.property('error.msg', error.message)
-              expect(spans[0].meta).to.have.property('error.stack', error.stack)
               expect(spans[0].meta).to.have.property('component', 'microgateway')
->>>>>>> 8685eddf
             })
             .then(done)
             .catch(done)
