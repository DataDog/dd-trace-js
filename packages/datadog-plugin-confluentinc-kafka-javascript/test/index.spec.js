'use strict'

const { expect } = require('chai')
const agent = require('../../dd-trace/test/plugins/agent')
const { expectSomeSpan, withDefaults } = require('../../dd-trace/test/plugins/helpers')
const { ERROR_MESSAGE, ERROR_TYPE, ERROR_STACK } = require('../../dd-trace/src/constants')
const { expectedSchema } = require('./naming')

const DataStreamsContext = require('../../dd-trace/src/datastreams/context')
const { computePathwayHash } = require('../../dd-trace/src/datastreams/pathway')
const { ENTRY_PARENT_HASH, DataStreamsProcessor } = require('../../dd-trace/src/datastreams/processor')

const testTopic = 'test-topic'

const getDsmPathwayHash = (isProducer, parentHash) => {
  let edgeTags
  if (isProducer) {
    edgeTags = ['direction:out', 'topic:' + testTopic, 'type:kafka']
  } else {
    edgeTags = ['direction:in', 'group:test-group', 'topic:' + testTopic, 'type:kafka']
  }

  edgeTags.sort()
  return computePathwayHash('test', 'tester', edgeTags, parentHash)
}

describe('Plugin', () => {
  const module = '@confluentinc/kafka-javascript'

  describe('@confluentinc/kafka-javascript', function () {
    this.timeout(30000)

    afterEach(() => {
      return agent.close({ ritmReset: false })
    })

    withVersions('confluentinc-kafka-javascript', module, (version) => {
      let kafka
      let tracer
      let Kafka
      let ConfluentKafka
      let messages
      let nativeApi

      describe('without configuration', () => {
        beforeEach(async () => {
          messages = [{ key: 'key1', value: 'test2' }]

          process.env.DD_DATA_STREAMS_ENABLED = 'true'
          tracer = require('../../dd-trace')
          await agent.load('@confluentinc/kafka-javascript')
          const lib = require(`../../../versions/${module}@${version}`).get()

          // Store the module for later use
          nativeApi = lib

          // Setup for the KafkaJS wrapper tests
          ConfluentKafka = lib.KafkaJS
          Kafka = ConfluentKafka.Kafka
          kafka = new Kafka({
            kafkaJS: {
              clientId: `kafkajs-test-${version}`,
              brokers: ['127.0.0.1:9092']
            }
          })
        })

        describe('kafkaJS api', () => {
          describe('producer', () => {
            it('should be instrumented', async () => {
              const expectedSpanPromise = expectSpanWithDefaults({
                name: expectedSchema.send.opName,
                service: expectedSchema.send.serviceName,
                meta: {
                  'span.kind': 'producer',
                  component: '@confluentinc/kafka-javascript',
                  'messaging.destination.name': 'test-topic',
                  'messaging.kafka.bootstrap.servers': '127.0.0.1:9092'
                },
                metrics: {
                  'kafka.batch_size': messages.length
                },
                resource: testTopic,
                error: 0
              })

              await sendMessages(kafka, testTopic, messages)

              return expectedSpanPromise
            })

            it('should be instrumented w/ error', async () => {
              let error

              const expectedSpanPromise = agent.assertSomeTraces(traces => {
                const span = traces[0][0]

                expect(span).to.include({
                  name: expectedSchema.send.opName,
                  service: expectedSchema.send.serviceName,
                  resource: testTopic,
                  error: 1
                })

                expect(span.meta).to.include({
                  [ERROR_TYPE]: error.name,
                  [ERROR_MESSAGE]: error.message,
                  [ERROR_STACK]: error.stack,
                  component: '@confluentinc/kafka-javascript'
                })
              }, { timeoutMs: 10000 })

              try {
                await sendMessages(kafka, testTopic, messages = [{ key: 'key1' }])
              } catch (e) {
                error = e
                return expectedSpanPromise
              }
            })
          })

          describe('consumer (eachMessage)', () => {
            let consumer

            beforeEach(async () => {
              messages = [{ key: 'key1', value: 'test2' }]
              consumer = kafka.consumer({
                kafkaJS: { groupId: 'test-group' }
              })
              await consumer.connect()
              await consumer.subscribe({ topic: testTopic })
            })

            afterEach(async () => {
              await consumer.disconnect()
            })

            it('should be instrumented', async () => {
              const expectedSpanPromise = expectSpanWithDefaults({
                name: expectedSchema.receive.opName,
                service: expectedSchema.receive.serviceName,
                meta: {
                  'span.kind': 'consumer',
                  component: '@confluentinc/kafka-javascript',
                  'messaging.destination.name': 'test-topic'
                },
                resource: testTopic,
                error: 0,
                type: 'worker'
              })

              const consumerReceiveMessagePromise = new Promise(resolve => {
                consumer.run({
                  eachMessage: async () => {
                    resolve()
                  }
                })
              })
              await sendMessages(kafka, testTopic, messages).then(
                async () => await consumerReceiveMessagePromise
              )
              return expectedSpanPromise
            })

            it('should run the consumer in the context of the consumer span', done => {
              const firstSpan = tracer.scope().active()
              let consumerReceiveMessagePromise
              let eachMessage = async ({ topic, partition, message }) => {
                const currentSpan = tracer.scope().active()

                try {
                  expect(currentSpan).to.not.equal(firstSpan)
                  expect(currentSpan.context()._name).to.equal(expectedSchema.receive.opName)
                  done()
                } catch (e) {
                  done(e)
                } finally {
                  eachMessage = () => {} // avoid being called for each message
                }
              }

              consumer.run({ eachMessage: (...args) => eachMessage(...args) })
                .then(() => sendMessages(kafka, testTopic, messages))
                .then(() => consumerReceiveMessagePromise)
                .catch(done)
            })

            it('should propagate context', async () => {
              const expectedSpanPromise = agent.assertSomeTraces(traces => {
                const span = traces[0][0]

                expect(span).to.include({
                  name: 'kafka.consume',
                  service: 'test-kafka',
                  resource: testTopic
                })

                expect(parseInt(span.parent_id.toString())).to.be.gt(0)
              }, { timeoutMs: 10000 })

              let consumerReceiveMessagePromise
              await consumer.run({
                eachMessage: async () => {
                  consumerReceiveMessagePromise = Promise.resolve()
                }
              })
              await sendMessages(kafka, testTopic, messages).then(
                async () => await consumerReceiveMessagePromise
              )
              return expectedSpanPromise
            })

            it('should be instrumented w/ error', async () => {
              const fakeError = new Error('Oh No!')
              const expectedSpanPromise = expectSpanWithDefaults({
                name: expectedSchema.receive.opName,
                service: expectedSchema.receive.serviceName,
                meta: {
                  [ERROR_TYPE]: fakeError.name,
                  [ERROR_MESSAGE]: fakeError.message,
                  [ERROR_STACK]: fakeError.stack,
                  'span.kind': 'consumer',
                  component: '@confluentinc/kafka-javascript',
                  'messaging.destination.name': 'test-topic'
                },
                resource: testTopic,
                error: 1,
                type: 'worker'
              })

              let consumerReceiveMessagePromise
              const eachMessage = async ({ topic, partition, message }) => {
                consumerReceiveMessagePromise = Promise.resolve()
                throw fakeError
              }

              await consumer.run({ eachMessage })
              await sendMessages(kafka, testTopic, messages).then(
                async () => await consumerReceiveMessagePromise
              )

              return expectedSpanPromise
            })
          })
        })

        // Adding tests for the native API
        describe('rdKafka API', () => {
          let nativeProducer
          let nativeConsumer
          let Producer
          let Consumer

          beforeEach(async () => {
<<<<<<< HEAD
            await agent.load('@confluentinc/kafka-javascript')
          })

          beforeEach((done) => {
=======
>>>>>>> 86f1f536
            tracer = require('../../dd-trace')
            const lib = require(`../../../versions/${module}@${version}`).get()
            nativeApi = lib

            await agent.load('@confluentinc/kafka-javascript')

            // Get the producer/consumer classes directly from the module
            Producer = nativeApi.Producer
            Consumer = nativeApi.KafkaConsumer

            nativeProducer = new Producer({
              'bootstrap.servers': '127.0.0.1:9092',
              dr_cb: true
            })

<<<<<<< HEAD
            nativeProducer.connect({}, (err) => {
              done()
            })
          })

          afterEach((done) => {
            try {
              nativeProducer.disconnect(() => {
                done()
              })
            } catch (err) {
              done(err)
            }
=======
            await new Promise((resolve, reject) => {
              nativeProducer.connect({}, (err) => {
                if (err) {
                  return reject(err)
                }
                resolve()
              })
            })
          })

          afterEach(async () => {
            await new Promise((resolve, reject) => {
              nativeProducer.disconnect((err) => {
                if (err) {
                  return reject(err)
                }
                resolve()
              })
            })
>>>>>>> 86f1f536
          })

          describe('producer', () => {
            it('should be instrumented', async () => {
              const expectedSpanPromise = expectSpanWithDefaults({
                name: expectedSchema.send.opName,
                service: expectedSchema.send.serviceName,
                meta: {
                  'span.kind': 'producer',
                  component: '@confluentinc/kafka-javascript',
                  'messaging.destination.name': testTopic,
                  'messaging.kafka.bootstrap.servers': '127.0.0.1:9092'
                },
                resource: testTopic,
                error: 0
              })

              const message = Buffer.from('test message')
              const key = 'native-key'

              nativeProducer.produce(testTopic, null, message, key)

              return expectedSpanPromise
            })

            it('should be instrumented with error', async () => {
              const expectedSpanPromise = agent.assertSomeTraces(traces => {
                const span = traces[0][0]

                expect(span).to.include({
                  name: expectedSchema.send.opName,
                  service: expectedSchema.send.serviceName,
                  error: 1
                })

                expect(span.meta).to.include({
                  component: '@confluentinc/kafka-javascript'
                })

                expect(span.meta[ERROR_TYPE]).to.exist
                expect(span.meta[ERROR_MESSAGE]).to.exist
              }, { timeoutMs: 10000 })

              try {
                // Passing invalid arguments should cause an error
                nativeProducer.produce()
              } catch (err) {
                // Error is expected
              }

              return expectedSpanPromise
            })
          })

          describe('consumer', () => {
<<<<<<< HEAD
            beforeEach((done) => {
=======
            beforeEach(async () => {
>>>>>>> 86f1f536
              nativeConsumer = new Consumer({
                'bootstrap.servers': '127.0.0.1:9092',
                'group.id': 'test-group'
              })

<<<<<<< HEAD
              nativeConsumer.connect({}, (err, d) => {
                done()
              })
            })

            afterEach((done) => {
              nativeConsumer.unsubscribe()
              nativeConsumer.disconnect(() => {
                done()
              })
            })

            function consume (consumer, producer, topic, message) {
              return new Promise((resolve, reject) => {
                function doConsume () {
                  consumer.consume(1, function (err, messages) {
                    if (err && err.code === -185) {
                      setTimeout(() => doConsume(), 20)
                      return
                    } else if (!messages || messages.length === 0 || (err && err.code === -191)) {
                      setTimeout(() => doConsume(), 20)
=======
              await new Promise((resolve, reject) => {
                nativeConsumer.connect({}, (err) => {
                  if (err) {
                    return reject(err)
                  }
                  resolve()
                })
              })
            })

            afterEach(async () => {
              await nativeConsumer.unsubscribe()
              await new Promise((resolve, reject) => {
                nativeConsumer.disconnect((err) => {
                  if (err) {
                    return reject(err)
                  }
                  resolve()
                })
              })
            })

            function consume (consumer, producer, topic, message, timeoutMs = 9500) {
              return new Promise((resolve, reject) => {
                const timeoutId = setTimeout(() => {
                  reject(new Error(`Timeout: Did not consume message on topic "${topic}" within ${timeoutMs}ms`))
                }, timeoutMs)

                function doConsume () {
                  consumer.consume(1, function (err, messages) {
                    if (err) {
                      clearTimeout(timeoutId)
                      return reject(err)
                    }

                    if (!messages || messages.length === 0) {
                      setTimeout(doConsume, 20)
>>>>>>> 86f1f536
                      return
                    }

                    const consumedMessage = messages[0]

                    if (consumedMessage.value.toString() !== message.toString()) {
<<<<<<< HEAD
                      setTimeout(() => doConsume(), 20)
                      return
                    }

=======
                      setTimeout(doConsume, 20)
                      return
                    }

                    clearTimeout(timeoutId)
>>>>>>> 86f1f536
                    consumer.unsubscribe()
                    resolve()
                  })
                }
                doConsume()
                producer.produce(topic, null, message, 'native-consumer-key')
              })
            }

            it('should be instrumented', async () => {
              const expectedSpanPromise = expectSpanWithDefaults({
                name: expectedSchema.receive.opName,
                service: expectedSchema.receive.serviceName,
                meta: {
                  'span.kind': 'consumer',
                  component: '@confluentinc/kafka-javascript',
                  'messaging.destination.name': testTopic
                },
                resource: testTopic,
                error: 0,
                type: 'worker'
              })

              nativeConsumer.setDefaultConsumeTimeout(10)
              nativeConsumer.subscribe([testTopic])

              // Send a test message using the producer
              const message = Buffer.from('test message for native consumer')

              await consume(nativeConsumer, nativeProducer, testTopic, message)

              return expectedSpanPromise
            })

            it('should propagate context', async () => {
              const expectedSpanPromise = agent.assertSomeTraces(traces => {
                const span = traces[0][0]

                expect(span).to.include({
                  name: 'kafka.consume',
                  service: 'test-kafka',
                  resource: testTopic
                })

                expect(parseInt(span.parent_id.toString())).to.be.gt(0)
              }, { timeoutMs: 10000 })
              nativeConsumer.setDefaultConsumeTimeout(10)
              nativeConsumer.subscribe([testTopic])

              // Send a test message using the producer
              const message = Buffer.from('test message propagation for native consumer 1')

              await consume(nativeConsumer, nativeProducer, testTopic, message)

              return expectedSpanPromise
            })

            // TODO: Fix this test case, fails with 'done() called multiple times'
            // it('should be instrumented with error', async () => {
            //   const fakeError = new Error('Oh No!')

            //   const expectedSpanPromise = agent.assertSomeTraces(traces => {
            //     const errorSpans = traces[0].filter(span => span.error === 1)
            //     expect(errorSpans.length).to.be.at.least(1)

            //     const errorSpan = errorSpans[0]
            //     expect(errorSpan).to.exist
            //     expect(errorSpan.name).to.equal(expectedSchema.receive.opName)
            //     expect(errorSpan.meta).to.include({
            //       component: '@confluentinc/kafka-javascript'
            //     })

            //     expect(errorSpan.meta[ERROR_TYPE]).to.equal(fakeError.name)
            //     expect(errorSpan.meta[ERROR_MESSAGE]).to.equal(fakeError.message)
            //   })

            //   nativeConsumer.consume(1, (err, messages) => {
            //     // Ensure we resolve before throwing
            //     throw fakeError
            //   })

            //   return expectedSpanPromise
            // })
          })
        })

        describe('data stream monitoring', () => {
          let consumer
          let expectedProducerHash
          let expectedConsumerHash

          beforeEach(async () => {
            tracer.init()
            tracer.use('@confluentinc/kafka-javascript', { dsmEnabled: true })
            messages = [{ key: 'key1', value: 'test2' }]
            consumer = kafka.consumer({
              kafkaJS: { groupId: 'test-group', fromBeginning: false }
            })
            await consumer.connect()
            await consumer.subscribe({ topic: testTopic })
          })

          before(() => {
            expectedProducerHash = getDsmPathwayHash(true, ENTRY_PARENT_HASH)
            expectedConsumerHash = getDsmPathwayHash(false, expectedProducerHash)
          })

          afterEach(async () => {
            await consumer.disconnect()
          })

          describe('checkpoints', () => {
            let setDataStreamsContextSpy

            beforeEach(() => {
              setDataStreamsContextSpy = sinon.spy(DataStreamsContext, 'setDataStreamsContext')
            })

            afterEach(async () => {
              setDataStreamsContextSpy.restore()
            })

            it('Should set a checkpoint on produce', async () => {
              const messages = [{ key: 'consumerDSM1', value: 'test2' }]
              await sendMessages(kafka, testTopic, messages)
              expect(setDataStreamsContextSpy.args[0][0].hash).to.equal(expectedProducerHash)
            })

            it('Should set a checkpoint on consume (eachMessage)', async () => {
              const runArgs = []
              let consumerReceiveMessagePromise
              await consumer.run({
                eachMessage: async () => {
                  runArgs.push(setDataStreamsContextSpy.lastCall.args[0])
                  consumerReceiveMessagePromise = Promise.resolve()
                }
              })
              await sendMessages(kafka, testTopic, messages).then(
                async () => await consumerReceiveMessagePromise
              )

              for (const runArg of runArgs) {
                expect(runArg.hash).to.equal(expectedConsumerHash)
              }
            })

            it('Should set a checkpoint on consume (eachBatch)', async () => {
              const runArgs = []
              let consumerReceiveMessagePromise
              await consumer.run({
                eachBatch: async () => {
                  runArgs.push(setDataStreamsContextSpy.lastCall.args[0])
                  consumerReceiveMessagePromise = Promise.resolve()
                }
              })
              await sendMessages(kafka, testTopic, messages).then(
                async () => await consumerReceiveMessagePromise
              )
              for (const runArg of runArgs) {
                expect(runArg.hash).to.equal(expectedConsumerHash)
              }
            })

            it('Should set a message payload size when producing a message', async () => {
              const messages = [{ key: 'key1', value: 'test2' }]
              if (DataStreamsProcessor.prototype.recordCheckpoint.isSinonProxy) {
                DataStreamsProcessor.prototype.recordCheckpoint.restore()
              }
              const recordCheckpointSpy = sinon.spy(DataStreamsProcessor.prototype, 'recordCheckpoint')
              await sendMessages(kafka, testTopic, messages)
              expect(recordCheckpointSpy.args[0][0].hasOwnProperty('payloadSize'))
              recordCheckpointSpy.restore()
            })

            it('Should set a message payload size when consuming a message', async () => {
              const messages = [{ key: 'key1', value: 'test2' }]
              if (DataStreamsProcessor.prototype.recordCheckpoint.isSinonProxy) {
                DataStreamsProcessor.prototype.recordCheckpoint.restore()
              }
              const recordCheckpointSpy = sinon.spy(DataStreamsProcessor.prototype, 'recordCheckpoint')
              let consumerReceiveMessagePromise
              await consumer.run({
                eachMessage: async () => {
                  expect(recordCheckpointSpy.args[0][0].hasOwnProperty('payloadSize'))
                  recordCheckpointSpy.restore()
                  consumerReceiveMessagePromise = Promise.resolve()
                }
              })
              await sendMessages(kafka, testTopic, messages).then(
                async () => await consumerReceiveMessagePromise
              )
            })
          })

          describe('backlogs', () => {
            let setOffsetSpy

            beforeEach(() => {
              setOffsetSpy = sinon.spy(tracer._tracer._dataStreamsProcessor, 'setOffset')
            })

            afterEach(() => {
              setOffsetSpy.restore()
            })

            it('Should add backlog on consumer explicit commit', async () => {
              // Send a message, consume it, and record the last consumed offset
              let commitMeta

              let messageProcessedResolve
              const messageProcessedPromise = new Promise(resolve => {
                messageProcessedResolve = resolve
              })

              const consumerRunPromise = consumer.run({
                eachMessage: async payload => {
                  const { topic, partition, message } = payload
                  commitMeta = {
                    topic,
                    partition,
                    offset: Number(message.offset)
                  }
                  // Signal that we've processed a message
                  messageProcessedResolve()
                }
              })

              consumerRunPromise.catch(() => {})

              // wait for the message to be processed before continuing
              await sendMessages(kafka, testTopic, messages).then(
                async () => await messageProcessedPromise
              )

              for (const call of setOffsetSpy.getCalls()) {
                expect(call.args[0]).to.not.have.property('type', 'kafka_commit')
              }

              const newConsumer = kafka.consumer({
                kafkaJS: { groupId: 'test-group', autoCommit: false }
              })
              await newConsumer.connect()
              await sendMessages(kafka, testTopic, [{ key: 'key1', value: 'test2' }])
              await newConsumer.run({
                eachMessage: async () => {
                  await newConsumer.disconnect()
                }
              })
              setOffsetSpy.resetHistory()
              await newConsumer.commitOffsets()

              // Check our work
              const runArg = setOffsetSpy.lastCall.args[0]
              expect(setOffsetSpy).to.be.calledOnce
              expect(runArg).to.have.property('offset', commitMeta.offset)
              expect(runArg).to.have.property('partition', commitMeta.partition)
              expect(runArg).to.have.property('topic', commitMeta.topic)
              expect(runArg).to.have.property('type', 'kafka_commit')
              expect(runArg).to.have.property('consumer_group', 'test-group')
            })

            it('Should add backlog on producer response', async () => {
              await sendMessages(kafka, testTopic, messages)
              expect(setOffsetSpy).to.be.calledOnce
              const { topic } = setOffsetSpy.lastCall.args[0]
              expect(topic).to.equal(testTopic)
            })
          })

          describe('when using a kafka broker version that does not support message headers', () => {
            class KafkaJSError extends Error {
              constructor (message) {
                super(message)
                this.name = 'KafkaJSError'
                this.type = 'ERR_UNKNOWN'
              }
            }
            let error
            let producer
            let produceStub

            beforeEach(async () => {
              // simulate a kafka error for the broker version not supporting message headers
              error = new KafkaJSError()
              error.message = 'Simulated KafkaJSError ERR_UNKNOWN from Producer.produce stub'
              producer = kafka.producer()
              await producer.connect()

              // Spy on the produce method from the native library before it gets wrapped
              produceStub = sinon.stub(nativeApi.Producer.prototype, 'produce')
                .callsFake((topic, partition, message, key) => {
                  throw error
                })
            })

            afterEach(async () => {
              produceStub.restore()
              await producer.disconnect()
            })

            it('should hit an error for the first send and not inject headers in later sends', async () => {
              const testMessages = [{ key: 'key1', value: 'test1' }]
              const testMessages2 = [{ key: 'key2', value: 'test2' }]

              try {
                await producer.send({ topic: testTopic, messages: testMessages })
                expect.fail('First producer.send() should have thrown an error')
              } catch (e) {
                expect(e).to.equal(error)
              }
              // Verify headers were injected in the first attempt
              expect(testMessages[0].headers[0]).to.have.property('x-datadog-trace-id')

              // restore the stub to allow the next send to succeed
              produceStub.restore()

              const result = await producer.send({ topic: testTopic, messages: testMessages2 })
              expect(testMessages2[0].headers).to.be.null
              expect(result).to.not.be.undefined
            })
          })
        })
      })
    })
  })
})

function expectSpanWithDefaults (expected) {
  const { service } = expected.meta
  expected = withDefaults({
    name: expected.name,
    service,
    meta: expected.meta
  }, expected)
  return expectSomeSpan(agent, expected, 10000)
}

async function sendMessages (kafka, topic, messages) {
  const producer = kafka.producer()
  await producer.connect()
  await producer.send({
    topic,
    messages
  })
  await producer.disconnect()
}<|MERGE_RESOLUTION|>--- conflicted
+++ resolved
@@ -252,13 +252,6 @@
           let Consumer
 
           beforeEach(async () => {
-<<<<<<< HEAD
-            await agent.load('@confluentinc/kafka-javascript')
-          })
-
-          beforeEach((done) => {
-=======
->>>>>>> 86f1f536
             tracer = require('../../dd-trace')
             const lib = require(`../../../versions/${module}@${version}`).get()
             nativeApi = lib
@@ -274,21 +267,6 @@
               dr_cb: true
             })
 
-<<<<<<< HEAD
-            nativeProducer.connect({}, (err) => {
-              done()
-            })
-          })
-
-          afterEach((done) => {
-            try {
-              nativeProducer.disconnect(() => {
-                done()
-              })
-            } catch (err) {
-              done(err)
-            }
-=======
             await new Promise((resolve, reject) => {
               nativeProducer.connect({}, (err) => {
                 if (err) {
@@ -308,7 +286,6 @@
                 resolve()
               })
             })
->>>>>>> 86f1f536
           })
 
           describe('producer', () => {
@@ -364,39 +341,12 @@
           })
 
           describe('consumer', () => {
-<<<<<<< HEAD
-            beforeEach((done) => {
-=======
             beforeEach(async () => {
->>>>>>> 86f1f536
               nativeConsumer = new Consumer({
                 'bootstrap.servers': '127.0.0.1:9092',
                 'group.id': 'test-group'
               })
 
-<<<<<<< HEAD
-              nativeConsumer.connect({}, (err, d) => {
-                done()
-              })
-            })
-
-            afterEach((done) => {
-              nativeConsumer.unsubscribe()
-              nativeConsumer.disconnect(() => {
-                done()
-              })
-            })
-
-            function consume (consumer, producer, topic, message) {
-              return new Promise((resolve, reject) => {
-                function doConsume () {
-                  consumer.consume(1, function (err, messages) {
-                    if (err && err.code === -185) {
-                      setTimeout(() => doConsume(), 20)
-                      return
-                    } else if (!messages || messages.length === 0 || (err && err.code === -191)) {
-                      setTimeout(() => doConsume(), 20)
-=======
               await new Promise((resolve, reject) => {
                 nativeConsumer.connect({}, (err) => {
                   if (err) {
@@ -434,25 +384,17 @@
 
                     if (!messages || messages.length === 0) {
                       setTimeout(doConsume, 20)
->>>>>>> 86f1f536
                       return
                     }
 
                     const consumedMessage = messages[0]
 
                     if (consumedMessage.value.toString() !== message.toString()) {
-<<<<<<< HEAD
-                      setTimeout(() => doConsume(), 20)
-                      return
-                    }
-
-=======
                       setTimeout(doConsume, 20)
                       return
                     }
 
                     clearTimeout(timeoutId)
->>>>>>> 86f1f536
                     consumer.unsubscribe()
                     resolve()
                   })
