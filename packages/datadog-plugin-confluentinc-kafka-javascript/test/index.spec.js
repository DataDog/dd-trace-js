--- conflicted
+++ resolved
@@ -10,27 +10,8 @@
 const { ERROR_MESSAGE, ERROR_TYPE, ERROR_STACK } = require('../../dd-trace/src/constants')
 const { expectedSchema } = require('./naming')
 const { withVersions } = require('../../dd-trace/test/setup/mocha')
-
-<<<<<<< HEAD
-=======
-const DataStreamsContext = require('../../dd-trace/src/datastreams/context')
-const { computePathwayHash } = require('../../dd-trace/src/datastreams/pathway')
-const { ENTRY_PARENT_HASH, DataStreamsProcessor } = require('../../dd-trace/src/datastreams/processor')
 const { assertObjectContains } = require('../../../integration-tests/helpers')
 
-const getDsmPathwayHash = (testTopic, isProducer, parentHash) => {
-  let edgeTags
-  if (isProducer) {
-    edgeTags = ['direction:out', 'topic:' + testTopic, 'type:kafka']
-  } else {
-    edgeTags = ['direction:in', 'group:test-group-confluent', 'topic:' + testTopic, 'type:kafka']
-  }
-
-  edgeTags.sort()
-  return computePathwayHash('test', 'tester', edgeTags, parentHash)
-}
-
->>>>>>> edfc7c69
 describe('Plugin', () => {
   const module = '@confluentinc/kafka-javascript'
   const groupId = 'test-group-confluent'
@@ -506,244 +487,6 @@
             // })
           })
         })
-<<<<<<< HEAD
-=======
-
-        describe('data stream monitoring', () => {
-          let consumer
-          let expectedProducerHash
-          let expectedConsumerHash
-
-          beforeEach(async () => {
-            tracer.init()
-            tracer.use('confluentinc-kafka-javascript', { dsmEnabled: true })
-            messages = [{ key: 'key1', value: 'test2' }]
-            consumer = kafka.consumer({
-              kafkaJS: { groupId, fromBeginning: true }
-            })
-            await consumer.connect()
-            await consumer.subscribe({ topic: testTopic })
-          })
-
-          beforeEach(() => {
-            expectedProducerHash = getDsmPathwayHash(testTopic, true, ENTRY_PARENT_HASH)
-            expectedConsumerHash = getDsmPathwayHash(testTopic, false, expectedProducerHash)
-          })
-
-          afterEach(async () => {
-            await consumer.disconnect()
-          })
-
-          describe('checkpoints', () => {
-            let setDataStreamsContextSpy
-
-            beforeEach(() => {
-              setDataStreamsContextSpy = sinon.spy(DataStreamsContext, 'setDataStreamsContext')
-            })
-
-            afterEach(async () => {
-              setDataStreamsContextSpy.restore()
-            })
-
-            it('Should set a checkpoint on produce', async () => {
-              const messages = [{ key: 'consumerDSM1', value: 'test2' }]
-              await sendMessages(kafka, testTopic, messages)
-              assert.strictEqual(setDataStreamsContextSpy.args[0][0].hash, expectedProducerHash)
-            })
-
-            it('Should set a checkpoint on consume (eachMessage)', async () => {
-              const runArgs = []
-              let consumerReceiveMessagePromise
-              await consumer.run({
-                eachMessage: async () => {
-                  runArgs.push(setDataStreamsContextSpy.lastCall.args[0])
-                  consumerReceiveMessagePromise = Promise.resolve()
-                }
-              })
-              await sendMessages(kafka, testTopic, messages).then(
-                async () => await consumerReceiveMessagePromise
-              )
-
-              for (const runArg of runArgs) {
-                assert.strictEqual(runArg.hash, expectedConsumerHash)
-              }
-            })
-
-            it('Should set a checkpoint on consume (eachBatch)', async () => {
-              const runArgs = []
-              let consumerReceiveMessagePromise
-              await consumer.run({
-                eachBatch: async () => {
-                  runArgs.push(setDataStreamsContextSpy.lastCall.args[0])
-                  consumerReceiveMessagePromise = Promise.resolve()
-                }
-              })
-              await sendMessages(kafka, testTopic, messages).then(
-                async () => await consumerReceiveMessagePromise
-              )
-              for (const runArg of runArgs) {
-                assert.strictEqual(runArg.hash, expectedConsumerHash)
-              }
-            })
-
-            it('Should set a message payload size when producing a message', async () => {
-              const messages = [{ key: 'key1', value: 'test2' }]
-              if (DataStreamsProcessor.prototype.recordCheckpoint.isSinonProxy) {
-                DataStreamsProcessor.prototype.recordCheckpoint.restore()
-              }
-              const recordCheckpointSpy = sinon.spy(DataStreamsProcessor.prototype, 'recordCheckpoint')
-              await sendMessages(kafka, testTopic, messages)
-              assert.ok(recordCheckpointSpy.args[0][0].hasOwnProperty('payloadSize'))
-              recordCheckpointSpy.restore()
-            })
-
-            it('Should set a message payload size when consuming a message', async () => {
-              const messages = [{ key: 'key1', value: 'test2' }]
-              if (DataStreamsProcessor.prototype.recordCheckpoint.isSinonProxy) {
-                DataStreamsProcessor.prototype.recordCheckpoint.restore()
-              }
-              const recordCheckpointSpy = sinon.spy(DataStreamsProcessor.prototype, 'recordCheckpoint')
-              let consumerReceiveMessagePromise
-              await consumer.run({
-                eachMessage: async () => {
-                  assert.ok(recordCheckpointSpy.args[0][0].hasOwnProperty('payloadSize'))
-                  recordCheckpointSpy.restore()
-                  consumerReceiveMessagePromise = Promise.resolve()
-                }
-              })
-              await sendMessages(kafka, testTopic, messages).then(
-                async () => await consumerReceiveMessagePromise
-              )
-            })
-          })
-
-          describe('backlogs', () => {
-            let setOffsetSpy
-
-            beforeEach(() => {
-              setOffsetSpy = sinon.spy(tracer._tracer._dataStreamsProcessor, 'setOffset')
-            })
-
-            afterEach(() => {
-              setOffsetSpy.restore()
-            })
-
-            it('Should add backlog on consumer explicit commit', async () => {
-              // Send a message, consume it, and record the last consumed offset
-              let commitMeta
-
-              let messageProcessedResolve
-              const messageProcessedPromise = new Promise(resolve => {
-                messageProcessedResolve = resolve
-              })
-
-              const consumerRunPromise = consumer.run({
-                eachMessage: async payload => {
-                  const { topic, partition, message } = payload
-                  commitMeta = {
-                    topic,
-                    partition,
-                    offset: Number(message.offset)
-                  }
-                  messageProcessedResolve()
-                }
-              })
-
-              await consumerRunPromise
-
-              // wait for the message to be processed before continuing
-              await sendMessages(kafka, testTopic, messages)
-              await messageProcessedPromise
-              await consumer.disconnect()
-
-              for (const call of setOffsetSpy.getCalls()) {
-                assert.notStrictEqual(call.args[0]?.type, 'kafka_commit')
-              }
-
-              const newConsumer = kafka.consumer({
-                kafkaJS: { groupId, fromBeginning: true, autoCommit: false }
-              })
-              await newConsumer.connect()
-              await sendMessages(kafka, testTopic, [{ key: 'key1', value: 'test2' }])
-              await newConsumer.run({
-                eachMessage: async () => {
-                  await newConsumer.disconnect()
-                }
-              })
-              setOffsetSpy.resetHistory()
-              await newConsumer.commitOffsets()
-
-              // Check our work
-              const runArg = setOffsetSpy.lastCall.args[0]
-              assert.strictEqual(runArg?.offset, commitMeta.offset)
-              assert.strictEqual(runArg?.partition, commitMeta.partition)
-              assert.strictEqual(runArg?.topic, commitMeta.topic)
-              assert.strictEqual(runArg?.type, 'kafka_commit')
-              assert.strictEqual(runArg?.consumer_group, groupId)
-            })
-
-            it('Should add backlog on producer response', async () => {
-              await sendMessages(kafka, testTopic, messages)
-              sinon.assert.calledOnce(setOffsetSpy)
-              const { topic } = setOffsetSpy.lastCall.args[0]
-              assert.strictEqual(topic, testTopic)
-            })
-          })
-
-          describe('when using a kafka broker version that does not support message headers', () => {
-            class KafkaJSError extends Error {
-              constructor (message) {
-                super(message)
-                this.name = 'KafkaJSError'
-                this.type = 'ERR_UNKNOWN'
-              }
-            }
-            let error
-            let producer
-            let produceStub
-
-            beforeEach(async () => {
-              // simulate a kafka error for the broker version not supporting message headers
-              error = new KafkaJSError()
-              error.message = 'Simulated KafkaJSError ERR_UNKNOWN from Producer.produce stub'
-              producer = kafka.producer()
-              await producer.connect()
-
-              // Spy on the produce method from the native library before it gets wrapped
-              produceStub = sinon.stub(nativeApi.Producer.prototype, 'produce')
-                .callsFake((topic, partition, message, key) => {
-                  throw error
-                })
-            })
-
-            afterEach(async () => {
-              produceStub.restore()
-              await producer.disconnect()
-            })
-
-            it('should hit an error for the first send and not inject headers in later sends', async () => {
-              const testMessages = [{ key: 'key1', value: 'test1' }]
-              const testMessages2 = [{ key: 'key2', value: 'test2' }]
-
-              try {
-                await producer.send({ topic: testTopic, messages: testMessages })
-                assert.fail('First producer.send() should have thrown an error')
-              } catch (e) {
-                assert.strictEqual(e, error)
-              }
-              // Verify headers were injected in the first attempt
-              assert.ok(Object.hasOwn(testMessages[0].headers[0], 'x-datadog-trace-id'))
-
-              // restore the stub to allow the next send to succeed
-              produceStub.restore()
-
-              const result = await producer.send({ topic: testTopic, messages: testMessages2 })
-              assert.strictEqual(testMessages2[0].headers, null)
-              assert.notStrictEqual(result, undefined)
-            })
-          })
-        })
->>>>>>> edfc7c69
       })
     })
   })
