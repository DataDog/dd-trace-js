--- conflicted
+++ resolved
@@ -650,18 +650,12 @@
                 const traceId = span.meta['_dd.p.tid'] + span.trace_id.toString(16).padStart(16, '0')
                 const spanId = span.span_id.toString(16).padStart(16, '0')
 
-<<<<<<< HEAD
-                expect(startSpy.called).to.be.true
-                const { comment } = startSpy.getCall(0).args[0].ops
-                expect(comment).to.include(`traceparent='00-${traceId}-${spanId}-00'`)
-=======
                 assert.strictEqual(startSpy.called, true)
                 const { comment } = startSpy.getCall(0).args[0].ops
                 assert.match(
                   comment,
                   new RegExp(String.raw`traceparent='00-${traceId}-${spanId}-00'`)
                 )
->>>>>>> ed3cc6d9
               })
               .then(done)
               .catch(done)
