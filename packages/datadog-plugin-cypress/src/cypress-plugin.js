const {
  TEST_STATUS,
  TEST_IS_RUM_ACTIVE,
  TEST_CODE_OWNERS,
  getTestEnvironmentMetadata,
  CI_APP_ORIGIN,
  getTestParentSpan,
  getCodeOwnersFileEntries,
  getCodeOwnersForFilename,
  getTestCommonTags,
  getTestSessionCommonTags,
  getTestModuleCommonTags,
  getTestSuiteCommonTags,
  TEST_SUITE_ID,
  TEST_MODULE_ID,
  TEST_SESSION_ID,
  TEST_COMMAND,
  TEST_MODULE,
  TEST_SOURCE_START,
  finishAllTraceSpans,
  getCoveredFilenamesFromCoverage,
  getTestSuitePath,
  addIntelligentTestRunnerSpanTags,
  TEST_SKIPPED_BY_ITR,
  TEST_ITR_UNSKIPPABLE,
  TEST_ITR_FORCED_RUN,
  ITR_CORRELATION_ID,
  TEST_SOURCE_FILE,
  TEST_IS_NEW,
  TEST_IS_RETRY,
  TEST_EARLY_FLAKE_ENABLED,
  getTestSessionName,
  TEST_SESSION_NAME,
  TEST_LEVEL_EVENT_TYPES,
  TEST_RETRY_REASON,
  DD_TEST_IS_USER_PROVIDED_SERVICE,
  TEST_MANAGEMENT_IS_QUARANTINED,
  TEST_MANAGEMENT_ENABLED,
  TEST_MANAGEMENT_IS_DISABLED,
  TEST_MANAGEMENT_IS_ATTEMPT_TO_FIX,
  TEST_MANAGEMENT_ATTEMPT_TO_FIX_PASSED,
  TEST_HAS_FAILED_ALL_RETRIES,
  getLibraryCapabilitiesTags,
  TEST_RETRY_REASON_TYPES,
  getPullRequestDiff,
  getModifiedTestsFromDiff,
  TEST_IS_MODIFIED,
  getPullRequestBaseBranch
} = require('../../dd-trace/src/plugins/util/test')
const { isMarkedAsUnskippable } = require('../../datadog-plugin-jest/src/util')
const { ORIGIN_KEY, COMPONENT } = require('../../dd-trace/src/constants')
const { appClosing: appClosingTelemetry } = require('../../dd-trace/src/telemetry')
const log = require('../../dd-trace/src/log')

const {
  TELEMETRY_EVENT_CREATED,
  TELEMETRY_EVENT_FINISHED,
  TELEMETRY_ITR_FORCED_TO_RUN,
  TELEMETRY_CODE_COVERAGE_EMPTY,
  TELEMETRY_ITR_UNSKIPPABLE,
  TELEMETRY_CODE_COVERAGE_NUM_FILES,
  incrementCountMetric,
  distributionMetric,
  TELEMETRY_ITR_SKIPPED,
  TELEMETRY_TEST_SESSION
} = require('../../dd-trace/src/ci-visibility/telemetry')

const {
  GIT_REPOSITORY_URL,
  GIT_COMMIT_SHA,
  GIT_BRANCH,
  CI_PROVIDER_NAME,
  CI_WORKSPACE_PATH,
  GIT_COMMIT_MESSAGE,
<<<<<<< HEAD
  GIT_PULL_REQUEST_BASE_BRANCH_SHA,
  GIT_COMMIT_HEAD_SHA,
  GIT_PULL_REQUEST_BASE_BRANCH
=======
  GIT_TAG
>>>>>>> 676146af
} = require('../../dd-trace/src/plugins/util/tags')
const {
  OS_VERSION,
  OS_PLATFORM,
  OS_ARCHITECTURE,
  RUNTIME_NAME,
  RUNTIME_VERSION
} = require('../../dd-trace/src/plugins/util/env')
const { DD_MAJOR } = require('../../../version')

const TEST_FRAMEWORK_NAME = 'cypress'

const CYPRESS_STATUS_TO_TEST_STATUS = {
  passed: 'pass',
  failed: 'fail',
  pending: 'skip',
  skipped: 'skip'
}

function getSessionStatus (summary) {
  if (summary.totalFailed !== undefined && summary.totalFailed > 0) {
    return 'fail'
  }
  if (summary.totalSkipped !== undefined && summary.totalSkipped === summary.totalTests) {
    return 'skip'
  }
  return 'pass'
}

function getCypressVersion (details) {
  if (details?.cypressVersion) {
    return details.cypressVersion
  }
  if (details?.config?.version) {
    return details.config.version
  }
  return ''
}

function getRootDir (details) {
  if (details?.config) {
    return details.config.projectRoot || details.config.repoRoot || process.cwd()
  }
  return process.cwd()
}

function getCypressCommand (details) {
  if (!details) {
    return TEST_FRAMEWORK_NAME
  }
  return `${TEST_FRAMEWORK_NAME} ${details.specPattern || ''}`
}

function getLibraryConfiguration (tracer, testConfiguration) {
  return new Promise(resolve => {
    if (!tracer._tracer._exporter?.getLibraryConfiguration) {
      return resolve({ err: new Error('Test Optimization was not initialized correctly') })
    }

    tracer._tracer._exporter.getLibraryConfiguration(testConfiguration, (err, libraryConfig) => {
      resolve({ err, libraryConfig })
    })
  })
}

function getSkippableTests (tracer, testConfiguration) {
  return new Promise(resolve => {
    if (!tracer._tracer._exporter?.getSkippableSuites) {
      return resolve({ err: new Error('Test Optimization was not initialized correctly') })
    }
    tracer._tracer._exporter.getSkippableSuites(testConfiguration, (err, skippableTests, correlationId) => {
      resolve({
        err,
        skippableTests,
        correlationId
      })
    })
  })
}

function getKnownTests (tracer, testConfiguration) {
  return new Promise(resolve => {
    if (!tracer._tracer._exporter?.getKnownTests) {
      return resolve({ err: new Error('Test Optimization was not initialized correctly') })
    }
    tracer._tracer._exporter.getKnownTests(testConfiguration, (err, knownTests) => {
      resolve({
        err,
        knownTests
      })
    })
  })
}

function getTestManagementTests (tracer, testConfiguration) {
  return new Promise(resolve => {
    if (!tracer._tracer._exporter?.getTestManagementTests) {
      return resolve({ err: new Error('Test Optimization was not initialized correctly') })
    }
    tracer._tracer._exporter.getTestManagementTests(testConfiguration, (err, testManagementTests) => {
      resolve({
        err,
        testManagementTests
      })
    })
  })
}

function getModifiedTests (testEnvironmentMetadata) {
  return new Promise(resolve => {
    const {
      [GIT_PULL_REQUEST_BASE_BRANCH]: pullRequestBaseBranch,
      [GIT_PULL_REQUEST_BASE_BRANCH_SHA]: pullRequestBaseBranchSha,
      [GIT_COMMIT_HEAD_SHA]: commitHeadSha
    } = testEnvironmentMetadata

    const baseBranchSha = pullRequestBaseBranchSha || getPullRequestBaseBranch(pullRequestBaseBranch)

    if (baseBranchSha) {
      const diff = getPullRequestDiff(baseBranchSha, commitHeadSha)
      const modifiedTests = getModifiedTestsFromDiff(diff)
      if (modifiedTests) {
        return resolve({ err: null, modifiedTests })
      }
    }

    // TODO: Add telemetry for this type of error
    return resolve({ err: new Error('No modified tests could have been retrieved') })
  })
}

function getSuiteStatus (suiteStats) {
  if (!suiteStats) {
    return 'skip'
  }
  if (suiteStats.failures !== undefined && suiteStats.failures > 0) {
    return 'fail'
  }
  if (suiteStats.tests !== undefined &&
    (suiteStats.tests === suiteStats.pending || suiteStats.tests === suiteStats.skipped)) {
    return 'skip'
  }
  return 'pass'
}

class CypressPlugin {
  constructor () {
    this._isInit = false
    this.testEnvironmentMetadata = getTestEnvironmentMetadata(TEST_FRAMEWORK_NAME)

    const {
      [GIT_REPOSITORY_URL]: repositoryUrl,
      [GIT_COMMIT_SHA]: sha,
      [OS_VERSION]: osVersion,
      [OS_PLATFORM]: osPlatform,
      [OS_ARCHITECTURE]: osArchitecture,
      [RUNTIME_NAME]: runtimeName,
      [RUNTIME_VERSION]: runtimeVersion,
      [GIT_BRANCH]: branch,
      [CI_PROVIDER_NAME]: ciProviderName,
      [CI_WORKSPACE_PATH]: repositoryRoot,
      [GIT_COMMIT_MESSAGE]: commitMessage,
<<<<<<< HEAD
      [GIT_PULL_REQUEST_BASE_BRANCH_SHA]: pullRequestBaseSha,
      [GIT_COMMIT_HEAD_SHA]: commitHeadSha
=======
      [GIT_TAG]: tag
>>>>>>> 676146af
    } = this.testEnvironmentMetadata

    this.repositoryRoot = repositoryRoot || process.cwd()
    this.ciProviderName = ciProviderName
    this.codeOwnersEntries = getCodeOwnersFileEntries(repositoryRoot)

    this.testConfiguration = {
      repositoryUrl,
      sha,
      osVersion,
      osPlatform,
      osArchitecture,
      runtimeName,
      runtimeVersion,
      branch,
      testLevel: 'test',
      commitMessage,
<<<<<<< HEAD
      pullRequestBaseSha,
      commitHeadSha
=======
      tag
>>>>>>> 676146af
    }
    this.finishedTestsByFile = {}
    this.testStatuses = {}

    this.isTestsSkipped = false
    this.isSuitesSkippingEnabled = false
    this.isCodeCoverageEnabled = false
    this.isFlakyTestRetriesEnabled = false
    this.isEarlyFlakeDetectionEnabled = false
    this.isKnownTestsEnabled = false
    this.earlyFlakeDetectionNumRetries = 0
    this.testsToSkip = []
    this.skippedTests = []
    this.hasForcedToRunSuites = false
    this.hasUnskippableSuites = false
    this.unskippableSuites = []
    this.knownTests = []
    this.isTestManagementTestsEnabled = false
    this.testManagementAttemptToFixRetries = 0
    this.isImpactedTestsEnabled = false
    this.modifiedTests = []
  }

  // Init function returns a promise that resolves with the Cypress configuration
  // Depending on the received configuration, the Cypress configuration can be modified:
  // for example, to enable retries for failed tests.
  init (tracer, cypressConfig) {
    this._isInit = true
    this.tracer = tracer
    this.cypressConfig = cypressConfig

    // we have to do it here because the tracer is not initialized in the constructor
    this.testEnvironmentMetadata[DD_TEST_IS_USER_PROVIDED_SERVICE] =
      tracer._tracer._config.isServiceUserProvided ? 'true' : 'false'

    this.libraryConfigurationPromise = getLibraryConfiguration(this.tracer, this.testConfiguration)
      .then((libraryConfigurationResponse) => {
        if (libraryConfigurationResponse.err) {
          log.error('Cypress plugin library config response error', libraryConfigurationResponse.err)
        } else {
          const {
            libraryConfig: {
              isSuitesSkippingEnabled,
              isCodeCoverageEnabled,
              isEarlyFlakeDetectionEnabled,
              earlyFlakeDetectionNumRetries,
              isFlakyTestRetriesEnabled,
              flakyTestRetriesCount,
              isKnownTestsEnabled,
              isTestManagementEnabled,
              testManagementAttemptToFixRetries,
              isImpactedTestsEnabled
            }
          } = libraryConfigurationResponse
          this.isSuitesSkippingEnabled = isSuitesSkippingEnabled
          this.isCodeCoverageEnabled = isCodeCoverageEnabled
          this.isEarlyFlakeDetectionEnabled = isEarlyFlakeDetectionEnabled
          this.earlyFlakeDetectionNumRetries = earlyFlakeDetectionNumRetries
          this.isKnownTestsEnabled = isKnownTestsEnabled
          if (isFlakyTestRetriesEnabled) {
            this.isFlakyTestRetriesEnabled = true
            this.cypressConfig.retries.runMode = flakyTestRetriesCount
          }
          this.isTestManagementTestsEnabled = isTestManagementEnabled
          this.testManagementAttemptToFixRetries = testManagementAttemptToFixRetries
          this.isImpactedTestsEnabled = isImpactedTestsEnabled
        }
        return this.cypressConfig
      })
    return this.libraryConfigurationPromise
  }

  getTestSuiteProperties (testSuite) {
    return this.testManagementTests?.cypress?.suites?.[testSuite]?.tests || {}
  }

  getTestProperties (testSuite, testName) {
    const { attempt_to_fix: isAttemptToFix, disabled: isDisabled, quarantined: isQuarantined } =
      this.getTestSuiteProperties(testSuite)?.[testName]?.properties || {}

    return { isAttemptToFix, isDisabled, isQuarantined }
  }

  getTestSuiteSpan ({ testSuite, testSuiteAbsolutePath }) {
    const testSuiteSpanMetadata =
      getTestSuiteCommonTags(this.command, this.frameworkVersion, testSuite, TEST_FRAMEWORK_NAME)

    this.ciVisEvent(TELEMETRY_EVENT_CREATED, 'suite')

    if (testSuiteAbsolutePath) {
      const testSourceFile = getTestSuitePath(testSuiteAbsolutePath, this.repositoryRoot)
      testSuiteSpanMetadata[TEST_SOURCE_FILE] = testSourceFile
      testSuiteSpanMetadata[TEST_SOURCE_START] = 1
      const codeOwners = this.getTestCodeOwners({ testSuite, testSourceFile })
      if (codeOwners) {
        testSuiteSpanMetadata[TEST_CODE_OWNERS] = codeOwners
      }
    }

    return this.tracer.startSpan(`${TEST_FRAMEWORK_NAME}.test_suite`, {
      childOf: this.testModuleSpan,
      tags: {
        [COMPONENT]: TEST_FRAMEWORK_NAME,
        ...this.testEnvironmentMetadata,
        ...testSuiteSpanMetadata
      }
    })
  }

  getTestSpan ({ testName, testSuite, isUnskippable, isForcedToRun, testSourceFile, isDisabled, isQuarantined }) {
    const testSuiteTags = {
      [TEST_COMMAND]: this.command,
      [TEST_COMMAND]: this.command,
      [TEST_MODULE]: TEST_FRAMEWORK_NAME
    }
    if (this.testSuiteSpan) {
      testSuiteTags[TEST_SUITE_ID] = this.testSuiteSpan.context().toSpanId()
    }
    if (this.testSessionSpan && this.testModuleSpan) {
      testSuiteTags[TEST_SESSION_ID] = this.testSessionSpan.context().toTraceId()
      testSuiteTags[TEST_MODULE_ID] = this.testModuleSpan.context().toSpanId()
      // If testSuiteSpan couldn't be created, we'll use the testModuleSpan as the parent
      if (!this.testSuiteSpan) {
        testSuiteTags[TEST_SUITE_ID] = this.testModuleSpan.context().toSpanId()
      }
    }

    const childOf = getTestParentSpan(this.tracer)
    const {
      resource,
      ...testSpanMetadata
    } = getTestCommonTags(testName, testSuite, this.cypressConfig.version, TEST_FRAMEWORK_NAME)

    if (testSourceFile) {
      testSpanMetadata[TEST_SOURCE_FILE] = testSourceFile
    }

    const codeOwners = this.getTestCodeOwners({ testSuite, testSourceFile })
    if (codeOwners) {
      testSpanMetadata[TEST_CODE_OWNERS] = codeOwners
    }

    if (isUnskippable) {
      this.hasUnskippableSuites = true
      incrementCountMetric(TELEMETRY_ITR_UNSKIPPABLE, { testLevel: 'suite' })
      testSpanMetadata[TEST_ITR_UNSKIPPABLE] = 'true'
    }

    if (isForcedToRun) {
      this.hasForcedToRunSuites = true
      incrementCountMetric(TELEMETRY_ITR_FORCED_TO_RUN, { testLevel: 'suite' })
      testSpanMetadata[TEST_ITR_FORCED_RUN] = 'true'
    }

    if (isDisabled) {
      testSpanMetadata[TEST_MANAGEMENT_IS_DISABLED] = 'true'
    }

    if (isQuarantined) {
      testSpanMetadata[TEST_MANAGEMENT_IS_QUARANTINED] = 'true'
    }

    this.ciVisEvent(TELEMETRY_EVENT_CREATED, 'test', { hasCodeOwners: !!codeOwners })

    return this.tracer.startSpan(`${TEST_FRAMEWORK_NAME}.test`, {
      childOf,
      tags: {
        [COMPONENT]: TEST_FRAMEWORK_NAME,
        [ORIGIN_KEY]: CI_APP_ORIGIN,
        ...testSpanMetadata,
        ...this.testEnvironmentMetadata,
        ...testSuiteTags
      }
    })
  }

  ciVisEvent (name, testLevel, tags = {}) {
    incrementCountMetric(name, {
      testLevel,
      testFramework: 'cypress',
      isUnsupportedCIProvider: !this.ciProviderName,
      ...tags
    })
  }

  async beforeRun (details) {
    // We need to make sure that the plugin is initialized before running the tests
    // This is for the case where the user has not returned the promise from the init function
    await this.libraryConfigurationPromise
    this.command = getCypressCommand(details)
    this.frameworkVersion = getCypressVersion(details)
    this.rootDir = getRootDir(details)

    if (this.isKnownTestsEnabled) {
      const knownTestsResponse = await getKnownTests(
        this.tracer,
        this.testConfiguration
      )
      if (knownTestsResponse.err) {
        log.error('Cypress known tests response error', knownTestsResponse.err)
        this.isEarlyFlakeDetectionEnabled = false
        this.isKnownTestsEnabled = false
      } else {
        // We use TEST_FRAMEWORK_NAME for the name of the module
        this.knownTestsByTestSuite = knownTestsResponse.knownTests[TEST_FRAMEWORK_NAME]
      }
    }

    if (this.isSuitesSkippingEnabled) {
      const skippableTestsResponse = await getSkippableTests(
        this.tracer,
        this.testConfiguration
      )
      if (skippableTestsResponse.err) {
        log.error('Cypress skippable tests response error', skippableTestsResponse.err)
      } else {
        const { skippableTests, correlationId } = skippableTestsResponse
        this.testsToSkip = skippableTests || []
        this.itrCorrelationId = correlationId
        incrementCountMetric(TELEMETRY_ITR_SKIPPED, { testLevel: 'test' }, this.testsToSkip.length)
      }
    }

    if (this.isTestManagementTestsEnabled) {
      const testManagementTestsResponse = await getTestManagementTests(
        this.tracer,
        this.testConfiguration
      )
      if (testManagementTestsResponse.err) {
        log.error('Cypress test management tests response error', testManagementTestsResponse.err)
        this.isTestManagementTestsEnabled = false
      } else {
        this.testManagementTests = testManagementTestsResponse.testManagementTests
      }
    }

    if (this.isImpactedTestsEnabled) {
      const impactedTestsResponse = await getModifiedTests(this.testEnvironmentMetadata)
      if (impactedTestsResponse.err) {
        log.error('Cypress impacted tests response error', impactedTestsResponse.err)
        this.isImpactedTestsEnabled = false
      } else {
        this.modifiedTests = impactedTestsResponse.modifiedTests
      }
    }

    // `details.specs` are test files
    details.specs?.forEach(({ absolute, relative }) => {
      const isUnskippableSuite = isMarkedAsUnskippable({ path: absolute })
      if (isUnskippableSuite) {
        this.unskippableSuites.push(relative)
      }
    })

    const childOf = getTestParentSpan(this.tracer)

    const testSessionSpanMetadata =
      getTestSessionCommonTags(this.command, this.frameworkVersion, TEST_FRAMEWORK_NAME)
    const testModuleSpanMetadata =
      getTestModuleCommonTags(this.command, this.frameworkVersion, TEST_FRAMEWORK_NAME)

    if (this.isEarlyFlakeDetectionEnabled) {
      testSessionSpanMetadata[TEST_EARLY_FLAKE_ENABLED] = 'true'
    }

    const trimmedCommand = DD_MAJOR < 6 ? this.command : 'cypress run'

    const testSessionName = getTestSessionName(
      this.tracer._tracer._config,
      trimmedCommand,
      this.testEnvironmentMetadata
    )

    if (this.tracer._tracer._exporter?.addMetadataTags) {
      const metadataTags = {}
      for (const testLevel of TEST_LEVEL_EVENT_TYPES) {
        metadataTags[testLevel] = {
          [TEST_SESSION_NAME]: testSessionName
        }
      }
      const libraryCapabilitiesTags = getLibraryCapabilitiesTags(this.constructor.id)
      metadataTags.test = {
        ...metadataTags.test,
        ...libraryCapabilitiesTags
      }

      this.tracer._tracer._exporter.addMetadataTags(metadataTags)
    }

    this.testSessionSpan = this.tracer.startSpan(`${TEST_FRAMEWORK_NAME}.test_session`, {
      childOf,
      tags: {
        [COMPONENT]: TEST_FRAMEWORK_NAME,
        ...this.testEnvironmentMetadata,
        ...testSessionSpanMetadata
      }
    })
    this.ciVisEvent(TELEMETRY_EVENT_CREATED, 'session')

    this.testModuleSpan = this.tracer.startSpan(`${TEST_FRAMEWORK_NAME}.test_module`, {
      childOf: this.testSessionSpan,
      tags: {
        [COMPONENT]: TEST_FRAMEWORK_NAME,
        ...this.testEnvironmentMetadata,
        ...testModuleSpanMetadata
      }
    })
    this.ciVisEvent(TELEMETRY_EVENT_CREATED, 'module')

    return details
  }

  afterRun (suiteStats) {
    if (!this._isInit) {
      log.warn('Attemping to call afterRun without initializating the plugin first')
      return
    }
    if (this.testSessionSpan && this.testModuleSpan) {
      const testStatus = getSessionStatus(suiteStats)
      this.testModuleSpan.setTag(TEST_STATUS, testStatus)
      this.testSessionSpan.setTag(TEST_STATUS, testStatus)

      addIntelligentTestRunnerSpanTags(
        this.testSessionSpan,
        this.testModuleSpan,
        {
          isSuitesSkipped: this.isTestsSkipped,
          isSuitesSkippingEnabled: this.isSuitesSkippingEnabled,
          isCodeCoverageEnabled: this.isCodeCoverageEnabled,
          skippingType: 'test',
          skippingCount: this.skippedTests.length,
          hasForcedToRunSuites: this.hasForcedToRunSuites,
          hasUnskippableSuites: this.hasUnskippableSuites
        }
      )

      if (this.isTestManagementTestsEnabled) {
        this.testSessionSpan.setTag(TEST_MANAGEMENT_ENABLED, 'true')
      }

      this.testModuleSpan.finish()
      this.ciVisEvent(TELEMETRY_EVENT_FINISHED, 'module')
      this.testSessionSpan.finish()
      this.ciVisEvent(TELEMETRY_EVENT_FINISHED, 'session')
      incrementCountMetric(TELEMETRY_TEST_SESSION, {
        provider: this.ciProviderName,
        autoInjected: !!process.env.DD_CIVISIBILITY_AUTO_INSTRUMENTATION_PROVIDER
      })

      finishAllTraceSpans(this.testSessionSpan)
    }

    return new Promise(resolve => {
      const exporter = this.tracer._tracer._exporter
      if (!exporter) {
        return resolve(null)
      }
      if (exporter.flush) {
        exporter.flush(() => {
          appClosingTelemetry()
          resolve(null)
        })
      } else if (exporter._writer) {
        exporter._writer.flush(() => {
          appClosingTelemetry()
          resolve(null)
        })
      }
    })
  }

  afterSpec (spec, results) {
    const { tests, stats } = results || {}
    const cypressTests = tests || []
    const finishedTests = this.finishedTestsByFile[spec.relative] || []

    if (!this.testSuiteSpan) {
      // dd:testSuiteStart hasn't been triggered for whatever reason
      // We will create the test suite span on the spot if that's the case
      log.warn('There was an error creating the test suite event.')
      this.testSuiteSpan = this.getTestSuiteSpan({
        testSuite: spec.relative,
        testSuiteAbsolutePath: spec.absolute
      })
    }

    // Get tests that didn't go through `dd:afterEach`
    // and create a skipped test span for each of them
    cypressTests.filter(({ title }) => {
      const cypressTestName = title.join(' ')
      const isTestFinished = finishedTests.find(({ testName }) => cypressTestName === testName)

      return !isTestFinished
    }).forEach(({ title }) => {
      const cypressTestName = title.join(' ')
      const isSkippedByItr = this.testsToSkip.find(test =>
        cypressTestName === test.name && spec.relative === test.suite
      )
      const testSourceFile = spec.absolute && this.repositoryRoot
        ? getTestSuitePath(spec.absolute, this.repositoryRoot)
        : spec.relative

      const skippedTestSpan = this.getTestSpan({ testName: cypressTestName, testSuite: spec.relative, testSourceFile })

      skippedTestSpan.setTag(TEST_STATUS, 'skip')
      if (isSkippedByItr) {
        skippedTestSpan.setTag(TEST_SKIPPED_BY_ITR, 'true')
      }
      if (this.itrCorrelationId) {
        skippedTestSpan.setTag(ITR_CORRELATION_ID, this.itrCorrelationId)
      }

      const { isDisabled, isQuarantined } = this.getTestProperties(spec.relative, cypressTestName)

      if (isDisabled) {
        skippedTestSpan.setTag(TEST_MANAGEMENT_IS_DISABLED, 'true')
      } else if (isQuarantined) {
        skippedTestSpan.setTag(TEST_MANAGEMENT_IS_QUARANTINED, 'true')
      }

      skippedTestSpan.finish()
    })

    // Make sure that reported test statuses are the same as Cypress reports.
    // This is not always the case, such as when an `after` hook fails:
    // Cypress will report the last run test as failed, but we don't know that yet at `dd:afterEach`
    let latestError

    const finishedTestsByTestName = finishedTests.reduce((acc, finishedTest) => {
      if (!acc[finishedTest.testName]) {
        acc[finishedTest.testName] = []
      }
      acc[finishedTest.testName].push(finishedTest)
      return acc
    }, {})

    Object.entries(finishedTestsByTestName).forEach(([testName, finishedTestAttempts]) => {
      finishedTestAttempts.forEach((finishedTest, attemptIndex) => {
        // TODO: there could be multiple if there have been retries!
        // potentially we need to match the test status!
        const cypressTest = cypressTests.find(test => test.title.join(' ') === testName)
        if (!cypressTest) {
          return
        }
        // finishedTests can include multiple tests with the same name if they have been retried
        // by early flake detection. Cypress is unaware of this so .attempts does not necessarily have
        // the same length as `finishedTestAttempts`
        let cypressTestStatus = CYPRESS_STATUS_TO_TEST_STATUS[cypressTest.state]
        if (cypressTest.attempts && cypressTest.attempts[attemptIndex]) {
          cypressTestStatus = CYPRESS_STATUS_TO_TEST_STATUS[cypressTest.attempts[attemptIndex].state]
          const isAtrRetry = attemptIndex > 0 &&
            this.isFlakyTestRetriesEnabled &&
            !finishedTest.isAttemptToFix &&
            !finishedTest.isEfdRetry
          if (attemptIndex > 0) {
            finishedTest.testSpan.setTag(TEST_IS_RETRY, 'true')
            if (finishedTest.isEfdRetry) {
              finishedTest.testSpan.setTag(TEST_RETRY_REASON, TEST_RETRY_REASON_TYPES.efd)
            } else if (isAtrRetry) {
              finishedTest.testSpan.setTag(TEST_RETRY_REASON, TEST_RETRY_REASON_TYPES.atr)
            } else {
              finishedTest.testSpan.setTag(TEST_RETRY_REASON, TEST_RETRY_REASON_TYPES.ext)
            }
          }
        }
        if (cypressTest.displayError) {
          latestError = new Error(cypressTest.displayError)
        }
        // Update test status
        if (cypressTestStatus !== finishedTest.testStatus) {
          finishedTest.testSpan.setTag(TEST_STATUS, cypressTestStatus)
          finishedTest.testSpan.setTag('error', latestError)
        }
        if (this.itrCorrelationId) {
          finishedTest.testSpan.setTag(ITR_CORRELATION_ID, this.itrCorrelationId)
        }
        const testSourceFile = spec.absolute && this.repositoryRoot
          ? getTestSuitePath(spec.absolute, this.repositoryRoot)
          : spec.relative
        if (testSourceFile) {
          finishedTest.testSpan.setTag(TEST_SOURCE_FILE, testSourceFile)
        }
        const codeOwners = this.getTestCodeOwners({ testSuite: spec.relative, testSourceFile })

        if (codeOwners) {
          finishedTest.testSpan.setTag(TEST_CODE_OWNERS, codeOwners)
        }

        finishedTest.testSpan.finish(finishedTest.finishTime)
      })
    })

    if (this.testSuiteSpan) {
      const status = getSuiteStatus(stats)
      this.testSuiteSpan.setTag(TEST_STATUS, status)

      if (latestError) {
        this.testSuiteSpan.setTag('error', latestError)
      }
      this.testSuiteSpan.finish()
      this.testSuiteSpan = null
      this.ciVisEvent(TELEMETRY_EVENT_FINISHED, 'suite')
    }
  }

  getTasks () {
    return {
      'dd:testSuiteStart': ({ testSuite, testSuiteAbsolutePath }) => {
        const suitePayload = {
          isEarlyFlakeDetectionEnabled: this.isEarlyFlakeDetectionEnabled,
          knownTestsForSuite: this.knownTestsByTestSuite?.[testSuite] || [],
          earlyFlakeDetectionNumRetries: this.earlyFlakeDetectionNumRetries,
          isKnownTestsEnabled: this.isKnownTestsEnabled,
          isTestManagementEnabled: this.isTestManagementTestsEnabled,
          testManagementAttemptToFixRetries: this.testManagementAttemptToFixRetries,
          testManagementTests: this.getTestSuiteProperties(testSuite),
          isImpactedTestsEnabled: this.isImpactedTestsEnabled,
          modifiedTests: this.modifiedTests,
          repositoryRoot: this.repositoryRoot
        }

        if (this.testSuiteSpan) {
          return suitePayload
        }
        this.testSuiteSpan = this.getTestSuiteSpan({ testSuite, testSuiteAbsolutePath })
        return suitePayload
      },
      'dd:beforeEach': (test) => {
        const { testName, testSuite } = test
        const shouldSkip = this.testsToSkip.some(test => {
          return testName === test.name && testSuite === test.suite
        })
        const isUnskippable = this.unskippableSuites.includes(testSuite)
        const isForcedToRun = shouldSkip && isUnskippable
        const { isAttemptToFix, isDisabled, isQuarantined } = this.getTestProperties(testSuite, testName)
        // skip test
        if (shouldSkip && !isUnskippable) {
          this.skippedTests.push(test)
          this.isTestsSkipped = true
          return { shouldSkip: true }
        }

        // TODO: I haven't found a way to trick cypress into ignoring a test
        // The way we'll implement quarantine in cypress is by skipping the test altogether
        if (!isAttemptToFix && (isDisabled || isQuarantined)) {
          return { shouldSkip: true }
        }

        if (!this.activeTestSpan) {
          this.activeTestSpan = this.getTestSpan({
            testName,
            testSuite,
            isUnskippable,
            isForcedToRun,
            isDisabled,
            isQuarantined
          })
        }

        return this.activeTestSpan ? { traceId: this.activeTestSpan.context().toTraceId() } : {}
      },
      'dd:afterEach': ({ test, coverage }) => {
        if (!this.activeTestSpan) {
          log.warn('There is no active test span in dd:afterEach handler')
          return null
        }
        const {
          state,
          error,
          isRUMActive,
          testSourceLine,
          testSuite,
          testSuiteAbsolutePath,
          testName,
          isNew,
          isEfdRetry,
          isAttemptToFix,
          isModified
        } = test
        if (coverage && this.isCodeCoverageEnabled && this.tracer._tracer._exporter?.exportCoverage) {
          const coverageFiles = getCoveredFilenamesFromCoverage(coverage)
          const relativeCoverageFiles = [...coverageFiles, testSuiteAbsolutePath].map(
            file => getTestSuitePath(file, this.repositoryRoot || this.rootDir)
          )
          if (!relativeCoverageFiles.length) {
            incrementCountMetric(TELEMETRY_CODE_COVERAGE_EMPTY)
          }
          distributionMetric(TELEMETRY_CODE_COVERAGE_NUM_FILES, {}, relativeCoverageFiles.length)
          const { _traceId, _spanId } = this.testSuiteSpan.context()
          const formattedCoverage = {
            sessionId: _traceId,
            suiteId: _spanId,
            testId: this.activeTestSpan.context()._spanId,
            files: relativeCoverageFiles
          }
          this.tracer._tracer._exporter.exportCoverage(formattedCoverage)
        }
        const testStatus = CYPRESS_STATUS_TO_TEST_STATUS[state]
        this.activeTestSpan.setTag(TEST_STATUS, testStatus)

        // Save the test status to know if it has passed all retries
        if (!this.testStatuses[testName]) {
          this.testStatuses[testName] = [testStatus]
        } else {
          this.testStatuses[testName].push(testStatus)
        }
        const testStatuses = this.testStatuses[testName]

        if (error) {
          this.activeTestSpan.setTag('error', error)
        }
        if (isRUMActive) {
          this.activeTestSpan.setTag(TEST_IS_RUM_ACTIVE, 'true')
        }
        if (testSourceLine) {
          this.activeTestSpan.setTag(TEST_SOURCE_START, testSourceLine)
        }
        if (isNew) {
          this.activeTestSpan.setTag(TEST_IS_NEW, 'true')
          if (isEfdRetry) {
            this.activeTestSpan.setTag(TEST_IS_RETRY, 'true')
            this.activeTestSpan.setTag(TEST_RETRY_REASON, TEST_RETRY_REASON_TYPES.efd)
          }
        }
        if (isModified) {
          this.activeTestSpan.setTag(TEST_IS_MODIFIED, 'true')
          if (isEfdRetry) {
            this.activeTestSpan.setTag(TEST_IS_RETRY, 'true')
            this.activeTestSpan.setTag(TEST_RETRY_REASON, TEST_RETRY_REASON_TYPES.efd)
          }
        }
        if (isAttemptToFix) {
          this.activeTestSpan.setTag(TEST_MANAGEMENT_IS_ATTEMPT_TO_FIX, 'true')
          if (testStatuses.length > 1) {
            this.activeTestSpan.setTag(TEST_IS_RETRY, 'true')
            this.activeTestSpan.setTag(TEST_RETRY_REASON, TEST_RETRY_REASON_TYPES.atf)
          }
          const isLastAttempt = testStatuses.length === this.testManagementAttemptToFixRetries + 1
          if (isLastAttempt) {
            if (testStatuses.some(status => status === 'fail')) {
              this.activeTestSpan.setTag(TEST_MANAGEMENT_ATTEMPT_TO_FIX_PASSED, 'false')
            }
            if (testStatuses.every(status => status === 'fail')) {
              this.activeTestSpan.setTag(TEST_HAS_FAILED_ALL_RETRIES, 'true')
            } else if (testStatuses.every(status => status === 'pass')) {
              this.activeTestSpan.setTag(TEST_MANAGEMENT_ATTEMPT_TO_FIX_PASSED, 'true')
            }
          }
        }

        const finishedTest = {
          testName,
          testStatus,
          finishTime: this.activeTestSpan._getTime(), // we store the finish time here
          testSpan: this.activeTestSpan,
          isEfdRetry,
          isAttemptToFix
        }
        if (this.finishedTestsByFile[testSuite]) {
          this.finishedTestsByFile[testSuite].push(finishedTest)
        } else {
          this.finishedTestsByFile[testSuite] = [finishedTest]
        }
        // test spans are finished at after:spec
        this.ciVisEvent(TELEMETRY_EVENT_FINISHED, 'test', {
          hasCodeOwners: !!this.activeTestSpan.context()._tags[TEST_CODE_OWNERS],
          isNew,
          isRum: isRUMActive,
          browserDriver: 'cypress'
        })
        this.activeTestSpan = null

        return null
      },
      'dd:addTags': (tags) => {
        if (this.activeTestSpan) {
          this.activeTestSpan.addTags(tags)
        }
        return null
      }
    }
  }

  getTestCodeOwners ({ testSuite, testSourceFile }) {
    if (testSourceFile) {
      return getCodeOwnersForFilename(testSourceFile, this.codeOwnersEntries)
    }
    return getCodeOwnersForFilename(testSuite, this.codeOwnersEntries)
  }
}

module.exports = new CypressPlugin()<|MERGE_RESOLUTION|>--- conflicted
+++ resolved
@@ -72,13 +72,10 @@
   CI_PROVIDER_NAME,
   CI_WORKSPACE_PATH,
   GIT_COMMIT_MESSAGE,
-<<<<<<< HEAD
+  GIT_TAG,
   GIT_PULL_REQUEST_BASE_BRANCH_SHA,
   GIT_COMMIT_HEAD_SHA,
   GIT_PULL_REQUEST_BASE_BRANCH
-=======
-  GIT_TAG
->>>>>>> 676146af
 } = require('../../dd-trace/src/plugins/util/tags')
 const {
   OS_VERSION,
@@ -241,12 +238,9 @@
       [CI_PROVIDER_NAME]: ciProviderName,
       [CI_WORKSPACE_PATH]: repositoryRoot,
       [GIT_COMMIT_MESSAGE]: commitMessage,
-<<<<<<< HEAD
+      [GIT_TAG]: tag,
       [GIT_PULL_REQUEST_BASE_BRANCH_SHA]: pullRequestBaseSha,
       [GIT_COMMIT_HEAD_SHA]: commitHeadSha
-=======
-      [GIT_TAG]: tag
->>>>>>> 676146af
     } = this.testEnvironmentMetadata
 
     this.repositoryRoot = repositoryRoot || process.cwd()
@@ -264,12 +258,9 @@
       branch,
       testLevel: 'test',
       commitMessage,
-<<<<<<< HEAD
+      tag,
       pullRequestBaseSha,
       commitHeadSha
-=======
-      tag
->>>>>>> 676146af
     }
     this.finishedTestsByFile = {}
     this.testStatuses = {}
