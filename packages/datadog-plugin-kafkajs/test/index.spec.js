'use strict'

const { expect } = require('chai')
const agent = require('../../dd-trace/test/plugins/agent')
const { expectSomeSpan, withDefaults } = require('../../dd-trace/test/plugins/helpers')
const { ERROR_MESSAGE, ERROR_TYPE, ERROR_STACK } = require('../../dd-trace/src/constants')

describe('Plugin', () => {
  describe('kafkajs', function () {
    this.timeout(10000) // TODO: remove when new internal trace has landed
    afterEach(() => {
      return agent.close({ ritmReset: false })
    })
    withVersions('kafkajs', 'kafkajs', (version) => {
      const testTopic = 'test-topic'
      let kafka
      let tracer
      describe('without configuration', () => {
        const messages = [{ key: 'key1', value: 'test2' }]
        beforeEach(async () => {
          tracer = require('../../dd-trace')
          await agent.load('kafkajs')
          const {
            Kafka
          } = require(`../../../versions/kafkajs@${version}`).get()
          kafka = new Kafka({
            clientId: `kafkajs-test-${version}`,
            brokers: ['localhost:9092']
          })
        })
        describe('producer', () => {
          it('should be instrumented', async () => {
            const expectedSpanPromise = expectSpanWithDefaults({
              name: 'kafka.produce',
              service: 'test-kafka',
              meta: {
                'span.kind': 'producer',
                'component': 'kafkajs'
              },
              metrics: {
                'kafka.batch_size': messages.length
              },
              resource: testTopic,
              error: 0

            })

            await sendMessages(kafka, testTopic, messages)

            return expectedSpanPromise
          })

          it('should be instrumented w/ error', async () => {
            const producer = kafka.producer()
            const resourceName = 'kafka.produce'

            let error

            const expectedSpanPromise = agent.use(traces => {
              const span = traces[0][0]

              expect(span).to.include({
                name: resourceName,
                service: 'test-kafka',
                resource: resourceName,
                error: 1
              })

              expect(span.meta).to.include({
<<<<<<< HEAD
                [ERROR_TYPE]: error.name,
                [ERROR_MESSAGE]: error.message,
                [ERROR_STACK]: error.stack
=======
                'error.type': error.name,
                'error.msg': error.message,
                'error.stack': error.stack,
                'component': 'kafkajs'
>>>>>>> 8685eddf
              })
            })

            try {
              await producer.connect()
              await producer.send({
                testTopic,
                messages: 'Oh no!'
              })
            } catch (e) {
              error = e
              await producer.disconnect()
              return expectedSpanPromise
            }
          })
        })
        describe('consumer', () => {
          let consumer
          beforeEach(async () => {
            consumer = kafka.consumer({ groupId: 'test-group' })
            await consumer.connect()
            await consumer.subscribe({ topic: testTopic })
          })

          afterEach(async () => {
            await consumer.disconnect()
          })
          it('should be instrumented', async () => {
            const expectedSpanPromise = expectSpanWithDefaults({
              name: 'kafka.consume',
              service: 'test-kafka',
              meta: {
                'span.kind': 'consumer',
                'component': 'kafkajs'
              },
              resource: testTopic,
              error: 0,
              type: 'worker'
            })

            await consumer.run({
              eachMessage: () => {}
            })
            await sendMessages(kafka, testTopic, messages)

            return expectedSpanPromise
          })
          it('should run the consumer in the context of the consumer span', done => {
            const firstSpan = tracer.scope().active()

            let eachMessage = async ({ topic, partition, message }) => {
              const currentSpan = tracer.scope().active()

              try {
                expect(currentSpan).to.not.equal(firstSpan)
                expect(currentSpan.context()._name).to.equal('kafka.consume')
                done()
              } catch (e) {
                done(e)
              } finally {
                eachMessage = () => {} // avoid being called for each message
              }
            }

            consumer.run({ eachMessage: (...args) => eachMessage(...args) })
              .then(() => sendMessages(kafka, testTopic, messages))
              .catch(done)
          })

          it('should propagate context', async () => {
            const expectedSpanPromise = agent.use(traces => {
              const span = traces[0][0]

              expect(span).to.include({
                name: 'kafka.consume',
                service: 'test-kafka',
                resource: testTopic
              })

              expect(parseInt(span.parent_id.toString())).to.be.gt(0)
            })

            await consumer.run({ eachMessage: () => {} })
            await sendMessages(kafka, testTopic, messages)
            await expectedSpanPromise
          })

          it('should be instrumented w/ error', async () => {
            const fakeError = new Error('Oh No!')
            const expectedSpanPromise = expectSpanWithDefaults({
              name: 'kafka.consume',
              service: 'test-kafka',
              meta: {
<<<<<<< HEAD
                [ERROR_TYPE]: fakeError.name,
                [ERROR_MESSAGE]: fakeError.message,
                [ERROR_STACK]: fakeError.stack
=======
                'error.type': fakeError.name,
                'error.msg': fakeError.message,
                'error.stack': fakeError.stack,
                'component': 'kafkajs'
>>>>>>> 8685eddf
              },
              resource: testTopic,
              error: 1,
              type: 'worker'

            })

            await consumer.subscribe({ topic: testTopic, fromBeginning: true })
            await consumer.run({
              eachMessage: async ({ topic, partition, message }) => {
                throw fakeError
              }
            })
            await sendMessages(kafka, testTopic, messages)

            return expectedSpanPromise
          })

          it('should run constructor even if no eachMessage supplied', (done) => {
            let eachBatch = async ({ batch }) => {
              try {
                expect(batch.isEmpty()).to.be.false
                done()
              } catch (e) {
                done(e)
              } finally {
                eachBatch = () => {} // avoid being called for each message
              }
            }

            const runResult = consumer.run({ eachBatch: (...args) => eachBatch(...args) })

            if (!runResult || !runResult.then) {
              throw new Error('Consumer.run returned invalid result')
            }

            runResult
              .then(() => sendMessages(kafka, testTopic, messages))
              .catch(done)
          })
        })
      })
    })
  })
})

function expectSpanWithDefaults (expected) {
  const { service } = expected.meta
  expected = withDefaults({
    name: expected.name,
    service,
    meta: expected.meta
  }, expected)
  return expectSomeSpan(agent, expected)
}

async function sendMessages (kafka, topic, messages) {
  const producer = kafka.producer()
  await producer.connect()
  await producer.send({
    topic,
    messages
  })
  await producer.disconnect()
}<|MERGE_RESOLUTION|>--- conflicted
+++ resolved
@@ -67,16 +67,10 @@
               })
 
               expect(span.meta).to.include({
-<<<<<<< HEAD
                 [ERROR_TYPE]: error.name,
                 [ERROR_MESSAGE]: error.message,
-                [ERROR_STACK]: error.stack
-=======
-                'error.type': error.name,
-                'error.msg': error.message,
-                'error.stack': error.stack,
-                'component': 'kafkajs'
->>>>>>> 8685eddf
+                [ERROR_STACK]: error.stack,
+                'component': 'kafkajs'
               })
             })
 
@@ -170,16 +164,10 @@
               name: 'kafka.consume',
               service: 'test-kafka',
               meta: {
-<<<<<<< HEAD
                 [ERROR_TYPE]: fakeError.name,
                 [ERROR_MESSAGE]: fakeError.message,
-                [ERROR_STACK]: fakeError.stack
-=======
-                'error.type': fakeError.name,
-                'error.msg': fakeError.message,
-                'error.stack': fakeError.stack,
-                'component': 'kafkajs'
->>>>>>> 8685eddf
+                [ERROR_STACK]: fakeError.stack,
+                'component': 'kafkajs'
               },
               resource: testTopic,
               error: 1,
