--- conflicted
+++ resolved
@@ -353,15 +353,8 @@
           it('should publish on afterStart channel', (done) => {
             const afterStart = dc.channel('dd-trace:kafkajs:consumer:afterStart')
 
-<<<<<<< HEAD
-            const spy = sinon.spy(() => {
-              const store = storage('legacy').getStore()
-              expect(store).to.not.be.null
-              expect(store).to.not.be.undefined
-=======
             const spy = sinon.spy((ctx) => {
               expect(ctx.currentStore.span).to.not.be.null
->>>>>>> 070a7d17
               afterStart.unsubscribe(spy)
             })
             afterStart.subscribe(spy)
