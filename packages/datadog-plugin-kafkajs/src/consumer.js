--- conflicted
+++ resolved
@@ -8,16 +8,11 @@
 
   start ({ topic, partition, message, groupId }) {
     const childOf = extract(this.tracer, message.headers)
-<<<<<<< HEAD
     const service = this.tracer._service
 
     const header = {
       childOf,
       service: this.config.service || `${service}-kafka`,
-=======
-    this.startSpan({
-      childOf,
->>>>>>> d2b6d48d
       resource: topic,
       type: 'worker',
       meta: {
