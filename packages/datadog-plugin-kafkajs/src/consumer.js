'use strict'

const dc = require('dc-polyfill')
const { getMessageSize } = require('../../dd-trace/src/datastreams')
const ConsumerPlugin = require('../../dd-trace/src/plugins/consumer')
const { convertToTextMap } = require('./utils')
const afterStartCh = dc.channel('dd-trace:kafkajs:consumer:afterStart')
const beforeFinishCh = dc.channel('dd-trace:kafkajs:consumer:beforeFinish')

const MESSAGING_DESTINATION_KEY = 'messaging.destination.name'

class KafkajsConsumerPlugin extends ConsumerPlugin {
  static get id () { return 'kafkajs' }
  static get operation () { return 'consume' }

  constructor () {
    super(...arguments)
    this.addSub(`apm:${this.constructor.id}:consume:commit`, message => this.commit(message))
  }

  /**
   * Transform individual commit details sent by kafkajs' event reporter
   * into actionable backlog items for DSM
   *
   * @typedef {object} ConsumerBacklog
   * @property {number} type
   * @property {string} consumer_group
   * @property {string} topic
   * @property {number} partition
   * @property {number} offset
   *
   * @typedef {object} CommitEventItem
   * @property {string} groupId
   * @property {string} topic
   * @property {number} partition
   * @property {import('kafkajs/utils/long').Long} offset
   *
   * @param {CommitEventItem} commit
   * @returns {ConsumerBacklog}
   */
  transformCommit (commit) {
    const { groupId, partition, offset, topic } = commit
    return {
      partition,
      topic,
      type: 'kafka_commit',
      offset: Number(offset),
      consumer_group: groupId
    }
  }

  commit (commitList) {
    if (!this.config.dsmEnabled) return
    const keys = [
      'consumer_group',
      'type',
      'partition',
      'offset',
      'topic'
    ]
    for (const commit of commitList.map(this.transformCommit)) {
      if (keys.some(key => !commit.hasOwnProperty(key))) continue
      this.tracer.setOffset(commit)
    }
  }

  bindStart (ctx) {
    const { topic, partition, message, groupId, clusterId } = ctx.extractedArgs || ctx

    let childOf
    const headers = convertToTextMap(message?.headers)
    if (headers) {
      childOf = this.tracer.extract('text_map', headers)
    }
    const span = this.startSpan({
      childOf,
      resource: topic,
      type: 'worker',
      meta: {
        component: this.constructor.id,
        'kafka.topic': topic,
        'kafka.cluster_id': clusterId,
        [MESSAGING_DESTINATION_KEY]: topic
      },
      metrics: {
        'kafka.partition': partition
      }
    }, ctx)
    if (message?.offset) span.setTag('kafka.message.offset', message?.offset)

    if (this.config.dsmEnabled && headers) {
      const payloadSize = getMessageSize(message)
      this.tracer.decodeDataStreamsContext(headers)
      const edgeTags = ['direction:in', `group:${groupId}`, `topic:${topic}`, 'type:kafka']
      if (clusterId) {
        edgeTags.push(`kafka_cluster_id:${clusterId}`)
      }
      this.tracer.setCheckpoint(edgeTags, span, payloadSize)
    }

    if (afterStartCh.hasSubscribers) {
      afterStartCh.publish({ topic, partition, message, groupId, currentStore: ctx.currentStore })
    }

    return ctx.currentStore
  }

<<<<<<< HEAD
  bindFinish (ctx) {
=======
  finish (ctx) {
>>>>>>> 070a7d17
    if (beforeFinishCh.hasSubscribers) {
      beforeFinishCh.publish()
    }

<<<<<<< HEAD
    super.finish()

    return ctx.parentStore
=======
    super.finish(ctx)
>>>>>>> 070a7d17
  }
}

module.exports = KafkajsConsumerPlugin<|MERGE_RESOLUTION|>--- conflicted
+++ resolved
@@ -105,22 +105,12 @@
     return ctx.currentStore
   }
 
-<<<<<<< HEAD
-  bindFinish (ctx) {
-=======
   finish (ctx) {
->>>>>>> 070a7d17
     if (beforeFinishCh.hasSubscribers) {
       beforeFinishCh.publish()
     }
 
-<<<<<<< HEAD
-    super.finish()
-
-    return ctx.parentStore
-=======
     super.finish(ctx)
->>>>>>> 070a7d17
   }
 }
 
