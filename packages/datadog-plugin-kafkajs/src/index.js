--- conflicted
+++ resolved
@@ -1,38 +1,73 @@
-"use strict";
+'use strict'
+function createWrapProducer (tracer, config) {
+  return function wrapProducer (createProducer) {
+    return function producerWithTrace () {
+      const serviceName = config.service || `${tracer._service}-kafka`
+      const createdProducer = createProducer.apply(this, arguments)
 
-function createWrapConsumer(tracer, config) {
-  return function wrapProcessEachMessage(Consumer) {
-    return function processEachMessageWithTrace() {
-      const consumer = Consumer.apply(this, arguments);
-      const run = consumer.run;
+      const send = createdProducer.send
 
-      consumer.run = async function ({eachMessage, ...args}) {
+      createdProducer.send = (...args) => {
+        const { topic, messages } = args[0]
+
+        const tags = {
+          'service.name': serviceName,
+          'resource.name': `produce to ${topic}`,
+          'span.kind': 'producer',
+          'span.type': 'queue',
+          component: 'kafka',
+          'kafka.topic': topic,
+          'kafka.batch.size': messages.length
+        }
+
+        return tracer.wrap('kafka.producer.send', { tags }, () =>
+          send(...args)
+        )
+      }
+
+      return createdProducer
+    }
+  }
+}
+
+function createWrapConsumer (tracer, config) {
+  return function wrapProcessEachMessage (Consumer) {
+    return function processEachMessageWithTrace () {
+      const consumer = Consumer.apply(this, arguments)
+      const run = consumer.run
+
+      consumer.run = async function ({ eachMessage, ...args }) {
         // return the promise
         return run({
-          eachMessage: tracer.wrap("kafka", {}, eachMessage),
+          eachMessage: tracer.wrap('kafka', {}, eachMessage),
           args
-        });
-      };
+        })
+      }
 
-      return consumer;
-    };
-  };
+      return consumer
+    }
+  }
 }
 
 module.exports = [
   {
-    name: "kafkajs",
-    versions: [">=1.2"],
-    patch({ Kafka }, tracer, config) {
+    name: 'kafkajs',
+    versions: ['>=1.2'],
+    patch ({ Kafka }, tracer, config) {
       this.wrap(
         Kafka.prototype,
-        "consumer",
+        'producer',
+        createWrapProducer(tracer, config)
+      )
+      this.wrap(
+        Kafka.prototype,
+        'consumer',
         createWrapConsumer(tracer, config)
-<<<<<<< HEAD
       )
-=======
-      );
->>>>>>> 6ba43ddc
     },
-  },
-];+    unpatch ({ Kafka }) {
+      this.unwrap(Kafka.prototype, 'producer')
+      this.unwrap(Kafka.prototype, 'consumer')
+    }
+  }
+]