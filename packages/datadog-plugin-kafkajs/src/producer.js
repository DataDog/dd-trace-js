'use strict'

const ProducerPlugin = require('../../dd-trace/src/plugins/producer')
const { DsmPathwayCodec, getMessageSize } = require('../../dd-trace/src/datastreams')

const BOOTSTRAP_SERVERS_KEY = 'messaging.kafka.bootstrap.servers'
const MESSAGING_DESTINATION_KEY = 'messaging.destination.name'

class KafkajsProducerPlugin extends ProducerPlugin {
  static get id () { return 'kafkajs' }
  static get operation () { return 'produce' }
  static get peerServicePrecursors () { return [BOOTSTRAP_SERVERS_KEY] }

  constructor () {
    super(...arguments)
    this.addSub(`apm:${this.constructor.id}:produce:commit`, message => this.commit(message))
  }

  /**
   * Transform individual commit details sent by kafkajs' event reporter
   * into actionable backlog items for DSM
   *
   * @typedef {object} ProducerBacklog
   * @property {number} type
   * @property {string} topic
   * @property {number} partition
   * @property {number} offset
   *
   * @typedef {object} ProducerResponseItem
   * @property {string} topic
   * @property {number} partition
   * @property {import('kafkajs/utils/long').Long} [offset]
   * @property {import('kafkajs/utils/long').Long} [baseOffset]
   *
   * @param {ProducerResponseItem} response
   * @returns {ProducerBacklog}
   */
  transformProduceResponse (response) {
    // In produce protocol >=v3, the offset key changes from `offset` to `baseOffset`
    const { topicName: topic, partition, offset, baseOffset } = response
    const offsetAsLong = offset || baseOffset
    return {
      type: 'kafka_produce',
      partition,
      offset: offsetAsLong ? Number(offsetAsLong) : undefined,
      topic
    }
  }

  /**
   *
   * @param {ProducerResponseItem[]} commitList
   * @returns {void}
   */
  commit (ctx) {
    const commitList = ctx.res

    if (!this.config.dsmEnabled) return
    if (!commitList || !Array.isArray(commitList)) return
    const keys = [
      'type',
      'partition',
      'offset',
      'topic'
    ]
    for (const commit of commitList.map(this.transformProduceResponse)) {
      if (keys.some(key => !commit.hasOwnProperty(key))) continue
      this.tracer.setOffset(commit)
    }
  }

<<<<<<< HEAD
  bindStart (ctx) {
    const { topic, messages, bootstrapServers, clusterId } = ctx
=======
  start ({ topic, messages, bootstrapServers, clusterId, disableHeaderInjection }) {
>>>>>>> 1c17b956
    const span = this.startSpan({
      resource: topic,
      meta: {
        component: this.constructor.id,
        'kafka.topic': topic,
        'kafka.cluster_id': clusterId,
        [MESSAGING_DESTINATION_KEY]: topic
      },
      metrics: {
        'kafka.batch_size': messages.length
      }
    }, ctx)
    if (bootstrapServers) {
      span.setTag(BOOTSTRAP_SERVERS_KEY, bootstrapServers)
    }
    for (const message of messages) {
      if (message !== null && typeof message === 'object') {
        // message headers are not supported for kafka broker versions <0.11
        if (!disableHeaderInjection) {
          message.headers ??= {}
          this.tracer.inject(span, 'text_map', message.headers)
        }
        if (this.config.dsmEnabled) {
          const payloadSize = getMessageSize(message)
          const edgeTags = ['direction:out', `topic:${topic}`, 'type:kafka']

          if (clusterId) {
            edgeTags.push(`kafka_cluster_id:${clusterId}`)
          }

          const dataStreamsContext = this.tracer.setCheckpoint(edgeTags, span, payloadSize)
          if (!disableHeaderInjection) {
            DsmPathwayCodec.encode(dataStreamsContext, message.headers)
          }
        }
      }
    }

    return ctx.currentStore
  }
}

module.exports = KafkajsProducerPlugin<|MERGE_RESOLUTION|>--- conflicted
+++ resolved
@@ -69,12 +69,8 @@
     }
   }
 
-<<<<<<< HEAD
   bindStart (ctx) {
-    const { topic, messages, bootstrapServers, clusterId } = ctx
-=======
-  start ({ topic, messages, bootstrapServers, clusterId, disableHeaderInjection }) {
->>>>>>> 1c17b956
+    const { topic, messages, bootstrapServers, clusterId, disableHeaderInjection } = ctx
     const span = this.startSpan({
       resource: topic,
       meta: {
