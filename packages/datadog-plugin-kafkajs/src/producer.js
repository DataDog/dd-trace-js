'use strict'

const ProducerPlugin = require('../../dd-trace/src/plugins/producer')
const { DsmPathwayCodec, getMessageSize } = require('../../dd-trace/src/datastreams')

const BOOTSTRAP_SERVERS_KEY = 'messaging.kafka.bootstrap.servers'
const MESSAGING_DESTINATION_KEY = 'messaging.destination.name'

class KafkajsProducerPlugin extends ProducerPlugin {
  static get id () { return 'kafkajs' }
  static get operation () { return 'produce' }
  static get peerServicePrecursors () { return [BOOTSTRAP_SERVERS_KEY] }

  constructor () {
    super(...arguments)
    this.addSub(`apm:${this.constructor.id}:produce:commit`, message => this.commit(message))
  }

  /**
   * Transform individual commit details sent by kafkajs' event reporter
   * into actionable backlog items for DSM
   *
   * @typedef {object} ProducerBacklog
   * @property {number} type
   * @property {string} topic
   * @property {number} partition
   * @property {number} offset
   *
   * @typedef {object} ProducerResponseItem
   * @property {string} topic
   * @property {number} partition
   * @property {import('kafkajs/utils/long').Long} [offset]
   * @property {import('kafkajs/utils/long').Long} [baseOffset]
   *
   * @param {ProducerResponseItem} response
   * @returns {ProducerBacklog}
   */
  transformProduceResponse (response) {
    // In produce protocol >=v3, the offset key changes from `offset` to `baseOffset`
    const { topicName: topic, partition, offset, baseOffset } = response
    const offsetAsLong = offset || baseOffset
    return {
      type: 'kafka_produce',
      partition,
      offset: offsetAsLong ? Number(offsetAsLong) : undefined,
      topic
    }
  }

  /**
   *
   * @param {ProducerResponseItem[]} commitList
   * @returns {void}
   */
  commit (commitList) {
    if (!this.config.dsmEnabled) return
    if (!commitList || !Array.isArray(commitList)) return
    const keys = [
      'type',
      'partition',
      'offset',
      'topic'
    ]
    for (const commit of commitList.map(this.transformProduceResponse)) {
      if (keys.some(key => !commit.hasOwnProperty(key))) continue
      this.tracer.setOffset(commit)
    }
  }

  start ({ topic, messages, bootstrapServers, clusterId, disableHeaderInjection }) {
    const span = this.startSpan({
      resource: topic,
      meta: {
        component: this.constructor.id,
        'kafka.topic': topic,
        'kafka.cluster_id': clusterId,
        [MESSAGING_DESTINATION_KEY]: topic
      },
      metrics: {
        'kafka.batch_size': messages.length
      }
    })
    if (bootstrapServers) {
      span.setTag(BOOTSTRAP_SERVERS_KEY, bootstrapServers)
    }
    for (const message of messages) {
      if (message !== null && typeof message === 'object') {
<<<<<<< HEAD
        // message headers are not supported for kafka broker versions <0.11
        if (!disableHeaderInjection) {
          message.headers = message.headers || {}
          this.tracer.inject(span, 'text_map', message.headers)
        }
=======
        if (!message.headers) {
          message.headers = {}
        }
        this.tracer.inject(span, 'text_map', message.headers)
>>>>>>> f13861a1
        if (this.config.dsmEnabled) {
          const payloadSize = getMessageSize(message)
          const edgeTags = ['direction:out', `topic:${topic}`, 'type:kafka']

          if (clusterId) {
            edgeTags.push(`kafka_cluster_id:${clusterId}`)
          }

          const dataStreamsContext = this.tracer.setCheckpoint(edgeTags, span, payloadSize)
          if (!disableHeaderInjection) {
            DsmPathwayCodec.encode(dataStreamsContext, message.headers)
          }
        }
      }
    }
  }
}

module.exports = KafkajsProducerPlugin<|MERGE_RESOLUTION|>--- conflicted
+++ resolved
@@ -85,18 +85,11 @@
     }
     for (const message of messages) {
       if (message !== null && typeof message === 'object') {
-<<<<<<< HEAD
         // message headers are not supported for kafka broker versions <0.11
         if (!disableHeaderInjection) {
           message.headers = message.headers || {}
           this.tracer.inject(span, 'text_map', message.headers)
         }
-=======
-        if (!message.headers) {
-          message.headers = {}
-        }
-        this.tracer.inject(span, 'text_map', message.headers)
->>>>>>> f13861a1
         if (this.config.dsmEnabled) {
           const payloadSize = getMessageSize(message)
           const edgeTags = ['direction:out', `topic:${topic}`, 'type:kafka']
