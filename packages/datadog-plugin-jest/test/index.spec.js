--- conflicted
+++ resolved
@@ -461,7 +461,6 @@
         passingTestEvent.test.fn()
       })
 
-<<<<<<< HEAD
       it('should detect snapshot errors', (done) => {
         if (process.env.DD_CONTEXT_PROPAGATION === 'false') return done()
         const testStartEvent = {
@@ -491,7 +490,8 @@
               [ERROR_MESSAGE]: 'snapshot error message'
             })
           }).then(done).catch(done)
-=======
+      })
+
       it('works with http integration', (done) => {
         if (process.env.DD_CONTEXT_PROPAGATION === 'false') return done()
         agent
@@ -518,7 +518,6 @@
 
         datadogJestEnv.handleTestEvent(passingTestEvent)
         passingTestEvent.test.fn()
->>>>>>> fc5a63aa
       })
 
       // TODO: allow the plugin consumer to define their own jest's `testEnvironment`
