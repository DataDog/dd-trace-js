--- conflicted
+++ resolved
@@ -254,45 +254,6 @@
         )
       })
 
-<<<<<<< HEAD
-=======
-      it('can report code coverage', function (done) {
-        nock(`http://127.0.0.1:${agent.server.address().port}`)
-          .post('/api/v2/citestcov')
-          .reply(202, function () {
-            const contentTypeHeader = this.req.headers['content-type']
-            const contentDisposition = this.req.requestBodyBuffers[1].toString()
-            const eventContentDisposition = this.req.requestBodyBuffers[6].toString()
-            const eventPayload = this.req.requestBodyBuffers[8].toString()
-            const coveragePayload = msgpack.decode(this.req.requestBodyBuffers[3])
-
-            expect(contentTypeHeader).to.contain('multipart/form-data')
-            expect(coveragePayload.version).to.equal(1)
-            expect(coveragePayload.files.map(file => file.filename))
-              .to.include('packages/datadog-plugin-jest/test/sum-coverage-test.js')
-            expect(contentDisposition).to.contain(
-              'Content-Disposition: form-data; name="coverage1"; filename="coverage1.msgpack"'
-            )
-            expect(eventContentDisposition).to.contain(
-              'Content-Disposition: form-data; name="event"; filename="event.json"'
-            )
-            expect(eventPayload).to.equal('{"dummy":true}')
-            done()
-          })
-
-        const options = {
-          ...jestCommonOptions,
-          testRegex: 'jest-coverage.js',
-          coverage: true
-        }
-
-        jestExecutable.runCLI(
-          options,
-          options.projects
-        )
-      })
-
->>>>>>> 2624ed6e
       // option available from 26.5.0:
       // https://github.com/facebook/jest/blob/7f2731ef8bebac7f226cfc0d2446854603a557a9/CHANGELOG.md#2650
       if (semver.intersects(version, '>=26.5.0')) {
@@ -340,7 +301,7 @@
               expect(eventContentDisposition).to.contain(
                 'Content-Disposition: form-data; name="event"; filename="event.json"'
               )
-              expect(eventPayload).to.equal('{}')
+              expect(eventPayload).to.equal('{"dummy":true}')
               done()
             })
 
