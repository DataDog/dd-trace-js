--- conflicted
+++ resolved
@@ -48,29 +48,7 @@
   if (!isEvpProxyTest) {
     agent.setAvailableEndpoints([])
   }
-<<<<<<< HEAD
   const isHappyDom = moduleName === '@happy-dom/jest-environment'
-  return agent.load(['jest', 'http'], { service: 'test' }, { experimental: { exporter } }).then(() => {
-    global.__libraryName__ = moduleName
-    global.__libraryVersion__ = version
-
-    return {
-      jestExecutable: isHappyDom
-        ? require('../../../versions/jest').get()
-        : require(`../../../versions/jest@${version}`).get(),
-      jestCommonOptions: {
-        projects: [__dirname],
-        testPathIgnorePatterns: ['/node_modules/'],
-        coverageReporters: ['none'],
-        reporters: [],
-        silent: true,
-        testEnvironment: isHappyDom ? '@happy-dom/jest-environment' : path.join(__dirname, 'env.js'),
-        testRunner: isHappyDom
-          ? require('../../../versions/jest-circus').getPath('jest-circus/runner')
-          : require(`../../../versions/jest-circus@${version}`).getPath('jest-circus/runner'),
-        cache: false,
-        maxWorkers: '50%'
-=======
   return agent.load(
     ['jest', 'http'],
     { service: 'test' },
@@ -80,19 +58,22 @@
       global.__libraryVersion__ = version
 
       return {
-        jestExecutable: require(`../../../versions/jest@${version}`).get(),
+        jestExecutable: isHappyDom
+        ? require('../../../versions/jest').get()
+        : require(`../../../versions/jest@${version}`).get(),
         jestCommonOptions: {
           projects: [__dirname],
           testPathIgnorePatterns: ['/node_modules/'],
           coverageReporters: ['none'],
           reporters: [],
           silent: true,
-          testEnvironment: path.join(__dirname, 'env.js'),
-          testRunner: require(`../../../versions/jest-circus@${version}`).getPath('jest-circus/runner'),
+          testEnvironment: isHappyDom ? '@happy-dom/jest-environment' : path.join(__dirname, 'env.js'),
+          testRunner: isHappyDom
+          ? require('../../../versions/jest-circus').getPath('jest-circus/runner')
+          : require(`../../../versions/jest-circus@${version}`).getPath('jest-circus/runner'),
           cache: false,
           maxWorkers: '50%'
         }
->>>>>>> 258deeba
       }
     })
 }
