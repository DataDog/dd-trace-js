--- conflicted
+++ resolved
@@ -15,14 +15,11 @@
   TEST_ITR_FORCED_RUN,
   TEST_CODE_OWNERS,
   ITR_CORRELATION_ID,
-<<<<<<< HEAD
   TEST_SOURCE_FILE,
-  getTestSuitePath
-=======
+  getTestSuitePath,
   TEST_IS_NEW,
   TEST_EARLY_FLAKE_IS_RETRY,
   TEST_EARLY_FLAKE_IS_ENABLED
->>>>>>> a425f891
 } = require('../../dd-trace/src/plugins/util/test')
 const { COMPONENT } = require('../../dd-trace/src/constants')
 const id = require('../../dd-trace/src/id')
@@ -301,7 +298,6 @@
   }
 
   startTestSpan (test) {
-<<<<<<< HEAD
     const {
       suite,
       name,
@@ -309,11 +305,10 @@
       testParameters,
       frameworkVersion,
       testStartLine,
-      testFileAbsolutePath
+      testFileAbsolutePath,
+      isNew,
+      isEfdRetry
     } = test
-=======
-    const { suite, name, runner, testParameters, frameworkVersion, testStartLine, isNew, isEfdRetry } = test
->>>>>>> a425f891
 
     const extraTags = {
       [JEST_TEST_RUNNER]: runner,
@@ -323,19 +318,18 @@
     if (testStartLine) {
       extraTags[TEST_SOURCE_START] = testStartLine
     }
-<<<<<<< HEAD
     if (testFileAbsolutePath) {
       extraTags[TEST_SOURCE_FILE] = getTestSuitePath(testFileAbsolutePath, this.repositoryRoot)
     } else {
       // If for whatever we don't have the full path, we'll set the source file to the suite name
       extraTags[TEST_SOURCE_FILE] = suite
-=======
+    }
+
     if (isNew) {
       extraTags[TEST_IS_NEW] = 'true'
       if (isEfdRetry) {
         extraTags[TEST_EARLY_FLAKE_IS_RETRY] = 'true'
       }
->>>>>>> a425f891
     }
 
     return super.startTestSpan(name, suite, this.testSuiteSpan, extraTags)
