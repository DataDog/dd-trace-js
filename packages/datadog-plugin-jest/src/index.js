--- conflicted
+++ resolved
@@ -202,11 +202,6 @@
       if (displayName) {
         testSuiteMetadata[JEST_DISPLAY_NAME] = displayName
       }
-<<<<<<< HEAD
-=======
-      if (testSessionName) {
-        testSuiteMetadata[TEST_SESSION_NAME] = testSessionName
-      }
       if (testSourceFile) {
         testSuiteMetadata[TEST_SOURCE_FILE] = testSourceFile
         // Test suite is the whole test file, so we can use the first line as the start
@@ -217,7 +212,6 @@
       if (codeOwners) {
         testSuiteMetadata[TEST_CODE_OWNERS] = codeOwners
       }
->>>>>>> 9ac2e588
 
       this.testSuiteSpan = this.tracer.startSpan('jest.test_suite', {
         childOf: testSessionSpanContext,
