'use strict'

/* eslint-disable no-console */

const instrumentations = require('../datadog-instrumentations/src/helpers/instrumentations.js')
const hooks = require('../datadog-instrumentations/src/helpers/hooks.js')
const extractPackageAndModulePath = require(
  '../datadog-instrumentations/src/helpers/extract-package-and-module-path.js'
)
const { pathToFileURL, fileURLToPath } = require('url')
const { processModule, isESMFile } = require('./src/utils.js')

const ESM_INTERCEPTED_SUFFIX = '._dd_esbuild_intercepted'
const INTERNAL_ESM_INTERCEPTED_PREFIX = '/_dd_esm_internal_/'

let rewriter

for (const hook of Object.values(hooks)) {
  if (typeof hook === 'object') {
    hook.fn()
  } else {
    hook()
  }
}

const modulesOfInterest = new Set()

for (const instrumentation of Object.values(instrumentations)) {
  for (const entry of instrumentation) {
    if (!entry.file) {
      modulesOfInterest.add(entry.name) // e.g. "redis"
    } else {
      modulesOfInterest.add(`${entry.name}/${entry.file}`) // e.g. "redis/my/file.js"
    }
  }
}

const RAW_BUILTINS = require('module').builtinModules
const CHANNEL = 'dd-trace:bundler:load'
const path = require('path')
const fs = require('fs')
const { execSync } = require('child_process')

const builtins = new Set()

for (const builtin of RAW_BUILTINS) {
  builtins.add(builtin)
  builtins.add(`node:${builtin}`)
}

const DEBUG = !!process.env.DD_TRACE_DEBUG
const DD_IAST_ENABLED = process.env.DD_IAST_ENABLED?.toLowerCase() === 'true' || process.env.DD_IAST_ENABLED === '1'

module.exports.name = 'datadog-esbuild'

function isESMBuild (build) {
  // check toLowerCase? to be safe if unexpected object is there instead of a string
  const format = build.initialOptions.format?.toLowerCase?.()
  const outputFile = build.initialOptions.outfile?.toLowerCase?.()
  const outExtension = build.initialOptions.outExtension?.['.js']
  return format === 'esm' || outputFile?.endsWith('.mjs') || outExtension === '.mjs'
}

function getGitMetadata () {
  const gitMetadata = {
    repositoryURL: null,
    commitSHA: null
  }

  try {
    gitMetadata.repositoryURL = execSync('git config --get remote.origin.url', {
      encoding: 'utf8',
      stdio: ['pipe', 'pipe', 'ignore'],
      cwd: process.cwd()
    }).trim()
  } catch (e) {
    if (DEBUG) {
      console.warn('Warning: failed to get git repository URL:', e.message)
    }
  }

  try {
    gitMetadata.commitSHA = execSync('git rev-parse HEAD', {
      encoding: 'utf8',
      stdio: ['pipe', 'pipe', 'ignore'],
      cwd: process.cwd()
    }).trim()
  } catch (e) {
    if (DEBUG) {
      console.warn('Warning: failed to get git commit SHA:', e.message)
    }
  }

  return gitMetadata
}

module.exports.setup = function (build) {
  if (DD_IAST_ENABLED) {
    const iastRewriter = require('../dd-trace/src/appsec/iast/taint-tracking/rewriter')
    rewriter = iastRewriter.getRewriter()
  }

  const isSourceMapEnabled = !!build.initialOptions.sourcemap ||
    ['internal', 'both'].includes(build.initialOptions.sourcemap)
  const externalModules = new Set(build.initialOptions.external || [])
<<<<<<< HEAD
  const esmBuild = isESMBuild(build)
  if (esmBuild) {
    build.initialOptions.banner ??= {}
    build.initialOptions.banner.js ??= ''
=======
  build.initialOptions.banner ??= {}
  build.initialOptions.banner.js ??= ''
  if (DD_IAST_ENABLED) {
    build.initialOptions.banner.js =
      `globalThis.__DD_ESBUILD_IAST_${isSourceMapEnabled ? 'WITH_SM' : 'WITH_NO_SM'} = true;
      ${isSourceMapEnabled ? `globalThis.__DD_ESBUILD_BASEPATH = '${require('../dd-trace/src/util').ddBasePath}';` : ''}
${build.initialOptions.banner.js}`
  }
  if (isESMBuild(build)) {
>>>>>>> b0f79f9c
    if (!build.initialOptions.banner.js.includes('import { createRequire as $dd_createRequire } from \'module\'')) {
      build.initialOptions.banner.js = `import { createRequire as $dd_createRequire } from 'module';
import { fileURLToPath as $dd_fileURLToPath } from 'url';
import { dirname as $dd_dirname } from 'path';
globalThis.require ??= $dd_createRequire(import.meta.url);
globalThis.__filename ??= $dd_fileURLToPath(import.meta.url);
globalThis.__dirname ??= $dd_dirname(globalThis.__filename);
${build.initialOptions.banner.js}`
    }
  }

  // Get git metadata at build time and add it to the banner for both ESM and CommonJS builds
  const gitMetadata = getGitMetadata()
  if (gitMetadata.repositoryURL || gitMetadata.commitSHA) {
    build.initialOptions.banner ??= {}
    build.initialOptions.banner.js ??= ''

    build.initialOptions.banner.js = `if (typeof process === 'object' && process !== null &&
    process.env !== null && typeof process.env === 'object') {
  ${gitMetadata.repositoryURL ? `process.env.DD_GIT_REPOSITORY_URL = '${gitMetadata.repositoryURL}';` : ''}
  ${gitMetadata.commitSHA ? `process.env.DD_GIT_COMMIT_SHA = '${gitMetadata.commitSHA}';` : ''}
}
${build.initialOptions.banner.js}`

    if (DEBUG) {
      console.log('Info: automatically injected git metadata:')
      console.log(`DD_GIT_REPOSITORY_URL: ${gitMetadata.repositoryURL || 'not available'}`)
      console.log(`DD_GIT_COMMIT_SHA: ${gitMetadata.commitSHA || 'not available'}`)
    }
  } else if (DEBUG) {
    console.warn('Warning: No git metadata available - skipping injection')
  }

  // first time is intercepted, proxy should be created, next time the original should be loaded
  const interceptedESMModules = new Set()

  build.onResolve({ filter: /.*/ }, args => {
    if (externalModules.has(args.path)) {
      // Internal Node.js packages will still be instrumented via require()
      if (DEBUG) console.log(`EXTERNAL: ${args.path}`)
      return
    }

    // TODO: Should this also check for namespace === 'file'?
    if (!modulesOfInterest.has(args.path) &&
        args.path.startsWith('@') &&
        !args.importer.includes('node_modules/')) {
      // This is the Next.js convention for loading local files
      if (DEBUG) console.log(`@LOCAL: ${args.path}`)
      return
    }

    let fullPathToModule
    try {
      fullPathToModule = dotFriendlyResolve(args.path, args.resolveDir, args.kind === 'import-statement')
    } catch (err) {
      if (DEBUG) {
        console.warn(`Warning: Unable to find "${args.path}".` +
          "Unless it's dead code this could cause a problem at runtime.")
      }
      return
    }

<<<<<<< HEAD
=======
    if (args.path.startsWith('.') && !args.importer.includes('node_modules/')) {
      // It is local application code, not an instrumented package
      if (DEBUG) console.log(`APP: ${args.path}`)

      return {
        path: fullPathToModule,
        pluginData: {
          path: args.path,
          full: fullPathToModule,
          applicationFile: true
        }
      }
    }

>>>>>>> b0f79f9c
    const extracted = extractPackageAndModulePath(fullPathToModule)

    const internal = builtins.has(args.path)

    if (args.namespace === 'file' && (
      modulesOfInterest.has(args.path) || modulesOfInterest.has(`${extracted.pkg}/${extracted.path}`))
    ) {
      // Internal module like http/fs is imported and the build output is ESM
      if (internal && args.kind === 'import-statement' && esmBuild && !interceptedESMModules.has(fullPathToModule)) {
        fullPathToModule = `${INTERNAL_ESM_INTERCEPTED_PREFIX}${fullPathToModule}${ESM_INTERCEPTED_SUFFIX}`

        return {
          path: fullPathToModule,
          pluginData: {
            pkg: extracted?.pkg,
            path: extracted?.path,
            full: fullPathToModule,
            raw: args.path,
            pkgOfInterest: true,
            kind: args.kind,
            internal,
            isESM: true
          }
        }
      }
      // The file namespace is used when requiring files from disk in userland
      let pathToPackageJson
      try {
        // we can't use require.resolve('pkg/package.json') as ESM modules don't make the file available
        pathToPackageJson = require.resolve(`${extracted.pkg}`, { paths: [args.resolveDir] })
        pathToPackageJson = extractPackageAndModulePath(pathToPackageJson).pkgJson
      } catch (err) {
        if (err.code === 'MODULE_NOT_FOUND') {
          if (!internal) {
            if (DEBUG) {
              console.warn(`Warning: Unable to find "${extracted.pkg}/package.json".` +
              "Unless it's dead code this could cause a problem at runtime.")
            }
          }
          return
        } else {
          throw err
        }
      }

      const packageJson = JSON.parse(fs.readFileSync(pathToPackageJson).toString())

      const isESM = isESMFile(fullPathToModule, pathToPackageJson, packageJson)
      if (isESM && !interceptedESMModules.has(fullPathToModule)) {
        fullPathToModule += ESM_INTERCEPTED_SUFFIX
      }

      if (DEBUG) console.log(`RESOLVE: ${args.path}@${packageJson.version}`)

      // https://esbuild.github.io/plugins/#on-resolve-arguments
      return {
        path: fullPathToModule,
        pluginData: {
          version: packageJson.version,
          pkg: extracted.pkg,
          path: extracted.path,
          full: fullPathToModule,
          raw: args.path,
          pkgOfInterest: true,
          kind: args.kind,
          internal,
          isESM
        }
      }
    }
  })

<<<<<<< HEAD
  build.onLoad({ filter: /.*/ }, async args => {
    if (!args.pluginData?.pkgOfInterest) {
      return
    }

    const data = args.pluginData
=======
  build.onLoad({ filter: /.*/ }, args => {
    if (args.pluginData?.pkgOfInterest) {
      const data = args.pluginData
>>>>>>> b0f79f9c

      if (DEBUG) console.log(`LOAD: ${data.pkg}@${data.version}, pkg "${data.path}"`)

      const pkgPath = data.raw !== data.pkg
        ? `${data.pkg}/${data.path}`
        : data.pkg

<<<<<<< HEAD
    // Read the content of the module file of interest
    let contents

    if (data.isESM) {
      if (args.path.endsWith(ESM_INTERCEPTED_SUFFIX)) {
        args.path = args.path.slice(0, -1 * ESM_INTERCEPTED_SUFFIX.length)

        if (data.internal) {
          args.path = args.path.slice(INTERNAL_ESM_INTERCEPTED_PREFIX.length)
        }

        interceptedESMModules.add(args.path)

        const setters = await processModule({
          path: args.path,
          internal: data.internal,
          context: { format: 'module' }
        })

        const iitmPath = require.resolve('import-in-the-middle/lib/register.js')
        const toRegister = data.internal ? args.path : pathToFileURL(args.path)
        contents = `
import { register } from ${JSON.stringify(iitmPath)}
import * as namespace from ${JSON.stringify(args.path)}
// Mimic a Module object (https://tc39.es/ecma262/#sec-module-namespace-objects).
const _ = Object.create(null, { [Symbol.toStringTag]: { value: 'Module' } })
const set = {}
const get = {}

${Array.from(setters.values()).join('\n')}

register(${JSON.stringify(toRegister)}, _, set, get, ${JSON.stringify(data.raw)})
`
      } else {
        contents = fs.readFileSync(args.path, 'utf8')
      }
    } else {
      const fileCode = fs.readFileSync(args.path, 'utf8')
      contents = `
        (function() {
          ${fileCode}
        })(...arguments);
        {
          const dc = require('dc-polyfill');
          const ch = dc.channel('${CHANNEL}');
          const mod = module.exports
          const payload = {
            module: mod,
            version: '${data.version}',
            package: '${data.pkg}',
            path: '${pkgPath}'
          };
          ch.publish(payload);
          module.exports = payload.module;
      }
      `
    }
=======
      // Read the content of the module file of interest
      const fileCode = fs.readFileSync(args.path, 'utf8')

      const contents = `
      (function() {
        ${fileCode}
      })(...arguments);
      {
        const dc = require('dc-polyfill');
        const ch = dc.channel('${CHANNEL}');
        const mod = module.exports
        const payload = {
          module: mod,
          version: '${data.version}',
          package: '${data.pkg}',
          path: '${pkgPath}'
        };
        ch.publish(payload);
        module.exports = payload.module;
    }
    `
      // https://esbuild.github.io/plugins/#on-load-results
      return {
        contents,
        loader: 'js',
        resolveDir: path.dirname(args.path)
      }
    }

    if (DD_IAST_ENABLED && args.pluginData?.applicationFile) {
      const ext = path.extname(args.path).toLowerCase()
      const isJs = /^\.(js|mjs|cjs)$/.test(ext)
      if (!isJs) return
>>>>>>> b0f79f9c

      if (DEBUG) console.log(`REWRITE: ${args.path}`)
      const fileCode = fs.readFileSync(args.path, 'utf8')
      const rewritten = rewriter.rewrite(fileCode, args.path, ['iast'])
      return {
        contents: rewritten.content,
        loader: 'js',
        resolveDir: path.dirname(args.path)
      }
    }
  })
}

// @see https://github.com/nodejs/node/issues/47000
function dotFriendlyResolve (path, directory, usesImportStatement) {
  if (path === '.') {
    path = './'
  } else if (path === '..') {
    path = '../'
  }
  let conditions
  if (usesImportStatement) {
    conditions = new Set(['import', 'node'])
  }

  if (path.startsWith('file://')) {
    path = fileURLToPath(path)
  }
  return require.resolve(path, { paths: [directory], conditions })
}<|MERGE_RESOLUTION|>--- conflicted
+++ resolved
@@ -7,6 +7,7 @@
 const extractPackageAndModulePath = require(
   '../datadog-instrumentations/src/helpers/extract-package-and-module-path.js'
 )
+
 const { pathToFileURL, fileURLToPath } = require('url')
 const { processModule, isESMFile } = require('./src/utils.js')
 
@@ -103,12 +104,6 @@
   const isSourceMapEnabled = !!build.initialOptions.sourcemap ||
     ['internal', 'both'].includes(build.initialOptions.sourcemap)
   const externalModules = new Set(build.initialOptions.external || [])
-<<<<<<< HEAD
-  const esmBuild = isESMBuild(build)
-  if (esmBuild) {
-    build.initialOptions.banner ??= {}
-    build.initialOptions.banner.js ??= ''
-=======
   build.initialOptions.banner ??= {}
   build.initialOptions.banner.js ??= ''
   if (DD_IAST_ENABLED) {
@@ -117,8 +112,8 @@
       ${isSourceMapEnabled ? `globalThis.__DD_ESBUILD_BASEPATH = '${require('../dd-trace/src/util').ddBasePath}';` : ''}
 ${build.initialOptions.banner.js}`
   }
-  if (isESMBuild(build)) {
->>>>>>> b0f79f9c
+  const esmBuild = isESMBuild(build)
+  if (esmBuild) {
     if (!build.initialOptions.banner.js.includes('import { createRequire as $dd_createRequire } from \'module\'')) {
       build.initialOptions.banner.js = `import { createRequire as $dd_createRequire } from 'module';
 import { fileURLToPath as $dd_fileURLToPath } from 'url';
@@ -182,8 +177,6 @@
       return
     }
 
-<<<<<<< HEAD
-=======
     if (args.path.startsWith('.') && !args.importer.includes('node_modules/')) {
       // It is local application code, not an instrumented package
       if (DEBUG) console.log(`APP: ${args.path}`)
@@ -198,7 +191,6 @@
       }
     }
 
->>>>>>> b0f79f9c
     const extracted = extractPackageAndModulePath(fullPathToModule)
 
     const internal = builtins.has(args.path)
@@ -271,18 +263,9 @@
     }
   })
 
-<<<<<<< HEAD
   build.onLoad({ filter: /.*/ }, async args => {
-    if (!args.pluginData?.pkgOfInterest) {
-      return
-    }
-
-    const data = args.pluginData
-=======
-  build.onLoad({ filter: /.*/ }, args => {
     if (args.pluginData?.pkgOfInterest) {
       const data = args.pluginData
->>>>>>> b0f79f9c
 
       if (DEBUG) console.log(`LOAD: ${data.pkg}@${data.version}, pkg "${data.path}"`)
 
@@ -290,29 +273,28 @@
         ? `${data.pkg}/${data.path}`
         : data.pkg
 
-<<<<<<< HEAD
-    // Read the content of the module file of interest
-    let contents
-
-    if (data.isESM) {
-      if (args.path.endsWith(ESM_INTERCEPTED_SUFFIX)) {
-        args.path = args.path.slice(0, -1 * ESM_INTERCEPTED_SUFFIX.length)
-
-        if (data.internal) {
-          args.path = args.path.slice(INTERNAL_ESM_INTERCEPTED_PREFIX.length)
-        }
-
-        interceptedESMModules.add(args.path)
-
-        const setters = await processModule({
-          path: args.path,
-          internal: data.internal,
-          context: { format: 'module' }
-        })
-
-        const iitmPath = require.resolve('import-in-the-middle/lib/register.js')
-        const toRegister = data.internal ? args.path : pathToFileURL(args.path)
-        contents = `
+      // Read the content of the module file of interest
+      let contents
+
+      if (data.isESM) {
+        if (args.path.endsWith(ESM_INTERCEPTED_SUFFIX)) {
+          args.path = args.path.slice(0, -1 * ESM_INTERCEPTED_SUFFIX.length)
+
+          if (data.internal) {
+            args.path = args.path.slice(INTERNAL_ESM_INTERCEPTED_PREFIX.length)
+          }
+
+          interceptedESMModules.add(args.path)
+
+          const setters = await processModule({
+            path: args.path,
+            internal: data.internal,
+            context: { format: 'module' }
+          })
+
+          const iitmPath = require.resolve('import-in-the-middle/lib/register.js')
+          const toRegister = data.internal ? args.path : pathToFileURL(args.path)
+          contents = `
 import { register } from ${JSON.stringify(iitmPath)}
 import * as namespace from ${JSON.stringify(args.path)}
 // Mimic a Module object (https://tc39.es/ecma262/#sec-module-namespace-objects).
@@ -324,12 +306,12 @@
 
 register(${JSON.stringify(toRegister)}, _, set, get, ${JSON.stringify(data.raw)})
 `
+        } else {
+          contents = fs.readFileSync(args.path, 'utf8')
+        }
       } else {
-        contents = fs.readFileSync(args.path, 'utf8')
-      }
-    } else {
-      const fileCode = fs.readFileSync(args.path, 'utf8')
-      contents = `
+        const fileCode = fs.readFileSync(args.path, 'utf8')
+        contents = `
         (function() {
           ${fileCode}
         })(...arguments);
@@ -347,29 +329,8 @@
           module.exports = payload.module;
       }
       `
-    }
-=======
-      // Read the content of the module file of interest
-      const fileCode = fs.readFileSync(args.path, 'utf8')
-
-      const contents = `
-      (function() {
-        ${fileCode}
-      })(...arguments);
-      {
-        const dc = require('dc-polyfill');
-        const ch = dc.channel('${CHANNEL}');
-        const mod = module.exports
-        const payload = {
-          module: mod,
-          version: '${data.version}',
-          package: '${data.pkg}',
-          path: '${pkgPath}'
-        };
-        ch.publish(payload);
-        module.exports = payload.module;
-    }
-    `
+      }
+
       // https://esbuild.github.io/plugins/#on-load-results
       return {
         contents,
@@ -377,12 +338,10 @@
         resolveDir: path.dirname(args.path)
       }
     }
-
     if (DD_IAST_ENABLED && args.pluginData?.applicationFile) {
       const ext = path.extname(args.path).toLowerCase()
       const isJs = /^\.(js|mjs|cjs)$/.test(ext)
       if (!isJs) return
->>>>>>> b0f79f9c
 
       if (DEBUG) console.log(`REWRITE: ${args.path}`)
       const fileCode = fs.readFileSync(args.path, 'utf8')
