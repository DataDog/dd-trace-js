'use strict'

/* eslint-disable no-console */

const instrumentations = require('../datadog-instrumentations/src/helpers/instrumentations.js')
const hooks = require('../datadog-instrumentations/src/helpers/hooks.js')
const extractPackageAndModulePath = require(
  '../datadog-instrumentations/src/helpers/extract-package-and-module-path.js'
)

const { pathToFileURL, fileURLToPath } = require('url')
const { processModule, isESMFile } = require('./src/utils.js')

const ESM_INTERCEPTED_SUFFIX = '._dd_esbuild_intercepted'
const INTERNAL_ESM_INTERCEPTED_PREFIX = '/_dd_esm_internal_/'

let rewriter

for (const hook of Object.values(hooks)) {
  if (typeof hook === 'object') {
    hook.fn()
  } else {
    hook()
  }
}

const modulesOfInterest = new Set()

for (const instrumentation of Object.values(instrumentations)) {
  for (const entry of instrumentation) {
    if (!entry.file) {
      modulesOfInterest.add(entry.name) // e.g. "redis"
    } else {
      modulesOfInterest.add(`${entry.name}/${entry.file}`) // e.g. "redis/my/file.js"
    }
  }
}

const RAW_BUILTINS = require('module').builtinModules
const CHANNEL = 'dd-trace:bundler:load'
const path = require('path')
const fs = require('fs')
const { execSync } = require('child_process')

const builtins = new Set()

for (const builtin of RAW_BUILTINS) {
  builtins.add(builtin)
  builtins.add(`node:${builtin}`)
}

const DEBUG = !!process.env.DD_TRACE_DEBUG
const DD_IAST_ENABLED = process.env.DD_IAST_ENABLED?.toLowerCase() === 'true' || process.env.DD_IAST_ENABLED === '1'

module.exports.name = 'datadog-esbuild'

function isESMBuild (build) {
  // check toLowerCase? to be safe if unexpected object is there instead of a string
  const format = build.initialOptions.format?.toLowerCase?.()
  const outputFile = build.initialOptions.outfile?.toLowerCase?.()
  const outExtension = build.initialOptions.outExtension?.['.js']
  return format === 'esm' || outputFile?.endsWith('.mjs') || outExtension === '.mjs'
}

function getGitMetadata () {
  const gitMetadata = {
    repositoryURL: null,
    commitSHA: null
  }

  try {
    gitMetadata.repositoryURL = execSync('git config --get remote.origin.url', {
      encoding: 'utf8',
      stdio: ['pipe', 'pipe', 'ignore'],
      cwd: process.cwd()
    }).trim()
  } catch (e) {
    if (DEBUG) {
      console.warn('Warning: failed to get git repository URL:', e.message)
    }
  }

  try {
    gitMetadata.commitSHA = execSync('git rev-parse HEAD', {
      encoding: 'utf8',
      stdio: ['pipe', 'pipe', 'ignore'],
      cwd: process.cwd()
    }).trim()
  } catch (e) {
    if (DEBUG) {
      console.warn('Warning: failed to get git commit SHA:', e.message)
    }
  }

  return gitMetadata
}

module.exports.setup = function (build) {
  if (DD_IAST_ENABLED) {
    const iastRewriter = require('../dd-trace/src/appsec/iast/taint-tracking/rewriter')
    rewriter = iastRewriter.getRewriter()
  }

  const isSourceMapEnabled = !!build.initialOptions.sourcemap ||
    ['internal', 'both'].includes(build.initialOptions.sourcemap)
  const externalModules = new Set(build.initialOptions.external || [])
  build.initialOptions.banner ??= {}
  build.initialOptions.banner.js ??= ''
  if (DD_IAST_ENABLED) {
    build.initialOptions.banner.js =
      `globalThis.__DD_ESBUILD_IAST_${isSourceMapEnabled ? 'WITH_SM' : 'WITH_NO_SM'} = true;
      ${isSourceMapEnabled ? `globalThis.__DD_ESBUILD_BASEPATH = '${require('../dd-trace/src/util').ddBasePath}';` : ''}
${build.initialOptions.banner.js}`
  }
<<<<<<< HEAD
  const esmBuild = isESMBuild(build)
  if (esmBuild) {
=======

  try {
    require.resolve('@openfeature/core')
  } catch (error) {
    build.initialOptions.external ??= []
    build.initialOptions.external.push('@openfeature/core')
  }

  if (isESMBuild(build)) {
>>>>>>> 2a1670b2
    if (!build.initialOptions.banner.js.includes('import { createRequire as $dd_createRequire } from \'module\'')) {
      build.initialOptions.banner.js = `import { createRequire as $dd_createRequire } from 'module';
import { fileURLToPath as $dd_fileURLToPath } from 'url';
import { dirname as $dd_dirname } from 'path';
globalThis.require ??= $dd_createRequire(import.meta.url);
globalThis.__filename ??= $dd_fileURLToPath(import.meta.url);
globalThis.__dirname ??= $dd_dirname(globalThis.__filename);
${build.initialOptions.banner.js}`
    }
  }

  // Get git metadata at build time and add it to the banner for both ESM and CommonJS builds
  const gitMetadata = getGitMetadata()
  if (gitMetadata.repositoryURL || gitMetadata.commitSHA) {
    build.initialOptions.banner ??= {}
    build.initialOptions.banner.js ??= ''

    build.initialOptions.banner.js = `if (typeof process === 'object' && process !== null &&
    process.env !== null && typeof process.env === 'object') {
  ${gitMetadata.repositoryURL ? `process.env.DD_GIT_REPOSITORY_URL = '${gitMetadata.repositoryURL}';` : ''}
  ${gitMetadata.commitSHA ? `process.env.DD_GIT_COMMIT_SHA = '${gitMetadata.commitSHA}';` : ''}
}
${build.initialOptions.banner.js}`

    if (DEBUG) {
      console.log('Info: automatically injected git metadata:')
      console.log(`DD_GIT_REPOSITORY_URL: ${gitMetadata.repositoryURL || 'not available'}`)
      console.log(`DD_GIT_COMMIT_SHA: ${gitMetadata.commitSHA || 'not available'}`)
    }
  } else if (DEBUG) {
    console.warn('Warning: No git metadata available - skipping injection')
  }

  // first time is intercepted, proxy should be created, next time the original should be loaded
  const interceptedESMModules = new Set()

  build.onResolve({ filter: /.*/ }, args => {
    if (externalModules.has(args.path)) {
      // Internal Node.js packages will still be instrumented via require()
      if (DEBUG) console.log(`EXTERNAL: ${args.path}`)
      return
    }

    // TODO: Should this also check for namespace === 'file'?
    if (!modulesOfInterest.has(args.path) &&
        args.path.startsWith('@') &&
        !args.importer.includes('node_modules/')) {
      // This is the Next.js convention for loading local files
      if (DEBUG) console.log(`@LOCAL: ${args.path}`)
      return
    }

    let fullPathToModule
    try {
      fullPathToModule = dotFriendlyResolve(args.path, args.resolveDir, args.kind === 'import-statement')
    } catch (err) {
      if (DEBUG) {
        console.warn(`Warning: Unable to find "${args.path}".` +
          "Unless it's dead code this could cause a problem at runtime.")
      }
      return
    }

    if (args.path.startsWith('.') && !args.importer.includes('node_modules/')) {
      // It is local application code, not an instrumented package
      if (DEBUG) console.log(`APP: ${args.path}`)

      return {
        path: fullPathToModule,
        pluginData: {
          path: args.path,
          full: fullPathToModule,
          applicationFile: true
        }
      }
    }

    const extracted = extractPackageAndModulePath(fullPathToModule)

    const internal = builtins.has(args.path)

    if (args.namespace === 'file' && (
      modulesOfInterest.has(args.path) || modulesOfInterest.has(`${extracted.pkg}/${extracted.path}`))
    ) {
      // Internal module like http/fs is imported and the build output is ESM
      if (internal && args.kind === 'import-statement' && esmBuild && !interceptedESMModules.has(fullPathToModule)) {
        fullPathToModule = `${INTERNAL_ESM_INTERCEPTED_PREFIX}${fullPathToModule}${ESM_INTERCEPTED_SUFFIX}`

        return {
          path: fullPathToModule,
          pluginData: {
            pkg: extracted?.pkg,
            path: extracted?.path,
            full: fullPathToModule,
            raw: args.path,
            pkgOfInterest: true,
            kind: args.kind,
            internal,
            isESM: true
          }
        }
      }
      // The file namespace is used when requiring files from disk in userland
      let pathToPackageJson
      try {
        // we can't use require.resolve('pkg/package.json') as ESM modules don't make the file available
        pathToPackageJson = require.resolve(`${extracted.pkg}`, { paths: [args.resolveDir] })
        pathToPackageJson = extractPackageAndModulePath(pathToPackageJson).pkgJson
      } catch (err) {
        if (err.code === 'MODULE_NOT_FOUND') {
          if (!internal) {
            if (DEBUG) {
              console.warn(`Warning: Unable to find "${extracted.pkg}/package.json".` +
              "Unless it's dead code this could cause a problem at runtime.")
            }
          }
          return
        } else {
          throw err
        }
      }

      const packageJson = JSON.parse(fs.readFileSync(pathToPackageJson).toString())

      const isESM = isESMFile(fullPathToModule, pathToPackageJson, packageJson)
      if (isESM && !interceptedESMModules.has(fullPathToModule)) {
        fullPathToModule += ESM_INTERCEPTED_SUFFIX
      }

      if (DEBUG) console.log(`RESOLVE: ${args.path}@${packageJson.version}`)

      // https://esbuild.github.io/plugins/#on-resolve-arguments
      return {
        path: fullPathToModule,
        pluginData: {
          version: packageJson.version,
          pkg: extracted.pkg,
          path: extracted.path,
          full: fullPathToModule,
          raw: args.path,
          pkgOfInterest: true,
          kind: args.kind,
          internal,
          isESM
        }
      }
    }
  })

  build.onLoad({ filter: /.*/ }, async args => {
    if (args.pluginData?.pkgOfInterest) {
      const data = args.pluginData

      if (DEBUG) console.log(`LOAD: ${data.pkg}@${data.version}, pkg "${data.path}"`)

      const pkgPath = data.raw !== data.pkg
        ? `${data.pkg}/${data.path}`
        : data.pkg

      // Read the content of the module file of interest
      let contents

      if (data.isESM) {
        if (args.path.endsWith(ESM_INTERCEPTED_SUFFIX)) {
          args.path = args.path.slice(0, -1 * ESM_INTERCEPTED_SUFFIX.length)

          if (data.internal) {
            args.path = args.path.slice(INTERNAL_ESM_INTERCEPTED_PREFIX.length)
          }

          interceptedESMModules.add(args.path)

          const setters = await processModule({
            path: args.path,
            internal: data.internal,
            context: { format: 'module' }
          })

          const iitmPath = require.resolve('import-in-the-middle/lib/register.js')
          const toRegister = data.internal ? args.path : pathToFileURL(args.path)
          // Mimic a Module object (https://tc39.es/ecma262/#sec-module-namespace-objects).
          contents = `
import { register } from ${JSON.stringify(iitmPath)};
import * as namespace from ${JSON.stringify(args.path)};
const _ = Object.create(null, { [Symbol.toStringTag]: { value: 'Module' } });
const set = {};
const get = {};

${Array.from(setters.values()).join(';\n')};

register(${JSON.stringify(toRegister)}, _, set, get, ${JSON.stringify(data.raw)});
`
        } else {
          contents = fs.readFileSync(args.path, 'utf8')
        }
      } else {
        const fileCode = fs.readFileSync(args.path, 'utf8')
        contents = `
        (function() {
          ${fileCode}
        })(...arguments);
        {
          const dc = require('dc-polyfill');
          const ch = dc.channel('${CHANNEL}');
          const mod = module.exports
          const payload = {
            module: mod,
            version: '${data.version}',
            package: '${data.pkg}',
            path: '${pkgPath}'
          };
          ch.publish(payload);
          module.exports = payload.module;
      }
      `
      }

      // https://esbuild.github.io/plugins/#on-load-results
      return {
        contents,
        loader: 'js',
        resolveDir: path.dirname(args.path)
      }
    }
    if (DD_IAST_ENABLED && args.pluginData?.applicationFile) {
      const ext = path.extname(args.path).toLowerCase()
      const isJs = /^\.(js|mjs|cjs)$/.test(ext)
      if (!isJs) return

      if (DEBUG) console.log(`REWRITE: ${args.path}`)
      const fileCode = fs.readFileSync(args.path, 'utf8')
      const rewritten = rewriter.rewrite(fileCode, args.path, ['iast'])
      return {
        contents: rewritten.content,
        loader: 'js',
        resolveDir: path.dirname(args.path)
      }
    }
  })
}

// @see https://github.com/nodejs/node/issues/47000
function dotFriendlyResolve (path, directory, usesImportStatement) {
  if (path === '.') {
    path = './'
  } else if (path === '..') {
    path = '../'
  }
  let conditions
  if (usesImportStatement) {
    conditions = new Set(['import', 'node'])
  }

  if (path.startsWith('file://')) {
    path = fileURLToPath(path)
  }
  return require.resolve(path, { paths: [directory], conditions })
}<|MERGE_RESOLUTION|>--- conflicted
+++ resolved
@@ -112,10 +112,6 @@
       ${isSourceMapEnabled ? `globalThis.__DD_ESBUILD_BASEPATH = '${require('../dd-trace/src/util').ddBasePath}';` : ''}
 ${build.initialOptions.banner.js}`
   }
-<<<<<<< HEAD
-  const esmBuild = isESMBuild(build)
-  if (esmBuild) {
-=======
 
   try {
     require.resolve('@openfeature/core')
@@ -124,8 +120,8 @@
     build.initialOptions.external.push('@openfeature/core')
   }
 
-  if (isESMBuild(build)) {
->>>>>>> 2a1670b2
+  const esmBuild = isESMBuild(build)
+  if (esmBuild) {
     if (!build.initialOptions.banner.js.includes('import { createRequire as $dd_createRequire } from \'module\'')) {
       build.initialOptions.banner.js = `import { createRequire as $dd_createRequire } from 'module';
 import { fileURLToPath as $dd_fileURLToPath } from 'url';
