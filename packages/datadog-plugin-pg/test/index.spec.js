--- conflicted
+++ resolved
@@ -702,11 +702,7 @@
           await queryPromise
 
           await agent.assertSomeTraces(() => {
-<<<<<<< HEAD
-            expect(queryText).to.include('-00\'*/ SELECT $1::text as message')
-=======
             assert.match(queryText, /-00'\*\/ SELECT \$1::text as message/)
->>>>>>> ed3cc6d9
           })
         })
 
