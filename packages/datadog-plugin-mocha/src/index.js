'use strict'

const Plugin = require('../../dd-trace/src/plugins/plugin')
const { storage } = require('../../datadog-core')

const {
  CI_APP_ORIGIN,
  TEST_TYPE,
  TEST_NAME,
  TEST_SUITE,
  TEST_FRAMEWORK_VERSION,
  TEST_STATUS,
  TEST_PARAMETERS,
  finishAllTraceSpans,
  getTestEnvironmentMetadata,
  getTestSuitePath,
  getTestParentSpan,
  getTestParametersString
} = require('../../dd-trace/src/plugins/util/test')
const { SPAN_TYPE, RESOURCE_NAME, SAMPLING_PRIORITY } = require('../../../ext/tags')
const { SAMPLING_RULE_DECISION } = require('../../dd-trace/src/constants')
const { AUTO_KEEP } = require('../../../ext/priority')

const skippedTests = new WeakSet()

function getTestSpanMetadata (tracer, test, sourceRoot) {
  const childOf = getTestParentSpan(tracer)

  const { file: testSuiteAbsolutePath } = test
  const fullTestName = test.fullTitle()
  const testSuite = getTestSuitePath(testSuiteAbsolutePath, sourceRoot)

  return {
    childOf,
    [SPAN_TYPE]: 'test',
    [TEST_TYPE]: 'test',
    [TEST_NAME]: fullTestName,
    [TEST_SUITE]: testSuite,
    [SAMPLING_RULE_DECISION]: 1,
    [SAMPLING_PRIORITY]: AUTO_KEEP,
    [TEST_FRAMEWORK_VERSION]: tracer._version,
    [RESOURCE_NAME]: `${testSuite}.${fullTestName}`
  }
}

class MochaPlugin extends Plugin {
  static get name () {
    return 'mocha'
  }

  constructor (...args) {
    super(...args)

    this._testNameToParams = {}
    this.testEnvironmentMetadata = getTestEnvironmentMetadata('mocha', this.config)
    this.sourceRoot = process.cwd()

    this.addSub('ci:mocha:test:start', (test) => {
      const store = storage.getStore()
      const span = this.startTestSpan(test)

      this.enter(span, store)
    })

    this.addSub('ci:mocha:test:async-end', (status) => {
      // if the status is skipped the span has already been finished
      if (status === 'skipped') {
        return
      }
      const span = storage.getStore().span

<<<<<<< HEAD
      this.test.fn = tracer.wrap(
        'mocha.test',
        {
          type: 'test',
          childOf,
          resource,
          tags: {
            ...testSpanMetadata,
            ...testEnvironmentMetadata
          }
        },
        async () => {
          const activeSpan = tracer.scope().active()
          activeSpan.context()._trace.origin = CI_APP_ORIGIN
          let result
          try {
            const context = this.test.ctx
            result = await specFunction.call(context)
            if (context.test.state !== 'failed' && !context.test.timedOut) {
              activeSpan.setTag(TEST_STATUS, 'pass')
            } else {
              activeSpan.setTag(TEST_STATUS, 'fail')
            }
          } catch (error) {
            // this.skip has been called
            if (error.constructor.name === 'Pending' && !this.forbidPending) {
              activeSpan.setTag(TEST_STATUS, 'skip')
            } else {
              activeSpan.setTag(TEST_STATUS, 'fail')
              activeSpan.setTag('error', error)
            }
            throw error
          } finally {
            finishAllTraceSpans(activeSpan._span)
          }
          return result
        }
      )
      return runTest.apply(this, arguments)
    }
  }
}
=======
      span.setTag(TEST_STATUS, status)
>>>>>>> 7c0a0b49

      span.finish()
      finishAllTraceSpans(span)
    })

    this.addSub('ci:mocha:test:end', () => {
      this.exit()
    })

    // This covers programmatically skipped tests (that do go through `runTest`)
    this.addSub('ci:mocha:test:skip', () => {
      const span = storage.getStore().span
      span.setTag(TEST_STATUS, 'skip')
      span.finish()
    })

<<<<<<< HEAD
// Necessary to get the skipped tests, that do not go through runTest
function createWrapRunTests (tracer, testEnvironmentMetadata, sourceRoot) {
  return function wrapRunTests (runTests) {
    return function runTestsWithTrace () {
      this.once('end', () => tracer._flush())
      runTests.apply(this, arguments)
      const suite = arguments[0]
      const tests = getAllTestsInSuite(suite)
=======
    this.addSub('ci:mocha:test:error', (err) => {
      if (err) {
        const span = storage.getStore().span
        if (err.constructor.name === 'Pending' && !this.forbidPending) {
          span.setTag(TEST_STATUS, 'skip')
        } else {
          span.setTag(TEST_STATUS, 'fail')
          span.setTag('error', err)
        }
      }
    })

    this.addSub('ci:mocha:suite:end', tests => {
>>>>>>> 7c0a0b49
      tests.forEach(test => {
        const { pending: isSkipped } = test
        // `tests` includes every test, so we need a way to mark
        // the test as already accounted for. We do this through `skippedTests`.
        // If the test is already marked as skipped, we don't create an additional test span.
        if (!isSkipped || skippedTests.has(test)) {
          return
        }
        skippedTests.add(test)

        const testSpan = this.startTestSpan(test)

        testSpan.setTag(TEST_STATUS, 'skip')
        testSpan.finish()
      })
    })

    this.addSub('ci:mocha:hook:error', ({ test, error }) => {
      const testSpan = this.startTestSpan(test)
      testSpan.setTag(TEST_STATUS, 'fail')
      testSpan.setTag('error', error)
      testSpan.finish()
    })

    this.addSub('ci:mocha:test:parameterize', ({ name, params }) => {
      this._testNameToParams[name] = params
    })
  }

  startTestSpan (test) {
    const { childOf, ...testSpanMetadata } = getTestSpanMetadata(this.tracer, test, this.sourceRoot)

    const testParametersString = getTestParametersString(this._testNameToParams, test.title)
    if (testParametersString) {
      testSpanMetadata[TEST_PARAMETERS] = testParametersString
    }

    const testSpan = this.tracer
      .startSpan('mocha.test', {
        childOf,
        tags: {
          ...this.testEnvironmentMetadata,
          ...testSpanMetadata
        }
      })
    testSpan.context()._trace.origin = CI_APP_ORIGIN

    return testSpan
  }
}

module.exports = MochaPlugin<|MERGE_RESOLUTION|>--- conflicted
+++ resolved
@@ -69,52 +69,7 @@
       }
       const span = storage.getStore().span
 
-<<<<<<< HEAD
-      this.test.fn = tracer.wrap(
-        'mocha.test',
-        {
-          type: 'test',
-          childOf,
-          resource,
-          tags: {
-            ...testSpanMetadata,
-            ...testEnvironmentMetadata
-          }
-        },
-        async () => {
-          const activeSpan = tracer.scope().active()
-          activeSpan.context()._trace.origin = CI_APP_ORIGIN
-          let result
-          try {
-            const context = this.test.ctx
-            result = await specFunction.call(context)
-            if (context.test.state !== 'failed' && !context.test.timedOut) {
-              activeSpan.setTag(TEST_STATUS, 'pass')
-            } else {
-              activeSpan.setTag(TEST_STATUS, 'fail')
-            }
-          } catch (error) {
-            // this.skip has been called
-            if (error.constructor.name === 'Pending' && !this.forbidPending) {
-              activeSpan.setTag(TEST_STATUS, 'skip')
-            } else {
-              activeSpan.setTag(TEST_STATUS, 'fail')
-              activeSpan.setTag('error', error)
-            }
-            throw error
-          } finally {
-            finishAllTraceSpans(activeSpan._span)
-          }
-          return result
-        }
-      )
-      return runTest.apply(this, arguments)
-    }
-  }
-}
-=======
       span.setTag(TEST_STATUS, status)
->>>>>>> 7c0a0b49
 
       span.finish()
       finishAllTraceSpans(span)
@@ -131,16 +86,6 @@
       span.finish()
     })
 
-<<<<<<< HEAD
-// Necessary to get the skipped tests, that do not go through runTest
-function createWrapRunTests (tracer, testEnvironmentMetadata, sourceRoot) {
-  return function wrapRunTests (runTests) {
-    return function runTestsWithTrace () {
-      this.once('end', () => tracer._flush())
-      runTests.apply(this, arguments)
-      const suite = arguments[0]
-      const tests = getAllTestsInSuite(suite)
-=======
     this.addSub('ci:mocha:test:error', (err) => {
       if (err) {
         const span = storage.getStore().span
@@ -154,7 +99,6 @@
     })
 
     this.addSub('ci:mocha:suite:end', tests => {
->>>>>>> 7c0a0b49
       tests.forEach(test => {
         const { pending: isSkipped } = test
         // `tests` includes every test, so we need a way to mark
