--- conflicted
+++ resolved
@@ -23,11 +23,7 @@
       this.timeout(120_000)
       sandbox = await createSandbox([
         `@azure/functions@${version}`,
-<<<<<<< HEAD
         'azure-functions-core-tools@4',
-=======
-        '@azure/service-bus@7.9.2'
->>>>>>> b2caf5de
       ],
       false,
       [ './packages/datadog-plugin-azure-functions/test/fixtures/*',
@@ -78,47 +74,7 @@
         assert.strictEqual(payload.length, 2)
         assert.strictEqual(payload[1][0].span_id, payload[1][1].parent_id)
       })
-<<<<<<< HEAD
     }).timeout(50000)
-=======
-    }).timeout(60_000)
-
-    it('propagates context through a service bus queue', async () => {
-      const envArgs = {
-        PATH: process.env.PATH
-      }
-      proc = await spawnPluginIntegrationTestProc(sandbox.folder, 'func', ['start'], agent.port, undefined, envArgs)
-
-      return curlAndAssertMessage(agent, 'http://127.0.0.1:7071/api/httptest3', ({ headers, payload }) => {
-        assert.strictEqual(payload.length, 3)
-        assert.strictEqual(payload[1][1].span_id, payload[2][0].parent_id)
-        assert.strictEqual(payload[2][0].name, 'azure.functions.invoke')
-        assert.strictEqual(payload[2][0].resource, 'ServiceBus queueTest')
-        assert.strictEqual(payload[2][0].meta['messaging.destination.name'], 'queue.1')
-        assert.strictEqual(payload[2][0].meta['messaging.operation'], 'receive')
-        assert.strictEqual(payload[2][0].meta['messaging.system'], 'servicebus')
-        assert.strictEqual(payload[2][0].meta['span.kind'], 'consumer')
-      })
-    }).timeout(60_000)
-
-    it('propagates context through a service bus topic', async () => {
-      const envArgs = {
-        PATH: process.env.PATH
-      }
-      proc = await spawnPluginIntegrationTestProc(sandbox.folder, 'func', ['start'], agent.port, undefined, envArgs)
-
-      return curlAndAssertMessage(agent, 'http://127.0.0.1:7071/api/httptest4', ({ headers, payload }) => {
-        assert.strictEqual(payload.length, 3)
-        assert.strictEqual(payload[1][1].span_id, payload[2][0].parent_id)
-        assert.strictEqual(payload[2][0].name, 'azure.functions.invoke')
-        assert.strictEqual(payload[2][0].resource, 'ServiceBus topicTest')
-        assert.strictEqual(payload[2][0].meta['messaging.destination.name'], 'topic.1')
-        assert.strictEqual(payload[2][0].meta['messaging.operation'], 'receive')
-        assert.strictEqual(payload[2][0].meta['messaging.system'], 'servicebus')
-        assert.strictEqual(payload[2][0].meta['span.kind'], 'consumer')
-      })
-    }).timeout(60_000)
->>>>>>> b2caf5de
   })
 })
 
