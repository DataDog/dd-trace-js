--- conflicted
+++ resolved
@@ -104,22 +104,6 @@
       onDone(isFaulty)
     })
 
-<<<<<<< HEAD
-    this.addSub('ci:vitest:test:start', ({
-      testName,
-      testSuiteAbsolutePath,
-      isRetry,
-      isNew,
-      isAttemptToFix,
-      isQuarantined,
-      isDisabled,
-      mightHitProbe,
-      isRetryReasonEfd,
-      isRetryReasonAttemptToFix,
-      isRetryReasonAtr,
-      isModified
-    }) => {
-=======
     this.addBind('ci:vitest:test:start', (ctx) => {
       const {
         testName,
@@ -132,10 +116,10 @@
         mightHitProbe,
         isRetryReasonEfd,
         isRetryReasonAttemptToFix,
-        isRetryReasonAtr
+        isRetryReasonAtr,
+        isModified
       } = ctx
 
->>>>>>> 1c17b956
       const testSuite = getTestSuitePath(testSuiteAbsolutePath, this.repositoryRoot)
       const store = storage('legacy').getStore()
 
