--- conflicted
+++ resolved
@@ -29,17 +29,11 @@
         context.middleware.push(span)
       }
 
-<<<<<<< HEAD
       if (span.constructor.name !== 'NoopSpan') {
-        const store = storage.getStore()
+        const store = storage('legacy').getStore()
         this._storeStack.push(store)
         this.enter(span, store)
       }
-=======
-      const store = storage('legacy').getStore()
-      this._storeStack.push(store)
-      this.enter(span, store)
->>>>>>> 9329f6a2
 
       web.patch(req)
       web.setRoute(req, context.route)
