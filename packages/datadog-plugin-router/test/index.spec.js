'use strict'

// TODO: move tests from express since it uses the router plugin now

const axios = require('axios')
const http = require('http')
const { once } = require('events')
const agent = require('../../dd-trace/test/plugins/agent')
<<<<<<< HEAD
const web = require('../../datadog-plugin-web/src')
=======
const web = require('../../dd-trace/src/plugins/util/web')
const { withVersions } = require('../../dd-trace/test/setup/mocha')
>>>>>>> c9df2409

const sort = spans => spans.sort((a, b) => a.start.toString() >= b.start.toString() ? 1 : -1)

describe('Plugin', () => {
  let tracer
  let Router
  let appListener

  function defaultErrorHandler (req, res) {
    return err => {
      res.writeHead(err ? 500 : 404)
      res.end()
    }
  }

  function server (router, errorHandler = defaultErrorHandler) {
    return http.createServer((req, res) => {
      const config = web.normalizeConfig({})

      web.instrument(tracer, config, req, res, 'web.request')

      return router(req, res, errorHandler(req, res))
    })
  }

  describe('router', () => {
    withVersions('router', 'router', version => {
      beforeEach(() => {
        tracer = require('../../dd-trace')
      })

      afterEach(() => {
        appListener && appListener.close()
      })

      describe('without configuration', () => {
        before(() => {
          return agent.load(['http', 'router'])
        })

        after(() => {
          return agent.close({ ritmReset: false })
        })

        beforeEach(() => {
          Router = require(`../../../versions/router@${version}`).get()
        })

        it('should copy custom prototypes on routers', () => {
          const router = Router()
          class ChildRouter extends Router {
            get foo () {
              return 'bar'
            }
          }
          const childRouter = new ChildRouter()
          childRouter.hello = 'goodbye'

          childRouter.use('/child/:id', (req, res) => {
            res.writeHead(200)
            res.end()
          })

          router.use('/parent', childRouter)
          const index = router.stack.length - 1
          expect(router.stack[index].handle.hello).to.equal('goodbye')
          expect(router.stack[index].handle.foo).to.equal('bar')
        })

        it('should add the route to the request span', done => {
          const router = Router()
          const childRouter = Router()

          childRouter.use('/child/:id', (req, res) => {
            res.writeHead(200)
            res.end()
          })

          router.use('/parent', childRouter)

          appListener = server(router).listen(0, 'localhost', () => {
            const port = appListener.address().port

            agent
              .assertSomeTraces(traces => {
                const spans = sort(traces[0])

                expect(spans[0]).to.have.property('resource', 'GET /parent/child/:id')
              })
              .then(done)
              .catch(done)

            axios
              .get(`http://localhost:${port}/parent/child/123`)
              .catch(done)
          })
        })

        it('should not error a span when using next("route") with a string', async () => {
          const router = Router()

          router.use((req, res, next) => {
            return next('route')
          })
          router.get('/foo', [[[(_req, _res, next) => { next() }]]], (req, res) => {
            res.end()
          })

          const agentPromise = agent.assertSomeTraces(traces => {
            for (const span of traces[0]) {
              expect(span.error).to.equal(0)
            }
          }, { rejectFirst: true })

          const httpd = server(router).listen(0, 'localhost')
          await once(httpd, 'listening')
          const port = httpd.address().port
          const reqPromise = axios.get(`http://localhost:${port}/foo`)

          return Promise.all([agentPromise, reqPromise])
        })

        it('should not error a span when using next("router") with a string', async () => {
          const router = Router()

          router.use((req, res, next) => {
            return next('router')
          })
          router.get('/foo', (req, res) => {
            res.end()
          })

          const agentPromise = agent.assertSomeTraces(traces => {
            for (const span of traces[0]) {
              expect(span.error).to.equal(0)
            }
          }, { rejectFirst: true })

          const httpd = server(router, (req, res) => err => res.end()).listen(0, 'localhost')
          await once(httpd, 'listening')
          const port = httpd.address().port
          const reqPromise = axios.get(`http://localhost:${port}/foo`)

          return Promise.all([agentPromise, reqPromise])
        })
      })
    })
  })
})<|MERGE_RESOLUTION|>--- conflicted
+++ resolved
@@ -6,12 +6,8 @@
 const http = require('http')
 const { once } = require('events')
 const agent = require('../../dd-trace/test/plugins/agent')
-<<<<<<< HEAD
 const web = require('../../datadog-plugin-web/src')
-=======
-const web = require('../../dd-trace/src/plugins/util/web')
 const { withVersions } = require('../../dd-trace/test/setup/mocha')
->>>>>>> c9df2409
 
 const sort = spans => spans.sort((a, b) => a.start.toString() >= b.start.toString() ? 1 : -1)
 
