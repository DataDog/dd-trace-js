'use strict'

const analyticsSampler = require('../../dd-trace/src/analytics_sampler')
const Plugin = require('../../dd-trace/src/plugins/plugin')
const { storage } = require('../../datadog-core')
const { isTrue } = require('../../dd-trace/src/util')

class BaseAwsSdkPlugin extends Plugin {
  static get id () { return 'aws' }

  get serviceIdentifier () {
    const id = this.constructor.id.toLowerCase()
    Object.defineProperty(this, 'serviceIdentifier', {
      configurable: true,
      writable: true,
      enumerable: true,
      value: id
    })
    return id
  }

  constructor (...args) {
    super(...args)

    this.addSub(`apm:aws:request:start:${this.serviceIdentifier}`, ({
      request,
      operation,
      awsRegion,
      awsService
    }) => {
      if (!this.isEnabled(request)) {
        return
      }
      const serviceName = this.getServiceName()
      const childOf = this.tracer.scope().active()
      const tags = {
        'span.kind': 'client',
        'service.name': serviceName,
        'aws.operation': operation,
<<<<<<< HEAD
        'region': awsRegion,
        'aws_service': awsService,
=======
        'aws.region': awsRegion,
        'region': awsRegion,
        'aws_service': awsService,
        'aws.service': awsService,
>>>>>>> d22f7e37
        'component': 'aws-sdk'
      }
      if (this.requestTags) this.requestTags.set(request, tags)

      const span = this.tracer.startSpan('aws.request', { childOf, tags })

      analyticsSampler.sample(span, this.config.measured)

      this.requestInject(span, request)

      const store = storage.getStore()

      this.enter(span, store)
    })

    this.addSub(`apm:aws:request:region:${this.serviceIdentifier}`, region => {
      const store = storage.getStore()
      if (!store) return
      const { span } = store
      if (!span) return
<<<<<<< HEAD
=======
      span.setTag('aws.region', region)
>>>>>>> d22f7e37
      span.setTag('region', region)
    })

    this.addSub(`apm:aws:request:complete:${this.serviceIdentifier}`, ({ response }) => {
      const store = storage.getStore()
      if (!store) return
      const { span } = store
      if (!span) return
      this.addResponseTags(span, response)
      this.finish(span, response, response.error)
    })
  }

  requestInject (span, request) {
    // implemented by subclasses, or not
  }

  isEnabled (request) {
    const serviceId = this.serviceIdentifier.toUpperCase()
    const envVarValue = process.env[`DD_TRACE_AWS_SDK_${serviceId}_ENABLED`]
    return envVarValue ? isTrue(envVarValue) : true
  }

  addResponseTags (span, response) {
    if (!span || !response.request) return
    const params = response.request.params
    const operation = response.request.operation
    const extraTags = this.generateTags(params, operation, response) || {}
    const tags = Object.assign({
      'aws.response.request_id': response.requestId,
      'resource.name': operation,
      'span.kind': 'client'
    }, extraTags)

    span.addTags(tags)
  }

  generateTags () {
    // implemented by subclasses, or not
  }

  finish (span, response, err) {
    if (err) {
      span.setTag('error', err)

      if (err.requestId) {
        span.addTags({ 'aws.response.request_id': err.requestId })
      }
    }

    if (response) {
      this.config.hooks.request(span, response)
    }

    span.finish()
  }

  configure (config) {
    super.configure(normalizeConfig(config, this.serviceIdentifier))
  }

  // TODO: test splitByAwsService when the test suite is fixed
  getServiceName () {
    return this.config.service
      ? this.config.service
      : `${this.tracer._service}-aws-${this.serviceIdentifier}`
  }
}

function normalizeConfig (config, serviceIdentifier) {
  const hooks = getHooks(config)

  let specificConfig = config[serviceIdentifier]
  switch (typeof specificConfig) {
    case 'undefined':
      specificConfig = {}
      break
    case 'boolean':
      specificConfig = { enabled: specificConfig }
      break
  }

  return Object.assign({}, config, specificConfig, {
    splitByAwsService: config.splitByAwsService !== false,
    hooks
  })
}

function getHooks (config) {
  const noop = () => {}
  const request = (config.hooks && config.hooks.request) || noop

  return { request }
}

module.exports = BaseAwsSdkPlugin<|MERGE_RESOLUTION|>--- conflicted
+++ resolved
@@ -37,15 +37,10 @@
         'span.kind': 'client',
         'service.name': serviceName,
         'aws.operation': operation,
-<<<<<<< HEAD
-        'region': awsRegion,
-        'aws_service': awsService,
-=======
         'aws.region': awsRegion,
         'region': awsRegion,
         'aws_service': awsService,
         'aws.service': awsService,
->>>>>>> d22f7e37
         'component': 'aws-sdk'
       }
       if (this.requestTags) this.requestTags.set(request, tags)
@@ -66,10 +61,7 @@
       if (!store) return
       const { span } = store
       if (!span) return
-<<<<<<< HEAD
-=======
       span.setTag('aws.region', region)
->>>>>>> d22f7e37
       span.setTag('region', region)
     })
 
