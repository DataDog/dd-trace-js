'use strict'
const log = require('../../../dd-trace/src/log')
const BaseAwsSdkPlugin = require('../base')

class EventBridge extends BaseAwsSdkPlugin {
  static get id () { return 'eventbridge' }

  generateTags (params, operation, response) {
    if (!params || !params.source) return {}
    const rulename = params.Name ? params.Name : '';
    return {
<<<<<<< HEAD
      'resource.name': `${operation} ${params.source}`,
      'aws.eventbridge.source': params.source,
      'rulename': params.Name
=======
      'resource.name': operation ? `${operation} ${params.source}` : params.source,
      'aws.eventbridge.source': `${params.source}`,
      'rulename': `${rulename}`
>>>>>>> d22f7e37
    }
  }

  /**
   * requestInject
   * @param {*} span
   * @param {*} request
   *
   * Docs: https://docs.aws.amazon.com/eventbridge/latest/APIReference/API_PutEventsRequestEntry.html
   * We cannot use the traceHeader field as that's reserved for X-Ray.
   * Detail must be a valid JSON string
   * Max size per event is 256kb (https://docs.aws.amazon.com/eventbridge/latest/userguide/eb-putevent-size.html)
   */
  requestInject (span, request) {
    const operation = request.operation
    if (operation === 'putEvents' &&
      request.params &&
      request.params.Entries &&
      request.params.Entries.length > 0 &&
      request.params.Entries[0].Detail) {
      try {
        const details = JSON.parse(request.params.Entries[0].Detail)
        details._datadog = {}
        this.tracer.inject(span, 'text_map', details._datadog)
        const finalData = JSON.stringify(details)
        const byteSize = Buffer.byteLength(finalData)
        if (byteSize >= (1024 * 256)) {
          log.info('Payload size too large to pass context')
          return
        }
        request.params.Entries[0].Detail = finalData
      } catch (e) {
        log.error(e)
      }
    }
  }
}
module.exports = EventBridge<|MERGE_RESOLUTION|>--- conflicted
+++ resolved
@@ -9,15 +9,9 @@
     if (!params || !params.source) return {}
     const rulename = params.Name ? params.Name : '';
     return {
-<<<<<<< HEAD
-      'resource.name': `${operation} ${params.source}`,
-      'aws.eventbridge.source': params.source,
-      'rulename': params.Name
-=======
       'resource.name': operation ? `${operation} ${params.source}` : params.source,
       'aws.eventbridge.source': `${params.source}`,
       'rulename': `${rulename}`
->>>>>>> d22f7e37
     }
   }
 
