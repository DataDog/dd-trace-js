'use strict'

const BaseAwsSdkPlugin = require('../base')

class DynamoDb extends BaseAwsSdkPlugin {
  static get id () { return 'dynamodb' }

  generateTags (params, operation, response) {
    const tags = {}

    if (params) {
      if (params.TableName) {
        Object.assign(tags, {
          'resource.name': `${operation} ${params.TableName}`,
<<<<<<< HEAD
=======
          'aws.dynamodb.table_name': params.TableName,
>>>>>>> d22f7e37
          'tablename': params.TableName
        })
      }

      // batch operations have different format, collect table name for batch
      // https://docs.aws.amazon.com/AWSJavaScriptSDK/latest/AWS/DynamoDB.html#batchGetItem-property`
      // dynamoDB batch TableName
      if (params.RequestItems) {
        if (typeof params.RequestItems === 'object') {
          if (Object.keys(params.RequestItems).length === 1) {
            const tableName = Object.keys(params.RequestItems)[0]

            // also add span type to match serverless convention
            Object.assign(tags, {
              'resource.name': `${operation} ${tableName}`,
              'tablename': tableName
            })
          }
        }
      }

      // TODO: DynamoDB.DocumentClient does batches on multiple tables
      // https://docs.aws.amazon.com/AWSJavaScriptSDK/latest/AWS/DynamoDB/DocumentClient.html#batchGet-property
      // it may be useful to have a different resource naming convention here to show all table names
    }

    // also add span type to match serverless convention
    Object.assign(tags, {
      'span.type': 'dynamodb'
    })

    return tags
  }
}

module.exports = DynamoDb<|MERGE_RESOLUTION|>--- conflicted
+++ resolved
@@ -12,10 +12,7 @@
       if (params.TableName) {
         Object.assign(tags, {
           'resource.name': `${operation} ${params.TableName}`,
-<<<<<<< HEAD
-=======
           'aws.dynamodb.table_name': params.TableName,
->>>>>>> d22f7e37
           'tablename': params.TableName
         })
       }
