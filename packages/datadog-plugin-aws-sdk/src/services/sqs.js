'use strict'

const log = require('../../../dd-trace/src/log')
const BaseAwsSdkPlugin = require('../base')
const { storage } = require('../../../datadog-core')
const { CONTEXT_PROPAGATION_KEY, getHeadersSize } = require('../../../dd-trace/src/datastreams/processor')
const { encodePathwayContext } = require('../../../dd-trace/src/datastreams/pathway')

class Sqs extends BaseAwsSdkPlugin {
  static get id () { return 'sqs' }
  static get peerServicePrecursors () { return ['queuename'] }

  constructor (...args) {
    super(...args)
    //
    // TODO(bengl) Find a way to create the response span tags without this WeakMap being populated
    // in the base class
    this.requestTags = new WeakMap()

    this.addSub('apm:aws:response:start:sqs', obj => {
      const { request, response } = obj
      const store = storage.getStore()
      const plugin = this
<<<<<<< HEAD
      const maybeChildOf = this.responseExtract(request.params, request.operation, response)
      let span
      if (maybeChildOf) {
=======
      const contextExtraction = this.responseExtract(request.params, request.operation, response)
      let span
      let parsedMessageAttributes
      if (contextExtraction && contextExtraction.datadogContext) {
>>>>>>> 72d933cc
        obj.needsFinish = true
        const options = {
          childOf: contextExtraction.datadogContext,
          tags: Object.assign(
            {},
            this.requestTags.get(request) || {},
            { 'span.kind': 'server' }
          )
        }
<<<<<<< HEAD
        span = plugin.tracer.startSpan('aws.response', options)
        this.enter(span, store)
      }
      // extract DSM context after as we might not have a parent-child but maybe have a DSM context
      this.responseExtractDSMContext(request.operation, request.params, response, span ?? null)
=======
        parsedMessageAttributes = contextExtraction.parsedAttributes
        span = plugin.tracer.startSpan('aws.response', options)
        this.enter(span, store)
      }
      // extract DSM context after as we might not have a parent-child but may have a DSM context
      this.responseExtractDSMContext(
        request.operation, request.params, response, span ?? null, parsedMessageAttributes ?? null
      )
>>>>>>> 72d933cc
    })

    this.addSub('apm:aws:response:finish:sqs', err => {
      const { span } = storage.getStore()
      this.finish(span, null, err)
    })
  }

  operationFromRequest (request) {
    switch (request.operation) {
      case 'receiveMessage':
        return this.operationName({
          type: 'messaging',
          kind: 'consumer'
        })
      case 'sendMessage':
      case 'sendMessageBatch':
        return this.operationName({
          type: 'messaging',
          kind: 'producer'
        })
    }

    return this.operationName({
      id: 'aws',
      type: 'web',
      kind: 'client',
      awsService: 'sqs'
    })
  }

  isEnabled (request) {
    // TODO(bengl) Figure out a way to make separate plugins for consumer and producer so that
    // config can be isolated to `.configure()` instead of this whole isEnabled() thing.
    const config = this.config
    switch (request.operation) {
      case 'receiveMessage':
        return config.consumer !== false
      case 'sendMessage':
      case 'sendMessageBatch':
        return config.producer !== false
      default:
        return true
    }
  }

  generateTags (params, operation, response) {
    const tags = {}

    if (!params || (!params.QueueName && !params.QueueUrl)) return tags
    // 'https://sqs.us-east-1.amazonaws.com/123456789012/my-queue';
    let queueName = params.QueueName
    if (params.QueueUrl) {
      queueName = params.QueueUrl.split('/')[params.QueueUrl.split('/').length - 1]
    }

    Object.assign(tags, {
      'resource.name': `${operation} ${params.QueueName || params.QueueUrl}`,
      'aws.sqs.queue_name': params.QueueName || params.QueueUrl,
      'queuename': queueName
    })

    switch (operation) {
      case 'receiveMessage':
        tags['span.type'] = 'worker'
        tags['span.kind'] = 'consumer'
        break
      case 'sendMessage':
      case 'sendMessageBatch':
        tags['span.kind'] = 'producer'
        break
    }

    return tags
  }

  responseExtract (params, operation, response) {
    if (operation !== 'receiveMessage') return
    if (params.MaxNumberOfMessages && params.MaxNumberOfMessages !== 1) return
    if (!response || !response.Messages || !response.Messages[0]) return

    let message = response.Messages[0]

    if (message.Body) {
      try {
        const body = JSON.parse(message.Body)

        // SNS to SQS
        if (body.Type === 'Notification') {
          message = body
        }
      } catch (e) {
        // SQS to SQS
      }
    }

    if (!message.MessageAttributes || !message.MessageAttributes._datadog) return

    const datadogAttribute = message.MessageAttributes._datadog

    const parsedAttributes = this.parseDatadogAttributes(datadogAttribute)
<<<<<<< HEAD
    if (parsedAttributes) return this.tracer.extract('text_map', parsedAttributes)
=======
    if (parsedAttributes) {
      return {
        datadogContext: this.tracer.extract('text_map', parsedAttributes),
        parsedAttributes: parsedAttributes
      }
    }
>>>>>>> 72d933cc
  }

  parseDatadogAttributes (attributes) {
    try {
      if (attributes.StringValue) {
        const textMap = attributes.StringValue
        return JSON.parse(textMap)
      } else if (attributes.Type === 'Binary') {
        const buffer = Buffer.from(attributes.Value, 'base64')
        return JSON.parse(buffer)
      }
    } catch (e) {
      log.error(e)
    }
  }

<<<<<<< HEAD
  responseExtractDSMContext (operation, params, response, span) {
=======
  responseExtractDSMContext (operation, params, response, span, parsedAttributes) {
>>>>>>> 72d933cc
    if (!this.config.dsmEnabled) return
    if (operation !== 'receiveMessage') return
    if (!response || !response.Messages || !response.Messages[0]) return

    // we only want to set the payloadSize on the span if we have one message
    span = response.Messages.length > 1 ? null : span

    response.Messages.forEach(message => {
<<<<<<< HEAD
      if (message.Body) {
        try {
          const body = JSON.parse(message.Body)

          // SNS to SQS
          if (body.Type === 'Notification') {
            message = body
          }
        } catch (e) {
          // SQS to SQS
        }
      }

      if (message.MessageAttributes && message.MessageAttributes._datadog) {
        const datadogAttributes = this.parseDatadogAttributes(message.MessageAttributes._datadog)

        if (datadogAttributes && datadogAttributes[CONTEXT_PROPAGATION_KEY]) {
          const payloadSize = getHeadersSize({
            Body: message.Body,
            MessageAttributes: message.MessageAttributes
          })
          const queue = params.QueueUrl.split('/').pop()
          this.tracer.decodeDataStreamsContext(Buffer.from(datadogAttributes[CONTEXT_PROPAGATION_KEY]))
          this.tracer
            .setCheckpoint(['direction:in', `topic:${queue}`, 'type:sqs'], span, payloadSize)
        }
      }
=======
      // we may have already parsed the message attributes when extracting trace context
      if (!parsedAttributes) {
        if (message.Body) {
          try {
            const body = JSON.parse(message.Body)

            // SNS to SQS
            if (body.Type === 'Notification') {
              message = body
            }
          } catch (e) {
            // SQS to SQS
          }
        }
        if (message.MessageAttributes && message.MessageAttributes._datadog) {
          parsedAttributes = this.parseDatadogAttributes(message.MessageAttributes._datadog)
        }
      }
      if (parsedAttributes && parsedAttributes[CONTEXT_PROPAGATION_KEY]) {
        const payloadSize = getHeadersSize({
          Body: message.Body,
          MessageAttributes: message.MessageAttributes
        })
        const queue = params.QueueUrl.split('/').pop()
        this.tracer.decodeDataStreamsContext(Buffer.from(parsedAttributes[CONTEXT_PROPAGATION_KEY]))
        this.tracer
          .setCheckpoint(['direction:in', `topic:${queue}`, 'type:sqs'], span, payloadSize)
      }
>>>>>>> 72d933cc
    })
  }

  requestInject (span, request) {
    const operation = request.operation
    if (operation === 'sendMessage') {
      if (!request.params) {
        request.params = {}
      }
      if (!request.params.MessageAttributes) {
        request.params.MessageAttributes = {}
      } else if (Object.keys(request.params.MessageAttributes).length >= 10) { // SQS quota
        // TODO: add test when the test suite is fixed
        return
      }
      const ddInfo = {}
      this.tracer.inject(span, 'text_map', ddInfo)
      request.params.MessageAttributes._datadog = {
        DataType: 'String',
        StringValue: JSON.stringify(ddInfo)
      }
      if (this.config.dsmEnabled) {
        const payloadSize = getHeadersSize({
          Body: request.params.MessageBody,
          MessageAttributes: request.params.MessageAttributes
        })
        const queue = request.params.QueueUrl.split('/').pop()
        const dataStreamsContext = this.tracer
          .setCheckpoint(['direction:out', `topic:${queue}`, 'type:sqs'], span, payloadSize)
        if (dataStreamsContext) {
          const pathwayCtx = encodePathwayContext(dataStreamsContext)
          ddInfo[CONTEXT_PROPAGATION_KEY] = pathwayCtx.toJSON()
        }
      }
      request.params.MessageAttributes._datadog.StringValue = JSON.stringify(ddInfo)
    }
  }
}

module.exports = Sqs<|MERGE_RESOLUTION|>--- conflicted
+++ resolved
@@ -21,16 +21,10 @@
       const { request, response } = obj
       const store = storage.getStore()
       const plugin = this
-<<<<<<< HEAD
-      const maybeChildOf = this.responseExtract(request.params, request.operation, response)
-      let span
-      if (maybeChildOf) {
-=======
       const contextExtraction = this.responseExtract(request.params, request.operation, response)
       let span
       let parsedMessageAttributes
       if (contextExtraction && contextExtraction.datadogContext) {
->>>>>>> 72d933cc
         obj.needsFinish = true
         const options = {
           childOf: contextExtraction.datadogContext,
@@ -40,13 +34,6 @@
             { 'span.kind': 'server' }
           )
         }
-<<<<<<< HEAD
-        span = plugin.tracer.startSpan('aws.response', options)
-        this.enter(span, store)
-      }
-      // extract DSM context after as we might not have a parent-child but maybe have a DSM context
-      this.responseExtractDSMContext(request.operation, request.params, response, span ?? null)
-=======
         parsedMessageAttributes = contextExtraction.parsedAttributes
         span = plugin.tracer.startSpan('aws.response', options)
         this.enter(span, store)
@@ -55,7 +42,6 @@
       this.responseExtractDSMContext(
         request.operation, request.params, response, span ?? null, parsedMessageAttributes ?? null
       )
->>>>>>> 72d933cc
     })
 
     this.addSub('apm:aws:response:finish:sqs', err => {
@@ -157,16 +143,12 @@
     const datadogAttribute = message.MessageAttributes._datadog
 
     const parsedAttributes = this.parseDatadogAttributes(datadogAttribute)
-<<<<<<< HEAD
-    if (parsedAttributes) return this.tracer.extract('text_map', parsedAttributes)
-=======
     if (parsedAttributes) {
       return {
         datadogContext: this.tracer.extract('text_map', parsedAttributes),
         parsedAttributes: parsedAttributes
       }
     }
->>>>>>> 72d933cc
   }
 
   parseDatadogAttributes (attributes) {
@@ -183,11 +165,7 @@
     }
   }
 
-<<<<<<< HEAD
-  responseExtractDSMContext (operation, params, response, span) {
-=======
   responseExtractDSMContext (operation, params, response, span, parsedAttributes) {
->>>>>>> 72d933cc
     if (!this.config.dsmEnabled) return
     if (operation !== 'receiveMessage') return
     if (!response || !response.Messages || !response.Messages[0]) return
@@ -196,35 +174,6 @@
     span = response.Messages.length > 1 ? null : span
 
     response.Messages.forEach(message => {
-<<<<<<< HEAD
-      if (message.Body) {
-        try {
-          const body = JSON.parse(message.Body)
-
-          // SNS to SQS
-          if (body.Type === 'Notification') {
-            message = body
-          }
-        } catch (e) {
-          // SQS to SQS
-        }
-      }
-
-      if (message.MessageAttributes && message.MessageAttributes._datadog) {
-        const datadogAttributes = this.parseDatadogAttributes(message.MessageAttributes._datadog)
-
-        if (datadogAttributes && datadogAttributes[CONTEXT_PROPAGATION_KEY]) {
-          const payloadSize = getHeadersSize({
-            Body: message.Body,
-            MessageAttributes: message.MessageAttributes
-          })
-          const queue = params.QueueUrl.split('/').pop()
-          this.tracer.decodeDataStreamsContext(Buffer.from(datadogAttributes[CONTEXT_PROPAGATION_KEY]))
-          this.tracer
-            .setCheckpoint(['direction:in', `topic:${queue}`, 'type:sqs'], span, payloadSize)
-        }
-      }
-=======
       // we may have already parsed the message attributes when extracting trace context
       if (!parsedAttributes) {
         if (message.Body) {
@@ -253,7 +202,6 @@
         this.tracer
           .setCheckpoint(['direction:in', `topic:${queue}`, 'type:sqs'], span, payloadSize)
       }
->>>>>>> 72d933cc
     })
   }
 
