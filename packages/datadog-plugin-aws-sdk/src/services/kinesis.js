--- conflicted
+++ resolved
@@ -1,20 +1,12 @@
 'use strict'
 const {
-<<<<<<< HEAD
   CONTEXT_PROPAGATION_KEY,
-  getSizeOrZero,
-  getHeadersSize
-=======
-  CONTEXT_PROPAGATION_KEY
->>>>>>> 72d933cc
+  getSizeOrZero
 } = require('../../../dd-trace/src/datastreams/processor')
 const { encodePathwayContext } = require('../../../dd-trace/src/datastreams/pathway')
 const log = require('../../../dd-trace/src/log')
 const BaseAwsSdkPlugin = require('../base')
-<<<<<<< HEAD
 const { storage } = require('../../../datadog-core')
-=======
->>>>>>> 72d933cc
 
 class Kinesis extends BaseAwsSdkPlugin {
   static get id () { return 'kinesis' }
@@ -147,22 +139,11 @@
       const parsedData = this._tryParse(injectPath.Data)
       if (parsedData) {
         parsedData._datadog = traceData
-<<<<<<< HEAD
-        const originalData = injectPath.Data
-
-        // set this now so that computed dsm payload size is correct
-        injectPath.Data = JSON.stringify(parsedData)
-=======
->>>>>>> 72d933cc
 
         // set DSM hash if enabled
         if (this.config.dsmEnabled) {
           // get payload size of request data
-<<<<<<< HEAD
-          const payloadSize = getSizeOrZero(JSON.stringify(parsedData))
-=======
           const payloadSize = Buffer.from(JSON.stringify(parsedData)).byteLength
->>>>>>> 72d933cc
           let stream
           // users can optionally use either stream name or stream arn
           if (request.params && request.params.StreamArn) {
