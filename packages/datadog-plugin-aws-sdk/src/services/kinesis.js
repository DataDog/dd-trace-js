--- conflicted
+++ resolved
@@ -9,10 +9,7 @@
 
     return {
       'resource.name': `${operation} ${params.StreamName}`,
-<<<<<<< HEAD
-=======
       'aws.kinesis.stream_name': params.StreamName,
->>>>>>> d22f7e37
       'streamname': params.StreamName
     }
   }
