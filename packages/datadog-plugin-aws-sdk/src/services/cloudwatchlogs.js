--- conflicted
+++ resolved
@@ -12,10 +12,7 @@
 
     return Object.assign(tags, {
       'resource.name': `${operation} ${params.logGroupName}`,
-<<<<<<< HEAD
-=======
       'aws.cloudwatch.logs.log_group_name': params.logGroupName,
->>>>>>> d22f7e37
       'loggroupname': params.logGroupName
     })
   }
