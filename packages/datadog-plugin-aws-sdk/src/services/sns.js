--- conflicted
+++ resolved
@@ -1,44 +1,64 @@
 'use strict'
-<<<<<<< HEAD
-const { CONTEXT_PROPAGATION_KEY, getHeadersSize } = require('../../../dd-trace/src/datastreams/processor')
-const { encodePathwayContext } = require('../../../dd-trace/src/datastreams/pathway')
-=======
+
+const log = require('../../../dd-trace/src/log')
+const BaseAwsSdkPlugin = require('../base')
+const { storage } = require('../../../datadog-core')
 const { getHeadersSize } = require('../../../dd-trace/src/datastreams/processor')
 const { DsmPathwayCodec } = require('../../../dd-trace/src/datastreams/pathway')
->>>>>>> de47a4b7
-const log = require('../../../dd-trace/src/log')
-const BaseAwsSdkPlugin = require('../base')
-
-class Sns extends BaseAwsSdkPlugin {
-  static get id () { return 'sns' }
-  static get peerServicePrecursors () { return ['topicname'] }
-
-  generateTags (params, operation, response) {
-    if (!params) return {}
-
-    if (!params.TopicArn && !(response.data && response.data.TopicArn)) return {}
-    const TopicArn = params.TopicArn || response.data.TopicArn
-
-    // Split the ARN into its parts
-    // ex.'arn:aws:sns:us-east-1:123456789012:my-topic'
-    const arnParts = TopicArn.split(':')
-
-    // Get the topic name from the last part of the ARN
-    const topicName = arnParts[arnParts.length - 1]
-    return {
-      'resource.name': `${operation} ${params.TopicArn || response.data.TopicArn}`,
-      'aws.sns.topic_arn': TopicArn,
-      topicname: topicName
-    }
-
-    // TODO: should arn be sanitized or quantized in some way here,
-    // for example if it contains a phone number?
+
+class Sqs extends BaseAwsSdkPlugin {
+  static get id () { return 'sqs' }
+  static get peerServicePrecursors () { return ['queuename'] }
+
+  constructor (...args) {
+    super(...args)
+    //
+    // TODO(bengl) Find a way to create the response span tags without this WeakMap being populated
+    // in the base class
+    this.requestTags = new WeakMap()
+
+    this.addSub('apm:aws:response:start:sqs', obj => {
+      const { request, response } = obj
+      const store = storage.getStore()
+      const plugin = this
+      const contextExtraction = this.responseExtract(request.params, request.operation, response)
+      let span
+      let parsedMessageAttributes
+      if (contextExtraction && contextExtraction.datadogContext) {
+        obj.needsFinish = true
+        const options = {
+          childOf: contextExtraction.datadogContext,
+          tags: Object.assign(
+            {},
+            this.requestTags.get(request) || {},
+            { 'span.kind': 'server' }
+          )
+        }
+        parsedMessageAttributes = contextExtraction.parsedAttributes
+        span = plugin.tracer.startSpan('aws.response', options)
+        this.enter(span, store)
+      }
+      // extract DSM context after as we might not have a parent-child but may have a DSM context
+      this.responseExtractDSMContext(
+        request.operation, request.params, response, span || null, parsedMessageAttributes || null
+      )
+    })
+
+    this.addSub('apm:aws:response:finish:sqs', err => {
+      const { span } = storage.getStore()
+      this.finish(span, null, err)
+    })
   }
 
   operationFromRequest (request) {
     switch (request.operation) {
-      case 'publish':
-      case 'publishBatch':
+      case 'receiveMessage':
+        return this.operationName({
+          type: 'messaging',
+          kind: 'consumer'
+        })
+      case 'sendMessage':
+      case 'sendMessageBatch':
         return this.operationName({
           type: 'messaging',
           kind: 'producer'
@@ -49,7 +69,139 @@
       id: 'aws',
       type: 'web',
       kind: 'client',
-      awsService: 'sns'
+      awsService: 'sqs'
+    })
+  }
+
+  isEnabled (request) {
+    // TODO(bengl) Figure out a way to make separate plugins for consumer and producer so that
+    // config can be isolated to `.configure()` instead of this whole isEnabled() thing.
+    const config = this.config
+    switch (request.operation) {
+      case 'receiveMessage':
+        return config.consumer !== false
+      case 'sendMessage':
+      case 'sendMessageBatch':
+        return config.producer !== false
+      default:
+        return true
+    }
+  }
+
+  generateTags (params, operation, response) {
+    const tags = {}
+
+    if (!params || (!params.QueueName && !params.QueueUrl)) return tags
+    // 'https://sqs.us-east-1.amazonaws.com/123456789012/my-queue';
+    let queueName = params.QueueName
+    if (params.QueueUrl) {
+      queueName = params.QueueUrl.split('/')[params.QueueUrl.split('/').length - 1]
+    }
+
+    Object.assign(tags, {
+      'resource.name': `${operation} ${params.QueueName || params.QueueUrl}`,
+      'aws.sqs.queue_name': params.QueueName || params.QueueUrl,
+      queuename: queueName
+    })
+
+    switch (operation) {
+      case 'receiveMessage':
+        tags['span.type'] = 'worker'
+        tags['span.kind'] = 'consumer'
+        break
+      case 'sendMessage':
+      case 'sendMessageBatch':
+        tags['span.kind'] = 'producer'
+        break
+    }
+
+    return tags
+  }
+
+  responseExtract (params, operation, response) {
+    if (operation !== 'receiveMessage') return
+    if (params.MaxNumberOfMessages && params.MaxNumberOfMessages !== 1) return
+    if (!response || !response.Messages || !response.Messages[0]) return
+
+    let message = response.Messages[0]
+
+    if (message.Body) {
+      try {
+        const body = JSON.parse(message.Body)
+
+        // SNS to SQS
+        if (body.Type === 'Notification') {
+          message = body
+        }
+      } catch (e) {
+        // SQS to SQS
+      }
+    }
+
+    if (!message.MessageAttributes || !message.MessageAttributes._datadog) return
+
+    const datadogAttribute = message.MessageAttributes._datadog
+
+    const parsedAttributes = this.parseDatadogAttributes(datadogAttribute)
+    if (parsedAttributes) {
+      return {
+        datadogContext: this.tracer.extract('text_map', parsedAttributes),
+        parsedAttributes
+      }
+    }
+  }
+
+  parseDatadogAttributes (attributes) {
+    try {
+      if (attributes.StringValue) {
+        const textMap = attributes.StringValue
+        return JSON.parse(textMap)
+      } else if (attributes.Type === 'Binary') {
+        const buffer = Buffer.from(attributes.Value, 'base64')
+        return JSON.parse(buffer)
+      }
+    } catch (e) {
+      log.error(e)
+    }
+  }
+
+  responseExtractDSMContext (operation, params, response, span, parsedAttributes) {
+    if (!this.config.dsmEnabled) return
+    if (operation !== 'receiveMessage') return
+    if (!response || !response.Messages || !response.Messages[0]) return
+
+    // we only want to set the payloadSize on the span if we have one message
+    span = response.Messages.length > 1 ? null : span
+
+    response.Messages.forEach(message => {
+      // we may have already parsed the message attributes when extracting trace context
+      if (!parsedAttributes) {
+        if (message.Body) {
+          try {
+            const body = JSON.parse(message.Body)
+
+            // SNS to SQS
+            if (body.Type === 'Notification') {
+              message = body
+            }
+          } catch (e) {
+            // SQS to SQS
+          }
+        }
+        if (message.MessageAttributes && message.MessageAttributes._datadog) {
+          parsedAttributes = this.parseDatadogAttributes(message.MessageAttributes._datadog)
+        }
+      }
+      if (parsedAttributes && DsmPathwayCodec.contextExists(parsedAttributes)) {
+        const payloadSize = getHeadersSize({
+          Body: message.Body,
+          MessageAttributes: message.MessageAttributes
+        })
+        const queue = params.QueueUrl.split('/').pop()
+        this.tracer.decodeDataStreamsContext(parsedAttributes)
+        this.tracer
+          .setCheckpoint(['direction:in', `topic:${queue}`, 'type:sqs'], span, payloadSize)
+      }
     })
   }
 
@@ -59,89 +211,68 @@
     if (!params) return
 
     switch (operation) {
-      case 'publish':
-        this.injectToMessage(span, params, params.TopicArn, true)
-        break
-      case 'publishBatch':
-        for (let i = 0; i < params.PublishBatchRequestEntries.length; i++) {
-          this.injectToMessage(span, params.PublishBatchRequestEntries[i], params.TopicArn, i === 0)
-        }
-        break
-    }
-  }
-
-  injectToMessage (span, params, topicArn, injectTraceContext) {
+      case 'sendMessage':
+        this.injectToMessage(span, params, params.QueueUrl, true)
+        break
+      case 'sendMessageBatch':
+        for (let i = 0; i < params.Entries.length; i++) {
+          this.injectToMessage(span, params.Entries[i], params.QueueUrl, i === 0)
+        }
+        break
+    }
+  }
+
+  injectToMessage (span, params, queueUrl, injectTraceContext) {
+    if (!params) {
+      params = {}
+    }
     if (!params.MessageAttributes) {
       params.MessageAttributes = {}
-    }
-    if (Object.keys(params.MessageAttributes).length >= 10) { // SNS quota
-      log.info('Message attributes full, skipping trace context injection')
+    } else if (Object.keys(params.MessageAttributes).length >= 10) { // SQS quota
+      // TODO: add test when the test suite is fixed
       return
     }
-
     const ddInfo = {}
-<<<<<<< HEAD
-    this.tracer.inject(span, 'text_map', ddInfo)
-    // add ddInfo before checking DSM so we can include DD attributes in payload size
-    params.MessageAttributes._datadog = {
-      DataType: 'Binary',
-      BinaryValue: JSON.stringify(ddInfo)
-    }
-    if (this.config.dsmEnabled) {
-      const payloadSize = getHeadersSize({
-        Message: params.Message,
-        MessageAttributes: params.MessageAttributes
-      })
-      const dataStreamsContext = this.tracer
-        .setCheckpoint(['direction:out', `topic:${params.TopicArn}`, 'type:sns'], span, payloadSize)
-      if (dataStreamsContext) {
-        const pathwayCtx = encodePathwayContext(dataStreamsContext)
-        ddInfo[CONTEXT_PROPAGATION_KEY] = pathwayCtx.toJSON()
-      }
-=======
     // for now, we only want to inject to the first message, this may change for batches in the future
     if (injectTraceContext) {
       this.tracer.inject(span, 'text_map', ddInfo)
-      // add ddInfo before checking DSM so we can include DD attributes in payload size
       params.MessageAttributes._datadog = {
-        DataType: 'Binary',
-        BinaryValue: ddInfo
+        DataType: 'String',
+        StringValue: JSON.stringify(ddInfo)
       }
     }
 
     if (this.config.dsmEnabled) {
       if (!params.MessageAttributes._datadog) {
         params.MessageAttributes._datadog = {
-          DataType: 'Binary',
-          BinaryValue: ddInfo
-        }
-      }
-
-      const dataStreamsContext = this.setDSMCheckpoint(span, params, topicArn)
-      DsmPathwayCodec.encode(dataStreamsContext, ddInfo)
-    }
-
-    if (Object.keys(ddInfo).length !== 0) {
-      // BINARY types are automatically base64 encoded
-      params.MessageAttributes._datadog.BinaryValue = Buffer.from(JSON.stringify(ddInfo))
-    } else if (params.MessageAttributes._datadog) {
+          DataType: 'String',
+          StringValue: JSON.stringify(ddInfo)
+        }
+      }
+
+      const dataStreamsContext = this.setDSMCheckpoint(span, params, queueUrl)
+      if (dataStreamsContext) {
+        DsmPathwayCodec.encode(dataStreamsContext, ddInfo)
+        params.MessageAttributes._datadog.StringValue = JSON.stringify(ddInfo)
+      }
+    }
+
+    if (params.MessageAttributes._datadog && Object.keys(ddInfo).length === 0) {
       // let's avoid adding any additional information to payload if we failed to inject
       delete params.MessageAttributes._datadog
     }
   }
 
-  setDSMCheckpoint (span, params, topicArn) {
-    // only set a checkpoint if publishing to a topic
-    if (topicArn) {
-      const payloadSize = getHeadersSize(params)
-      const dataStreamsContext = this.tracer
-        .setCheckpoint(['direction:out', `topic:${topicArn}`, 'type:sns'], span, payloadSize)
-      return dataStreamsContext
->>>>>>> de47a4b7
-    }
-    // BINARY types are automatically base64 encoded
-    params.MessageAttributes._datadog.BinaryValue = Buffer.from(JSON.stringify(ddInfo))
+  setDSMCheckpoint (span, params, queueUrl) {
+    const payloadSize = getHeadersSize({
+      Body: params.MessageBody,
+      MessageAttributes: params.MessageAttributes
+    })
+    const queue = queueUrl.split('/').pop()
+    const dataStreamsContext = this.tracer
+      .setCheckpoint(['direction:out', `topic:${queue}`, 'type:sqs'], span, payloadSize)
+    return dataStreamsContext
   }
 }
 
-module.exports = Sns+module.exports = Sqs