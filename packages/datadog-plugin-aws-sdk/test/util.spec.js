'use strict'

<<<<<<< HEAD
const { generatePointerHash, encodeValue, extractPrimaryKeys, extractQueueMetadata } = require('../src/util')
=======
const { expect } = require('chai')
const { describe, it } = require('mocha')

const { Buffer } = require('node:buffer')

const { generatePointerHash, encodeValue, extractPrimaryKeys } = require('../src/util')
>>>>>>> e51ade30

describe('generatePointerHash', () => {
  describe('should generate a valid hash for S3 object with', () => {
    it('basic values', () => {
      const hash = generatePointerHash(['some-bucket', 'some-key.data', 'ab12ef34'])
      expect(hash).to.equal('e721375466d4116ab551213fdea08413')
    })

    it('non-ascii key', () => {
      const hash = generatePointerHash(['some-bucket', 'some-key.你好', 'ab12ef34'])
      expect(hash).to.equal('d1333a04b9928ab462b5c6cadfa401f4')
    })

    it('multipart-upload', () => {
      const hash = generatePointerHash(['some-bucket', 'some-key.data', 'ab12ef34-5'])
      expect(hash).to.equal('2b90dffc37ebc7bc610152c3dc72af9f')
    })
  })

  describe('should generate a valid hash for DynamoDB item with', () => {
    it('one string primary key', () => {
      const hash = generatePointerHash(['some-table', 'some-key', 'some-value', '', ''])
      expect(hash).to.equal('7f1aee721472bcb48701d45c7c7f7821')
    })

    it('one buffered binary primary key', () => {
      const hash = generatePointerHash(['some-table', 'some-key', Buffer.from('some-value'), '', ''])
      expect(hash).to.equal('7f1aee721472bcb48701d45c7c7f7821')
    })

    it('one number primary key', () => {
      const hash = generatePointerHash(['some-table', 'some-key', '123.456', '', ''])
      expect(hash).to.equal('434a6dba3997ce4dbbadc98d87a0cc24')
    })

    it('one buffered number primary key', () => {
      const hash = generatePointerHash(['some-table', 'some-key', Buffer.from('123.456'), '', ''])
      expect(hash).to.equal('434a6dba3997ce4dbbadc98d87a0cc24')
    })

    it('string and number primary key', () => {
      // sort primary keys lexicographically
      const hash = generatePointerHash(['some-table', 'other-key', '123', 'some-key', 'some-value'])
      expect(hash).to.equal('7aa1b80b0e49bd2078a5453399f4dd67')
    })

    it('buffered string and number primary key', () => {
      const hash = generatePointerHash([
        'some-table',
        'other-key',
        Buffer.from('123'),
        'some-key', Buffer.from('some-value')
      ])
      expect(hash).to.equal('7aa1b80b0e49bd2078a5453399f4dd67')
    })
  })
})

describe('encodeValue', () => {
  describe('basic type handling', () => {
    it('handles string (S) type correctly', () => {
      const result = encodeValue({ S: 'hello world' })
      expect(Buffer.isBuffer(result)).to.be.true
      expect(result).to.deep.equal(Buffer.from('hello world'))
    })

    it('handles number (N) as string type correctly', () => {
      const result = encodeValue({ N: '123.45' })
      expect(Buffer.isBuffer(result)).to.be.true
      expect(result).to.deep.equal(Buffer.from('123.45'))
    })

    it('handles number (N) as type string or number the same', () => {
      const result1 = encodeValue({ N: 456.78 })
      const result2 = encodeValue({ N: '456.78' })
      expect(Buffer.isBuffer(result1)).to.be.true
      expect(result1).to.deep.equal(result2)
    })

    it('handles binary (B) type correctly', () => {
      const binaryData = Buffer.from([1, 2, 3])
      const result = encodeValue({ B: binaryData })
      expect(Buffer.isBuffer(result)).to.be.true
      expect(result).to.deep.equal(binaryData)
    })
  })

  describe('edge cases', () => {
    it('returns undefined for null input', () => {
      const result = encodeValue(null)
      expect(result).to.be.undefined
    })

    it('returns undefined for undefined input', () => {
      const result = encodeValue(undefined)
      expect(result).to.be.undefined
    })

    it('returns undefined for unsupported type', () => {
      const result = encodeValue({ A: 'abc' })
      expect(result).to.be.undefined
    })

    it('returns undefined for malformed input', () => {
      const result = encodeValue({})
      expect(result).to.be.undefined
    })

    it('handles empty string values', () => {
      const result = encodeValue({ S: '' })
      expect(Buffer.isBuffer(result)).to.be.true
      expect(result.length).to.equal(0)
    })

    it('handles empty buffer', () => {
      const result = encodeValue({ B: Buffer.from([]) })
      expect(Buffer.isBuffer(result)).to.be.true
      expect(result.length).to.equal(0)
    })
  })
})

describe('extractPrimaryKeys', () => {
  describe('single key table', () => {
    it('handles string key', () => {
      const keySet = ['userId']
      const item = { userId: { S: 'user123' } }
      const result = extractPrimaryKeys(keySet, item)
      expect(result).to.deep.equal(['userId', Buffer.from('user123'), '', ''])
    })

    it('handles number key', () => {
      const keySet = ['timestamp']
      const item = { timestamp: { N: '1234567' } }
      const result = extractPrimaryKeys(keySet, item)
      expect(result).to.deep.equal(['timestamp', Buffer.from('1234567'), '', ''])
    })

    it('handles binary key', () => {
      const keySet = ['binaryId']
      const binaryData = Buffer.from([1, 2, 3])
      const item = { binaryId: { B: binaryData } }
      const result = extractPrimaryKeys(keySet, item)
      expect(result).to.deep.equal(['binaryId', binaryData, '', ''])
    })
  })

  describe('double key table', () => {
    it('handles and sorts string-string keys', () => {
      const keySet = ['userId', 'email']
      const item = {
        userId: { S: 'user123' },
        email: { S: 'test@example.com' }
      }
      const result = extractPrimaryKeys(keySet, item)
      expect(result).to.deep.equal(['email', Buffer.from('test@example.com'), 'userId', Buffer.from('user123')])
    })

    it('handles and sorts string-number keys', () => {
      const keySet = ['timestamp', 'userId']
      const item = {
        timestamp: { N: '1234567' },
        userId: { S: 'user123' }
      }
      const result = extractPrimaryKeys(keySet, item)
      expect(result).to.deep.equal(['timestamp', Buffer.from('1234567'), 'userId', Buffer.from('user123')])
    })
  })

  describe('edge cases', () => {
    it('returns undefined when missing values', () => {
      const keySet = ['userId', 'timestamp']
      const item = { userId: { S: 'user123' } } // timestamp missing
      const result = extractPrimaryKeys(keySet, item)
      expect(result).to.be.undefined
    })

    it('returns undefined when invalid value types', () => {
      const keySet = ['userId', 'timestamp']
      const item = {
        userId: { S: 'user123' },
        timestamp: { INVALID: '1234567' }
      }
      const result = extractPrimaryKeys(keySet, item)
      expect(result).to.be.undefined
    })

    it('handles empty Set input', () => {
      const result = extractPrimaryKeys([], {})
      expect(result).to.be.undefined
    })

    it('returns undefined when null values in item', () => {
      const keySet = ['key1', 'key2']
      const item = {
        key1: null,
        key2: { S: 'value2' }
      }
      const result = extractPrimaryKeys(keySet, item)
      expect(result).to.be.undefined
    })

    it('returns undefined when undefined values in item', () => {
      const keySet = ['key1', 'key2']
      const item = {
        key2: { S: 'value2' }
      }
      const result = extractPrimaryKeys(keySet, item)
      expect(result).to.be.undefined
    })
  })
})

describe('extractQueueMetadata', () => {
  describe('standard AWS SQS URLs', () => {
    it('handles standard AWS SQS URL', () => {
      const result = extractQueueMetadata('https://sqs.eu-west-1.amazonaws.com/987654321098/test-queue')
      expect(result).to.deep.equal({
        queueName: 'test-queue',
        arn: 'arn:aws:sqs:eu-west-1:987654321098:test-queue'
      })
    })

    it('handles AWS China region', () => {
      const result = extractQueueMetadata('https://sqs.cn-north-1.amazonaws.com.cn/123456789012/china-queue')
      expect(result).to.deep.equal({
        queueName: 'china-queue',
        arn: 'arn:aws-cn:sqs:cn-north-1:123456789012:china-queue'
      })
    })

    it('handles AWS GovCloud region', () => {
      const result = extractQueueMetadata('https://sqs.us-gov-west-1.amazonaws.com/123456789012/gov-queue')
      expect(result).to.deep.equal({
        queueName: 'gov-queue',
        arn: 'arn:aws-us-gov:sqs:us-gov-west-1:123456789012:gov-queue'
      })
    })

    it('handles queue name with special characters', () => {
      const result = extractQueueMetadata('https://sqs.us-west-2.amazonaws.com/123456789012/my-queue-test_123')
      expect(result).to.deep.equal({
        queueName: 'my-queue-test_123',
        arn: 'arn:aws:sqs:us-west-2:123456789012:my-queue-test_123'
      })
    })
  })

  describe('LocalStack URLs', () => {
    it('handles LocalStack URL with default port', () => {
      const result = extractQueueMetadata('http://localhost:4566/000000000000/local-queue')
      expect(result).to.deep.equal({
        queueName: 'local-queue',
        arn: 'arn:aws:sqs:us-east-1:000000000000:local-queue'
      })
    })

    it('handles LocalStack URL with custom port', () => {
      const result = extractQueueMetadata('http://127.0.0.1:9324/123456789012/dev-queue')
      expect(result).to.deep.equal({
        queueName: 'dev-queue',
        arn: 'arn:aws:sqs:us-east-1:123456789012:dev-queue'
      })
    })
  })

  describe('legacy AWS SQS URLs', () => {
    it('handles regional legacy format', () => {
      const result = extractQueueMetadata('https://us-west-2.queue.amazonaws.com/123456789012/legacy-queue')
      expect(result).to.deep.equal({
        queueName: 'legacy-queue',
        arn: 'arn:aws:sqs:us-west-2:123456789012:legacy-queue'
      })
    })

    it('handles global legacy format', () => {
      const result = extractQueueMetadata('https://queue.amazonaws.com/123456789012/global-legacy-queue')
      expect(result).to.deep.equal({
        queueName: 'global-legacy-queue',
        arn: 'arn:aws:sqs:us-east-1:123456789012:global-legacy-queue'
      })
    })

    it('handles legacy format without scheme', () => {
      const result = extractQueueMetadata('eu-central-1.queue.amazonaws.com/987654321098/no-scheme-legacy')
      expect(result).to.deep.equal({
        queueName: 'no-scheme-legacy',
        arn: 'arn:aws:sqs:eu-central-1:987654321098:no-scheme-legacy'
      })
    })
  })

  describe('URLs without schemes', () => {
    it('handles modern format without scheme', () => {
      const result = extractQueueMetadata('sqs.eu-west-1.amazonaws.com/123456789012/no-scheme-queue')
      expect(result).to.deep.equal({
        queueName: 'no-scheme-queue',
        arn: 'arn:aws:sqs:eu-west-1:123456789012:no-scheme-queue'
      })
    })

    it('handles localstack without scheme', () => {
      const result = extractQueueMetadata('localhost:4566/000000000000/local-no-scheme')
      expect(result).to.deep.equal({
        queueName: 'local-no-scheme',
        arn: 'arn:aws:sqs:us-east-1:000000000000:local-no-scheme'
      })
    })
  })

  describe('edge cases', () => {
    it('returns null for invalid URL with insufficient parts', () => {
      const result = extractQueueMetadata('https://sqs.us-east-1.amazonaws.com/incomplete')
      expect(result).to.be.null
    })

    it('returns null for completely malformed URL', () => {
      const result = extractQueueMetadata('not-a-valid-url')
      expect(result).to.be.null
    })

    it('returns null for empty string', () => {
      const result = extractQueueMetadata('')
      expect(result).to.be.null
    })

    it('returns null for null input', () => {
      const result = extractQueueMetadata(null)
      expect(result).to.be.null
    })

    it('returns null for undefined input', () => {
      const result = extractQueueMetadata(undefined)
      expect(result).to.be.null
    })

    it('handles URL with trailing slash', () => {
      const result = extractQueueMetadata('https://sqs.us-west-2.amazonaws.com/123456789012/my-queue/')
      expect(result).to.deep.equal({
        queueName: 'my-queue',
        arn: 'arn:aws:sqs:us-west-2:123456789012:my-queue'
      })
    })
  })
})<|MERGE_RESOLUTION|>--- conflicted
+++ resolved
@@ -1,15 +1,11 @@
 'use strict'
 
-<<<<<<< HEAD
-const { generatePointerHash, encodeValue, extractPrimaryKeys, extractQueueMetadata } = require('../src/util')
-=======
 const { expect } = require('chai')
 const { describe, it } = require('mocha')
 
 const { Buffer } = require('node:buffer')
 
-const { generatePointerHash, encodeValue, extractPrimaryKeys } = require('../src/util')
->>>>>>> e51ade30
+const { generatePointerHash, encodeValue, extractPrimaryKeys, extractQueueMetadata } = require('../src/util')
 
 describe('generatePointerHash', () => {
   describe('should generate a valid hash for S3 object with', () => {
