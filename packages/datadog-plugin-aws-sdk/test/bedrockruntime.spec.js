'use strict'

<<<<<<< HEAD
=======
const { expect } = require('chai')
const { describe, it, before, after } = require('mocha')
const nock = require('nock')

>>>>>>> 05ee5bba
const agent = require('../../dd-trace/test/plugins/agent')
const { setup } = require('./spec_helpers')
const { models } = require('./fixtures/bedrockruntime')
const { withVersions } = require('../../dd-trace/test/setup/mocha')

const serviceName = 'bedrock-service-name-test'

describe('Plugin', () => {
  describe('aws-sdk (bedrockruntime)', function () {
    setup()

    withVersions('aws-sdk', ['@aws-sdk/smithy-client', 'aws-sdk'], '>=3', (version, moduleName) => {
      let AWS
      let bedrockRuntimeClient

      const bedrockRuntimeClientName =
        moduleName === '@aws-sdk/smithy-client' ? '@aws-sdk/client-bedrock-runtime' : 'aws-sdk'
      describe('with configuration', () => {
        before(() => {
          return agent.load('aws-sdk')
        })

        before(() => {
          const requireVersion = version === '3.0.0' ? '3.422.0' : '>=3.422.0'
          AWS = require(`../../../versions/${bedrockRuntimeClientName}@${requireVersion}`).get()
          const NodeHttpHandler =
            require(`../../../versions/${bedrockRuntimeClientName}@${requireVersion}`)
              .get('@smithy/node-http-handler')
              .NodeHttpHandler

          bedrockRuntimeClient = new AWS.BedrockRuntimeClient(
            {
              endpoint: { url: 'http://127.0.0.1:9126/vcr/bedrock-runtime' },
              region: 'us-east-1',
              ServiceId: serviceName,
              requestHandler: new NodeHttpHandler()
            }
          )
        })

        after(async () => {
          return agent.close({ ritmReset: false })
        })

        models.forEach(model => {
          it(`should invoke model for provider: ${model.provider} (ModelId: ${model.modelId})`, async () => {
            const request = {
              body: JSON.stringify(model.requestBody),
              contentType: 'application/json',
              accept: 'application/json',
              modelId: model.modelId
            }

            const command = new AWS.InvokeModelCommand(request)

            const tracesPromise = agent.assertSomeTraces(traces => {
              const span = traces[0][0]
              expect(span.meta).to.include({
                'aws.operation': 'invokeModel',
                'aws.bedrock.request.model': model.modelId.split('.')[1],
                'aws.bedrock.request.model_provider': model.provider.toLowerCase(),
              })
            })

            await bedrockRuntimeClient.send(command)
            await tracesPromise
          })
        })
      })
    })
  })
})<|MERGE_RESOLUTION|>--- conflicted
+++ resolved
@@ -1,12 +1,8 @@
 'use strict'
 
-<<<<<<< HEAD
-=======
 const { expect } = require('chai')
 const { describe, it, before, after } = require('mocha')
-const nock = require('nock')
 
->>>>>>> 05ee5bba
 const agent = require('../../dd-trace/test/plugins/agent')
 const { setup } = require('./spec_helpers')
 const { models } = require('./fixtures/bedrockruntime')
