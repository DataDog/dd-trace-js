/* eslint-disable max-len */
'use strict'

const EventBridge = require('../src/services/eventbridge')
const tracer = require('../../dd-trace')
const { randomBytes } = require('crypto')

<<<<<<< HEAD
describe('EventBridge', function () {
=======
describe.only('EventBridge', () => {
>>>>>>> d22f7e37
  let span
  withVersions('aws-sdk', ['aws-sdk', '@aws-sdk/smithy-client'], '2.3.0', (version, moduleName) => {
    let traceId
    let parentId
    let spanId
    before(() => {
      tracer.init()
      span = {
        finish: sinon.spy(() => {}),
        context: () => {
          return {
            _sampling: {
              priority: 1
            },
            _trace: {
              started: [],
              origin: ''
            },
            _traceFlags: {
              sampled: 1
            },
            'x-datadog-trace-id': traceId,
            'x-datadog-parent-id': parentId,
            'x-datadog-sampling-priority': '1',
            toTraceId: () => {
              return traceId
            },
            toSpanId: () => {
              return spanId
            }
          }
        },
        addTags: sinon.stub(),
        setTag: sinon.stub()
      }
      tracer._tracer.startSpan = sinon.spy(() => {
        return span
      })
    })

    it('generates tags for an event', () => {
      const eventbridge = new EventBridge(tracer)
      const params = {
        source: 'my.event',
<<<<<<< HEAD
        Name: 'myRuleName'
=======
        Name: 'my-rule-name'
>>>>>>> d22f7e37
      }
      expect(eventbridge.generateTags(params, 'putEvent', {})).to.deep.equal({
        'aws.eventbridge.source': 'my.event',
        'resource.name': 'putEvent my.event',
<<<<<<< HEAD
        'rulename': 'myRuleName'
=======
        'rulename': 'my-rule-name'
>>>>>>> d22f7e37
      })
    })
    it('won\'t create tags for a malformed event', () => {
      const eventbridge = new EventBridge(tracer)
      const params = {
        foo: 'bar'
      }
      expect(eventbridge.generateTags(params, 'putEvent', {})).to.deep.equal({})
    })

    it('injects trace context to Eventbridge putEvents', () => {
      const eventbridge = new EventBridge(tracer)
      const request = {
        params: {
          Entries: [
            {
              Detail: JSON.stringify({
                custom: 'data',
                for: 'my users',
                from: 'Aaron Stuyvenberg'
              })
            }
          ]
        },
        operation: 'putEvents'
      }

      traceId = '456853219676779160'
      spanId = '456853219676779160'
      parentId = '0000000000000000'
      eventbridge.requestInject(span.context(), request)

      expect(request.params).to.deep.equal({ 'Entries': [{ 'Detail': '{"custom":"data","for":"my users","from":"Aaron Stuyvenberg","_datadog":{"x-datadog-trace-id":"456853219676779160","x-datadog-parent-id":"456853219676779160","x-datadog-sampling-priority":"1"}}' }] })
    })

    it('skips injecting trace context to Eventbridge if message is full', () => {
      const eventbridge = new EventBridge(tracer)
      const request = {
        params: {
          Entries: [
            {
              Detail: JSON.stringify({ myGreatData: randomBytes(256000).toString('base64') })
            }
          ]
        },
        operation: 'putEvents'
      }

      traceId = '456853219676779160'
      spanId = '456853219676779160'
      parentId = '0000000000000000'
      eventbridge.requestInject(span.context(), request)
      expect(request.params).to.deep.equal(request.params)
    })

    it('returns an empty object when params is null', () => {
      const eventbridge = new EventBridge(tracer)
      expect(eventbridge.generateTags(null, 'putEvent', {})).to.deep.equal({})
    })
    
    it('returns an empty object when params.source is an empty string', () => {
      const eventbridge = new EventBridge(tracer)
      const params = {
        source: ''
      }
      expect(eventbridge.generateTags(params, 'putEvent', {})).to.deep.equal({})
    })
    
    it('sets rulename as an empty string when params.Name is null', () => {
      const eventbridge = new EventBridge(tracer)
      const params = {
        source: 'my.event',
        Name: null
      }
      expect(eventbridge.generateTags(params, 'putEvent', {})).to.deep.equal({
        'aws.eventbridge.source': 'my.event',
        'resource.name': 'putEvent my.event',
        'rulename': ''
      })
    })
    
    it('sets resource.name as params.source when operation is null', () => {
      const eventbridge = new EventBridge(tracer)
      const params = {
        source: 'my.event',
        Name: 'my-rule-name'
      }
      expect(eventbridge.generateTags(params, null, {})).to.deep.equal({
        'aws.eventbridge.source': 'my.event',
        'resource.name': 'my.event',
        'rulename': 'my-rule-name'
      })
    })
    it('handles null response gracefully', () => {
      const eventbridge = new EventBridge(tracer)
      const params = {
        source: 'my.event',
        Name: 'my-rule-name'
      }
      expect(eventbridge.generateTags(params, 'putEvent', null)).to.deep.equal({
        'aws.eventbridge.source': 'my.event',
        'resource.name': 'putEvent my.event',
        'rulename': 'my-rule-name'
      })
    })
    
  })
})<|MERGE_RESOLUTION|>--- conflicted
+++ resolved
@@ -5,11 +5,7 @@
 const tracer = require('../../dd-trace')
 const { randomBytes } = require('crypto')
 
-<<<<<<< HEAD
-describe('EventBridge', function () {
-=======
 describe.only('EventBridge', () => {
->>>>>>> d22f7e37
   let span
   withVersions('aws-sdk', ['aws-sdk', '@aws-sdk/smithy-client'], '2.3.0', (version, moduleName) => {
     let traceId
@@ -54,20 +50,12 @@
       const eventbridge = new EventBridge(tracer)
       const params = {
         source: 'my.event',
-<<<<<<< HEAD
-        Name: 'myRuleName'
-=======
         Name: 'my-rule-name'
->>>>>>> d22f7e37
       }
       expect(eventbridge.generateTags(params, 'putEvent', {})).to.deep.equal({
         'aws.eventbridge.source': 'my.event',
         'resource.name': 'putEvent my.event',
-<<<<<<< HEAD
-        'rulename': 'myRuleName'
-=======
         'rulename': 'my-rule-name'
->>>>>>> d22f7e37
       })
     })
     it('won\'t create tags for a malformed event', () => {
