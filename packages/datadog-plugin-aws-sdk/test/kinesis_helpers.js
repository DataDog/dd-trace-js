--- conflicted
+++ resolved
@@ -8,8 +8,6 @@
   from: 'Aaron Stuyvenberg'
 }))
 
-<<<<<<< HEAD
-=======
 const dataBufferCustom = (n) => {
   return Buffer.from(JSON.stringify({
     number: n,
@@ -19,7 +17,6 @@
   }))
 }
 
->>>>>>> de47a4b7
 function getTestData (kinesis, streamName, input, cb) {
   getTestRecord(kinesis, streamName, input, (err, data) => {
     if (err) return cb(err)
@@ -54,8 +51,6 @@
     PartitionKey: id().toString(),
     Data: data,
     StreamName: streamName
-<<<<<<< HEAD
-=======
   }, cb)
 }
 
@@ -76,7 +71,6 @@
       }
     ],
     StreamName: streamName
->>>>>>> de47a4b7
   }, cb)
 }
 
