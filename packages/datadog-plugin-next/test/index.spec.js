'use strict'

/* eslint import/no-extraneous-dependencies: ["error", {"packageDir": ['./']}] */

const axios = require('axios')
const getPort = require('get-port')
const { execSync, spawn } = require('child_process')
const agent = require('../../dd-trace/test/plugins/agent')
const { writeFileSync } = require('fs')
const { satisfies } = require('semver')
const { DD_MAJOR } = require('../../../version')
const { rawExpectedSchema } = require('./naming')

describe('Plugin', function () {
  let server
  let port

  describe('next', () => {
    const satisfiesStandalone = version => satisfies(version, '>=12.0.0')

    // TODO: Figure out why 10.x tests are failing.
    withVersions('next', 'next', DD_MAJOR >= 4 && '>=11', version => {
      const pkg = require(`${__dirname}/../../../versions/next@${version}/node_modules/next/package.json`)

      const startServer = ({ withConfig, standalone }, schemaVersion = 'v0', defaultToGlobalService = false) => {
        before(async () => {
          port = await getPort()

          return agent.load('next')
        })

        before(function (done) {
          const cwd = standalone
            ? `${__dirname}/.next/standalone`
            : __dirname

          // always start server via node options due to Next using workers in different
          const serverStartCmd = ['--require', `${__dirname}/datadog.js`, 'server']

          server = spawn('node', serverStartCmd, {
            cwd,
            env: {
              ...process.env,
              VERSION: version,
              PORT: port,
              DD_TRACE_AGENT_PORT: agent.server.address().port,
              WITH_CONFIG: withConfig,
              DD_TRACE_SPAN_ATTRIBUTE_SCHEMA: schemaVersion,
              DD_TRACE_REMOVE_INTEGRATION_SERVICE_NAMES_ENABLED: defaultToGlobalService
            }
          })

          server.once('error', done)
          server.stdout.once('data', () => done())
          server.stderr.on('data', chunk => process.stderr.write(chunk))
          server.stdout.on('data', chunk => process.stdout.write(chunk))
        })

        after(async function () {
          this.timeout(5000)
          server.kill()
          await axios.get(`http://localhost:${port}/api/hello/world`).catch(() => {})
          await agent.close({ ritmReset: false })
        })
      }

      before(async function () {
        this.timeout(120 * 1000) // Webpack is very slow and builds on every test run

        const cwd = __dirname
        const pkg = require(`${__dirname}/../../../versions/next@${version}/package.json`)
        const realVersion = require(`${__dirname}/../../../versions/next@${version}`).version()

        if (realVersion.startsWith('10')) {
          return this.skip() // TODO: Figure out why 10.x tests fail.
        }

        delete pkg.workspaces

        writeFileSync(`${__dirname}/package.json`, JSON.stringify(pkg, null, 2))

        // installing here for standalone purposes, copying `nodules` above was not generating the server file properly
        // if there is a way to re-use nodules from somewhere in the versions folder, this `execSync` will be reverted
        execSync('yarn install', { cwd })

        // building in-process makes tests fail for an unknown reason
        execSync('yarn exec next build', {
          cwd,
          env: {
            ...process.env,
            version
          },
          stdio: ['pipe', 'ignore', 'pipe']
        })

        if (satisfiesStandalone(realVersion)) {
          // copy public and static files to the `standalone` folder
          const publicOrigin = `${__dirname}/public`
          const publicDestination = `${__dirname}/.next/standalone/public`
          execSync(`mkdir ${publicDestination}`)
          execSync(`cp ${publicOrigin}/test.txt ${publicDestination}/test.txt`)
        }
      })

      after(function () {
        this.timeout(5000)
        const files = [
          'package.json',
          'node_modules',
          '.next',
          'yarn.lock'
        ]
        const paths = files.map(file => `${__dirname}/${file}`)
        execSync(`rm -rf ${paths.join(' ')}`)
      })

      withNamingSchema(
        (done) => {
          axios
            .get(`http://localhost:${port}/api/hello/world`)
            .catch(done)
        },
        rawExpectedSchema.server,
        {
          hooks: (schemaVersion, defaultToGlobalService) => startServer({
            withConfig: false,
            standalone: false
          }, schemaVersion, defaultToGlobalService),
          selectSpan: traces => traces[0][1]
        }
      )

      describe('without configuration', () => {
        startServer({ withConfig: false, standalone: false })

        describe('for api routes', () => {
          it('should do automatic instrumentation', done => {
            agent
              .use(traces => {
                const spans = traces[0]

                expect(spans[1]).to.have.property('name', 'next.request')
                expect(spans[1]).to.have.property('service', 'test')
                expect(spans[1]).to.have.property('type', 'web')
                expect(spans[1]).to.have.property('resource', 'GET /api/hello/[name]')
                expect(spans[1].meta).to.have.property('span.kind', 'server')
                expect(spans[1].meta).to.have.property('http.method', 'GET')
                expect(spans[1].meta).to.have.property('http.status_code', '200')
                expect(spans[1].meta).to.have.property('component', 'next')
              })
              .then(done)
              .catch(done)

            axios
              .get(`http://localhost:${port}/api/hello/world`)
              .catch(done)
          })

          const pathTests = [
            ['/api/hello', '/api/hello'],
            ['/api/hello/world', '/api/hello/[name]'],
            ['/api/hello/other', '/api/hello/other']
          ]
          pathTests.forEach(([url, expectedPath]) => {
            it(`should infer the correct resource path (${expectedPath})`, done => {
              agent
                .use(traces => {
                  const spans = traces[0]

                  expect(spans[1]).to.have.property('resource', `GET ${expectedPath}`)
                })
                .then(done)
                .catch(done)

              axios
                .get(`http://localhost:${port}${url}`)
                .catch(done)
            })
          })

          it('should propagate context', done => {
            axios
              .get(`http://localhost:${port}/api/hello/world`)
              .then(res => {
                expect(res.data.name).to.equal('next.request')
                done()
              })
              .catch(done)
          })

          it('should handle routes not found', done => {
            agent
              .use(traces => {
                const spans = traces[0]

                expect(spans[1]).to.have.property('name', 'next.request')
                expect(spans[1]).to.have.property('service', 'test')
                expect(spans[1]).to.have.property('type', 'web')
                expect(spans[1].meta).to.have.property('span.kind', 'server')
                expect(spans[1].meta).to.have.property('http.method', 'GET')
                expect(spans[1].meta).to.have.property('http.status_code', '404')
                expect(spans[1].meta).to.have.property('component', 'next')
              })
              .then(done)
              .catch(done)

            axios
              .get(`http://localhost:${port}/api/missing`)
              .catch(() => {})
          })

          it('should handle invalid catch all parameters', done => {
            agent
              .use(traces => {
                const spans = traces[0]

                expect(spans[1]).to.have.property('name', 'next.request')
                expect(spans[1]).to.have.property('service', 'test')
                expect(spans[1]).to.have.property('type', 'web')
                expect(spans[1]).to.have.property('resource', 'GET /_error')
                expect(spans[1].meta).to.have.property('span.kind', 'server')
                expect(spans[1].meta).to.have.property('http.method', 'GET')
                expect(spans[1].meta).to.have.property('http.status_code', '400')
                expect(spans[1].meta).to.have.property('component', 'next')
              })
              .then(done)
              .catch(done)

            axios
              .get(`http://localhost:${port}/api/invalid/%ff`)
              .catch(() => {})
          })

          it('should pass resource path to parent span', done => {
            agent
              .use(traces => {
                const spans = traces[0]

                expect(spans[0]).to.have.property('name', 'web.request')
                expect(spans[0]).to.have.property('resource', 'GET /api/hello/[name]')
              })
              .then(done)
              .catch(done)

            axios
              .get(`http://localhost:${port}/api/hello/world`)
              .catch(done)
          })
        })

        describe('for pages', () => {
          it('should do automatic instrumentation', done => {
            agent
              .use(traces => {
                const spans = traces[0]

                expect(spans[1]).to.have.property('name', 'next.request')
                expect(spans[1]).to.have.property('service', 'test')
                expect(spans[1]).to.have.property('type', 'web')
                expect(spans[1]).to.have.property('resource', 'GET /hello/[name]')
                expect(spans[1].meta).to.have.property('span.kind', 'server')
                expect(spans[1].meta).to.have.property('http.method', 'GET')
                expect(spans[1].meta).to.have.property('http.status_code', '200')
                expect(spans[1].meta).to.have.property('component', 'next')
              })
              .then(done)
              .catch(done)

            axios
              .get(`http://localhost:${port}/hello/world`)
              .catch(done)
          })

          const pathTests = [
            ['/hello', '/hello'],
            ['/hello/world', '/hello/[name]'],
            ['/hello/other', '/hello/other'],
            ['/error/not_found', '/error/not_found', satisfies(pkg.version, '>=11') ? 404 : 500],
            ['/error/get_server_side_props', '/error/get_server_side_props', 500]
          ]
          pathTests.forEach(([url, expectedPath, statusCode]) => {
            it(`should infer the corrrect resource (${expectedPath})`, done => {
              agent
                .use(traces => {
                  const spans = traces[0]

                  expect(spans[1]).to.have.property('resource', `GET ${expectedPath}`)
                  expect(spans[1].meta).to.have.property('http.status_code', `${statusCode || 200}`)
                })
                .then(done)
                .catch(done)

              axios.get(`http://localhost:${port}${url}`)
            })
          })

          it('should handle pages not found', done => {
            agent
              .use(traces => {
                const spans = traces[0]

                expect(spans[1]).to.have.property('name', 'next.request')
                expect(spans[1]).to.have.property('service', 'test')
                expect(spans[1]).to.have.property('type', 'web')
                expect(spans[1].meta).to.have.property('span.kind', 'server')
                expect(spans[1].meta).to.have.property('http.method', 'GET')
                expect(spans[1].meta).to.have.property('http.status_code', '404')
                expect(spans[1].meta).to.have.property('component', 'next')
              })
              .then(done)
              .catch(done)

            axios
              .get(`http://localhost:${port}/missing`)
              .catch(() => {})
          })

          it('should pass resource path to parent span', done => {
            agent
              .use(traces => {
                const spans = traces[0]

                expect(spans[0]).to.have.property('name', 'web.request')
                expect(spans[0]).to.have.property('resource', 'GET /hello/[name]')
              })
              .then(done)
              .catch(done)

            axios
              .get(`http://localhost:${port}/hello/world`)
              .catch(done)
          })
        })

        describe('for static files', () => {
          it('should do automatic instrumentation', done => {
            agent
              .use(traces => {
                const spans = traces[0]

<<<<<<< HEAD
                expect(spans[0]).to.have.property('name', 'next.request')
                expect(spans[0]).to.have.property('service', 'test')
                expect(spans[0]).to.have.property('type', 'web')
                expect(spans[0]).to.have.property('resource',
                  satisfies(pkg.version, '>=13.4.13') ? 'GET /test.txt' : 'GET')
                expect(spans[0].meta).to.have.property('span.kind', 'server')
                expect(spans[0].meta).to.have.property('http.method', 'GET')
                expect(spans[0].meta).to.have.property('http.status_code', '200')
                expect(spans[0].meta).to.have.property('component', 'next')
=======
                expect(spans[1]).to.have.property('name', 'next.request')
                expect(spans[1]).to.have.property('service', 'test')
                expect(spans[1]).to.have.property('type', 'web')
                expect(spans[1]).to.have.property('resource', 'GET')
                expect(spans[1].meta).to.have.property('span.kind', 'server')
                expect(spans[1].meta).to.have.property('http.method', 'GET')
                expect(spans[1].meta).to.have.property('http.status_code', '200')
                expect(spans[1].meta).to.have.property('component', 'next')
>>>>>>> f806effd
              })
              .then(done)
              .catch(done)

            axios
              .get(`http://localhost:${port}/test.txt`)
              .catch(done)
          })
        })

        describe('when an error happens', () => {
          it('should not die', done => {
            agent
              .use(_traces => { })
              .then(done)
              .catch(done)

            axios
              .get(`http://localhost:${port}/api/error/boom`)
              .catch((response) => {
                expect(response.statusCode).to.eql(500)
              })
          })
        })
      })

      describe('with configuration', () => {
        startServer({ withConfig: true, standalone: false })

        it('should execute the hook and validate the status', done => {
          agent
            .use(traces => {
              const spans = traces[0]

              expect(spans[1]).to.have.property('name', 'next.request')
              expect(spans[1]).to.have.property('service', 'test')
              expect(spans[1]).to.have.property('type', 'web')
              expect(spans[1]).to.have.property('resource', 'GET /api/hello/[name]')
              expect(spans[1]).to.have.property('error', 1)
              expect(spans[1].meta).to.have.property('span.kind', 'server')
              expect(spans[1].meta).to.have.property('http.method', 'GET')
              expect(spans[1].meta).to.have.property('http.status_code', '200')
              expect(spans[1].meta).to.have.property('foo', 'bar')
              expect(spans[1].meta).to.have.property('req', 'IncomingMessage')
              expect(spans[1].meta).to.have.property('component', 'next')
            })
            .then(done)
            .catch(done)

          axios
            .get(`http://localhost:${port}/api/hello/world`)
            .catch(done)
        })
      })

      if (satisfiesStandalone(pkg.version)) {
        describe('with standalone', () => {
          startServer({ withConfig: false, standalone: true })

          // testing basic instrumentation between api, pages, static files since standalone still uses `next-server`
          const standaloneTests = [
            ['api', '/api/hello/world', 'GET /api/hello/[name]'],
            ['pages', '/hello/world', 'GET /hello/[name]'],
            ['static files', '/test.txt', satisfies(pkg.version, '>=13.4.13') ? 'GET /test.txt' : 'GET']
          ]

          standaloneTests.forEach(([test, resource, expectedResource]) => {
            it(`should do automatic instrumentation for ${test}`, done => {
              agent
                .use(traces => {
                  const spans = traces[0]

                  expect(spans[1]).to.have.property('name', 'next.request')
                  expect(spans[1]).to.have.property('service', 'test')
                  expect(spans[1]).to.have.property('type', 'web')
                  expect(spans[1]).to.have.property('resource', expectedResource)
                  expect(spans[1].meta).to.have.property('span.kind', 'server')
                  expect(spans[1].meta).to.have.property('http.method', 'GET')
                  expect(spans[1].meta).to.have.property('http.status_code', '200')
                  expect(spans[1].meta).to.have.property('component', 'next')
                })
                .then(done)
                .catch(done)

              axios
                .get(`http://localhost:${port}${resource}`)
                .catch(done)
            })
          })
        })
      }
    })
  })
})<|MERGE_RESOLUTION|>--- conflicted
+++ resolved
@@ -337,8 +337,7 @@
             agent
               .use(traces => {
                 const spans = traces[0]
-
-<<<<<<< HEAD
+                
                 expect(spans[0]).to.have.property('name', 'next.request')
                 expect(spans[0]).to.have.property('service', 'test')
                 expect(spans[0]).to.have.property('type', 'web')
@@ -348,16 +347,6 @@
                 expect(spans[0].meta).to.have.property('http.method', 'GET')
                 expect(spans[0].meta).to.have.property('http.status_code', '200')
                 expect(spans[0].meta).to.have.property('component', 'next')
-=======
-                expect(spans[1]).to.have.property('name', 'next.request')
-                expect(spans[1]).to.have.property('service', 'test')
-                expect(spans[1]).to.have.property('type', 'web')
-                expect(spans[1]).to.have.property('resource', 'GET')
-                expect(spans[1].meta).to.have.property('span.kind', 'server')
-                expect(spans[1].meta).to.have.property('http.method', 'GET')
-                expect(spans[1].meta).to.have.property('http.status_code', '200')
-                expect(spans[1].meta).to.have.property('component', 'next')
->>>>>>> f806effd
               })
               .then(done)
               .catch(done)
