'use strict'

const { MEASURED } = require('../../../ext/tags')
const { storage } = require('../../datadog-core')
const TracingPlugin = require('../../dd-trace/src/plugins/tracing')

const MODEL = 'langchain.request.model'
const PROVIDER = 'langchain.request.provider'
const TYPE = 'langchain.request.type'

const LangChainHandler = require('./handlers/default')
const LangChainLanguageModelHandler = require('./handlers/language_models')
const LangChainEmbeddingHandler = require('./handlers/embedding')

class BaseLangChainTracingPlugin extends TracingPlugin {
  static get id () { return 'langchain' }
  static get operation () { return 'invoke' }
  static get system () { return 'langchain' }

  constructor () {
    super(...arguments)

    this.handlers = {
      chain: new LangChainHandler(this._tracerConfig),
      chat_model: new LangChainLanguageModelHandler(this._tracerConfig),
      llm: new LangChainLanguageModelHandler(this._tracerConfig),
      embedding: new LangChainEmbeddingHandler(this._tracerConfig),
      default: new LangChainHandler(this._tracerConfig)
    }
  }

  bindStart (ctx) {
    // TODO(bengl): All this renaming is just so we don't have to change the existing handlers
    ctx.args = ctx.arguments
    ctx.instance = ctx.self
    const type = ctx.type = this.constructor.lcType

    // Runnable interfaces have an `lc_namespace` property
    const ns = ctx.self.lc_namespace || ctx.namespace

    const resourceParts = [...ns, ctx.self.constructor.name]
    if (type === 'tool') {
      resourceParts.push(ctx.instance.name)
    }
    const resource = ctx.resource = resourceParts.join('.')

    const handler = this.handlers[type] || this.handlers.default

    const instance = ctx.instance
    const provider = handler.extractProvider(instance)
    const model = handler.extractModel(instance)

    const span = this.startSpan('langchain.request', {
      service: this.config.service,
      resource,
      kind: 'client',
      meta: {
        [MEASURED]: 1
      }
    }, false)

    const tags = {}

    if (provider) tags[PROVIDER] = provider
    if (model) tags[MODEL] = model
    if (type) tags[TYPE] = type

    span.addTags(tags)

    const store = storage('legacy').getStore() || {}
    ctx.currentStore = { ...store, span }

    return ctx.currentStore
  }

  asyncEnd (ctx) {
    const span = ctx.currentStore.span

<<<<<<< HEAD
=======
    const { type } = ctx

    const handler = this.handlers[type] || this.handlers.default
    const tags = handler.getSpanEndTags(ctx, span) || {}

    span.addTags(tags)

>>>>>>> 9b31467b
    span.finish()
  }

  getHandler (type) {
    return this.handlers[type] || this.handlers.default
  }
}

class RunnableSequenceInvokePlugin extends BaseLangChainTracingPlugin {
  static get id () { return 'langchain_rs_invoke' }
  static get lcType () { return 'chain' }
  static get prefix () {
    return 'tracing:orchestrion:@langchain/core:RunnableSequence_invoke'
  }
}

class RunnableSequenceBatchPlugin extends BaseLangChainTracingPlugin {
  static get id () { return 'langchain_rs_batch' }
  static get lcType () { return 'chain' }
  static get prefix () {
    return 'tracing:orchestrion:@langchain/core:RunnableSequence_batch'
  }
}

class BaseChatModelGeneratePlugin extends BaseLangChainTracingPlugin {
  static get id () { return 'langchain_chat_model_generate' }
  static get lcType () { return 'chat_model' }
  static get prefix () {
    return 'tracing:orchestrion:@langchain/core:BaseChatModel_generate'
  }
}

class BaseLLMGeneratePlugin extends BaseLangChainTracingPlugin {
  static get id () { return 'langchain_llm_generate' }
  static get lcType () { return 'llm' }
  static get prefix () {
    return 'tracing:orchestrion:@langchain/core:BaseLLM_generate'
  }
}

class EmbeddingsEmbedQueryPlugin extends BaseLangChainTracingPlugin {
  static get id () { return 'langchain_embeddings_embed_query' }
  static get lcType () { return 'embedding' }
  static get prefix () {
    return 'tracing:apm:@langchain/core:Embeddings_embedQuery'
  }
}

class EmbeddingsEmbedDocumentsPlugin extends BaseLangChainTracingPlugin {
  static get id () { return 'langchain_embeddings_embed_documents' }
  static get lcType () { return 'embedding' }
  static get prefix () {
    return 'tracing:apm:@langchain/core:Embeddings_embedDocuments'
  }
}

class ToolInvokePlugin extends BaseLangChainTracingPlugin {
  static get id () { return 'langchain_tool_invoke' }
  static get lcType () { return 'tool' }
  static get prefix () {
    return 'tracing:orchestrion:@langchain/core:Tool_invoke'
  }
}

class VectorStoreSimilaritySearchPlugin extends BaseLangChainTracingPlugin {
  static get id () { return 'langchain_vectorstore_similarity_search' }
  static get lcType () { return 'similarity_search' }
  static get prefix () {
    return 'tracing:orchestrion:@langchain/core:VectorStore_similaritySearch'
  }
}

class VectorStoreSimilaritySearchWithScorePlugin extends BaseLangChainTracingPlugin {
  static get id () { return 'langchain_vectorstore_similarity_search_with_score' }
  static get lcType () { return 'similarity_search' }
  static get prefix () {
    return 'tracing:orchestrion:@langchain/core:VectorStore_similaritySearchWithScore'
  }
}

module.exports = [
  RunnableSequenceInvokePlugin,
  RunnableSequenceBatchPlugin,
  BaseChatModelGeneratePlugin,
  BaseLLMGeneratePlugin,
  EmbeddingsEmbedQueryPlugin,
  EmbeddingsEmbedDocumentsPlugin,
  ToolInvokePlugin,
  VectorStoreSimilaritySearchPlugin,
  VectorStoreSimilaritySearchWithScorePlugin
]<|MERGE_RESOLUTION|>--- conflicted
+++ resolved
@@ -76,16 +76,6 @@
   asyncEnd (ctx) {
     const span = ctx.currentStore.span
 
-<<<<<<< HEAD
-=======
-    const { type } = ctx
-
-    const handler = this.handlers[type] || this.handlers.default
-    const tags = handler.getSpanEndTags(ctx, span) || {}
-
-    span.addTags(tags)
-
->>>>>>> 9b31467b
     span.finish()
   }
 
