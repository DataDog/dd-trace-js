--- conflicted
+++ resolved
@@ -6,24 +6,6 @@
 
 class LangChainPlugin extends CompositePlugin {
   static get id () { return 'langchain' }
-<<<<<<< HEAD
-  static get operation () { return 'invoke' }
-  static get system () { return 'langchain' }
-  static get prefix () {
-    return 'tracing:apm:langchain:invoke'
-  }
-
-  constructor () {
-    super(...arguments)
-
-    const tracerConfig = this._tracerConfig
-    this.handlers = {
-      chain: new LangChainChainHandler(tracerConfig),
-      chat_model: new LangChainChatModelHandler(tracerConfig),
-      llm: new LangChainLLMHandler(tracerConfig),
-      embedding: new LangChainEmbeddingHandler(tracerConfig),
-      default: new LangChainHandler(tracerConfig)
-=======
   static get plugins () {
     return {
       // ordering here is important - the llm observability plugin must come first
@@ -32,7 +14,6 @@
       // the span is guaranteed to be created in the tracing plugin before the llmobs one is called
       llmobs: LangChainLLMObsPlugin,
       tracing: LangChainTracingPlugin
->>>>>>> 6523d941
     }
   }
 }
