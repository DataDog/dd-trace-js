'use strict'

const agent = require('../../dd-trace/test/plugins/agent')
const { expectSomeSpan, withDefaults } = require('../../dd-trace/test/plugins/helpers')
const id = require('../../dd-trace/src/id')
const { ERROR_MESSAGE, ERROR_TYPE, ERROR_STACK } = require('../../dd-trace/src/constants')

// The roundtrip to the pubsub emulator takes time. Sometimes a *long* time.
const TIMEOUT = 30000

describe('Plugin', () => {
  let tracer

  describe('google-cloud-pubsub', function () {
    this.timeout(TIMEOUT)

    before(() => {
      process.env.PUBSUB_EMULATOR_HOST = 'localhost:8081'
    })
    after(() => {
      delete process.env.PUBSUB_EMULATOR_HOST
    })
    afterEach(() => {
      return agent.close({ ritmReset: false })
    })
    withVersions('google-cloud-pubsub', '@google-cloud/pubsub', version => {
      let pubsub
      let project
      let topicName
      let resource

      describe('without configuration', () => {
        beforeEach(() => {
          return agent.load('google-cloud-pubsub')
        })
        beforeEach(() => {
          tracer = require('../../dd-trace')
          const { PubSub } = require(`../../../versions/@google-cloud/pubsub@${version}`).get()
          project = getProjectId()
          topicName = getTopic()
          resource = `projects/${project}/topics/${topicName}`
          pubsub = new PubSub({ projectId: project })
        })
        describe('createTopic', () => {
          it('should be instrumented', async () => {
            const expectedSpanPromise = expectSpanWithDefaults({
              meta: {
                'pubsub.method': 'createTopic',
                'span.kind': 'client',
                'component': 'google-cloud-pubsub'
              }
            })
            await pubsub.createTopic(topicName)
            return expectedSpanPromise
          })

          it('should be instrumented w/ error', async () => {
            const error = new Error('bad')
            const expectedSpanPromise = expectSpanWithDefaults({
              error: 1,
              meta: {
                'pubsub.method': 'createTopic',
<<<<<<< HEAD
                [ERROR_MESSAGE]: error.message,
                [ERROR_TYPE]: error.name,
                [ERROR_STACK]: error.stack
=======
                'error.msg': error.message,
                'error.type': error.name,
                'error.stack': error.stack,
                'component': 'google-cloud-pubsub'
>>>>>>> 8685eddf
              }
            })
            pubsub.getClient_ = function (config, callback) {
              callback(error)
            }
            try {
              await pubsub.createTopic(topicName)
            } catch (e) {
              // this is just to prevent mocha from crashing
            }
            return expectedSpanPromise
          })

          it('should propagate context', () => {
            const firstSpan = tracer.scope().active()
            return pubsub.createTopic(topicName)
              .then(() => {
                expect(tracer.scope().active()).to.equal(firstSpan)
              })
          })
        })

        describe('publish', () => {
          it('should be instrumented', async () => {
            const expectedSpanPromise = expectSpanWithDefaults({
              meta: {
                'pubsub.topic': resource,
                'pubsub.method': 'publish',
                'span.kind': 'producer',
                'component': 'google-cloud-pubsub'
              }
            })
            const [topic] = await pubsub.createTopic(topicName)
            await publish(topic, { data: Buffer.from('hello') })
            return expectedSpanPromise
          })

          it('should be instrumented w/ error', async () => {
            const error = new Error('bad')
            const expectedSpanPromise = expectSpanWithDefaults({
              error: 1,
              meta: {
                'pubsub.method': 'publish',
<<<<<<< HEAD
                [ERROR_MESSAGE]: error.message,
                [ERROR_TYPE]: error.name,
                [ERROR_STACK]: error.stack
=======
                'error.msg': error.message,
                'error.type': error.name,
                'error.stack': error.stack,
                'component': 'google-cloud-pubsub'
>>>>>>> 8685eddf
              }
            })
            const [topic] = await pubsub.createTopic(topicName)
            pubsub.getClient_ = function (config, callback) {
              callback(error)
            }
            try {
              await publish(topic, { data: Buffer.from('hello') })
            } catch (e) {
              // this is just to prevent mocha from crashing
            }
            return expectedSpanPromise
          })

          it('should propagate context', () => {
            const firstSpan = tracer.scope().active()
            return pubsub.createTopic(topicName)
              .then(([topic]) =>
                publish(topic, { data: Buffer.from('hello') })
              )
              .then(() => {
                expect(tracer.scope().active()).to.equal(firstSpan)
              })
          })
        })

        describe('onmessage', () => {
          it('should be instrumented', async () => {
            const expectedSpanPromise = expectSpanWithDefaults({
              name: 'pubsub.receive',
              type: 'worker',
              meta: {
                'component': 'google-cloud-pubsub',
                'span.kind': 'consumer',
                'pubsub.topic': resource
              },
              metrics: {
                'pubsub.ack': 1
              }
            })
            const [topic] = await pubsub.createTopic(topicName)
            const [sub] = await topic.createSubscription('foo')
            sub.on('message', msg => msg.ack())
            await publish(topic, { data: Buffer.from('hello') })
            return expectedSpanPromise
          })

          it('should give the current span a parentId from the sender', async () => {
            const expectedSpanPromise = expectSpanWithDefaults({
              name: 'pubsub.receive',
              meta: { 'span.kind': 'consumer' }
            })
            const [topic] = await pubsub.createTopic(topicName)
            const [sub] = await topic.createSubscription('foo')
            const rxPromise = new Promise((resolve, reject) => {
              sub.on('message', msg => {
                const receiverSpanContext = tracer.scope().active()._spanContext
                try {
                  expect(receiverSpanContext._parentId).to.be.an('object')
                  resolve()
                  msg.ack()
                } catch (e) {
                  reject(e)
                }
              })
            })
            await publish(topic, { data: Buffer.from('hello') })
            await rxPromise
            return expectedSpanPromise
          })

          it('should be instrumented w/ error', async () => {
            const error = new Error('bad')
            const expectedSpanPromise = expectSpanWithDefaults({
              name: 'pubsub.receive',
              error: 1,
              meta: {
<<<<<<< HEAD
                [ERROR_MESSAGE]: error.message,
                [ERROR_TYPE]: error.name,
                [ERROR_STACK]: error.stack
=======
                'error.msg': error.message,
                'error.type': error.name,
                'error.stack': error.stack,
                'component': 'google-cloud-pubsub'
>>>>>>> 8685eddf
              }
            })
            const [topic] = await pubsub.createTopic(topicName)
            const [sub] = await topic.createSubscription('foo')
            const emit = sub.emit
            sub.emit = function emitWrapped (name) {
              let err

              try {
                return emit.apply(this, arguments)
              } catch (e) {
                err = e
              } finally {
                if (name === 'message') {
                  expect(err).to.equal(error)
                }
              }
            }
            sub.on('message', msg => {
              try {
                throw error
              } finally {
                msg.ack()
              }
            })
            await publish(topic, { data: Buffer.from('hello') })
            return expectedSpanPromise
          })
        })
      })

      describe('with configuration', () => {
        beforeEach(() => {
          return agent.load('google-cloud-pubsub', {
            service: 'a_test_service'
          })
        })

        beforeEach(() => {
          tracer = require('../../dd-trace')
          const { PubSub } = require(`../../../versions/@google-cloud/pubsub@${version}`).get()
          project = getProjectId()
          topicName = getTopic()
          resource = `projects/${project}/topics/${topicName}`
          pubsub = new PubSub({ projectId: project })
        })

        describe('createTopic', () => {
          it('should be instrumented', async () => {
            const expectedSpanPromise = expectSpanWithDefaults({
              service: 'a_test_service',
              meta: { 'pubsub.method': 'createTopic' }
            })
            await pubsub.createTopic(topicName)
            return expectedSpanPromise
          })
        })
      })

      function expectSpanWithDefaults (expected) {
        const prefixedResource = [expected.meta['pubsub.method'], resource].filter(x => x).join(' ')
        const service = expected.meta['pubsub.method'] ? 'test-pubsub' : 'test'
        expected = withDefaults({
          name: 'pubsub.request',
          resource: prefixedResource,
          service,
          error: 0,
          meta: {
            'component': 'google-cloud-pubsub',
            'gcloud.project_id': project
          }
        }, expected)
        return expectSomeSpan(agent, expected, { timeoutMs: TIMEOUT })
      }
    })
  })
})

function getProjectId () {
  return `test-project-${id()}`
}

function getTopic () {
  return `test-topic-${id()}`
}

function publish (topic, options) {
  if (topic.publishMessage) {
    return topic.publishMessage(options)
  } else {
    return topic.publish(options.data)
  }
}<|MERGE_RESOLUTION|>--- conflicted
+++ resolved
@@ -60,16 +60,10 @@
               error: 1,
               meta: {
                 'pubsub.method': 'createTopic',
-<<<<<<< HEAD
                 [ERROR_MESSAGE]: error.message,
                 [ERROR_TYPE]: error.name,
-                [ERROR_STACK]: error.stack
-=======
-                'error.msg': error.message,
-                'error.type': error.name,
-                'error.stack': error.stack,
-                'component': 'google-cloud-pubsub'
->>>>>>> 8685eddf
+                [ERROR_STACK]: error.stack,
+                'component': 'google-cloud-pubsub'
               }
             })
             pubsub.getClient_ = function (config, callback) {
@@ -113,16 +107,10 @@
               error: 1,
               meta: {
                 'pubsub.method': 'publish',
-<<<<<<< HEAD
                 [ERROR_MESSAGE]: error.message,
                 [ERROR_TYPE]: error.name,
-                [ERROR_STACK]: error.stack
-=======
-                'error.msg': error.message,
-                'error.type': error.name,
-                'error.stack': error.stack,
-                'component': 'google-cloud-pubsub'
->>>>>>> 8685eddf
+                [ERROR_STACK]: error.stack,
+                'component': 'google-cloud-pubsub'
               }
             })
             const [topic] = await pubsub.createTopic(topicName)
@@ -200,16 +188,10 @@
               name: 'pubsub.receive',
               error: 1,
               meta: {
-<<<<<<< HEAD
                 [ERROR_MESSAGE]: error.message,
                 [ERROR_TYPE]: error.name,
-                [ERROR_STACK]: error.stack
-=======
-                'error.msg': error.message,
-                'error.type': error.name,
-                'error.stack': error.stack,
-                'component': 'google-cloud-pubsub'
->>>>>>> 8685eddf
+                [ERROR_STACK]: error.stack,
+                'component': 'google-cloud-pubsub'
               }
             })
             const [topic] = await pubsub.createTopic(topicName)
