'use strict'

const TracingPlugin = require('../../dd-trace/src/plugins/tracing')
const SpanContext = require('../../dd-trace/src/opentracing/span_context')
const id = require('../../dd-trace/src/id')
const log = require('../../dd-trace/src/log')
const { storage } = require('../../datadog-core')
const { channel } = require('../../datadog-instrumentations/src/helpers/instrument')

class GoogleCloudPubsubPushSubscriptionPlugin extends TracingPlugin {
  static get id () { return 'google-cloud-pubsub-push-subscription' }

  constructor (...args) {
    super(...args)

    const startCh = channel('apm:http:server:request:start')
    startCh.subscribe(({ req, res }) => {
      this._handlePubSubRequest({ req, res })
    })
  }

  _handlePubSubRequest ({ req, res }) {
    const userAgent = req.headers['user-agent'] || ''
    if (req.method !== 'POST' || !userAgent.includes('APIs-Google')) return

    if (req.headers['x-goog-pubsub-message-id']) {
      log.warn('[PubSub] Detected unwrapped Pub/Sub format (push subscription)')
      log.warn(`[PubSub] message-id: ${req.headers['x-goog-pubsub-message-id']}`)
      this._createDeliverySpanAndActivate({ req, res })
      return
    }

    log.warn(
      '[PubSub] No x-goog-pubsub-* headers detected. pubsub.delivery spans will not be created. ' +
      'Add --push-no-wrapper-write-metadata to your subscription.'
    )
  }

  _createDeliverySpanAndActivate ({ req, res }) {
    const messageData = this._parseMessage(req)
    if (!messageData) return

    const tracer = this.tracer || require('../../dd-trace')
    if (!tracer || !tracer._tracer) return

    const originalContext = this._extractContext(messageData, tracer)
    const pubsubRequestContext = this._reconstructPubSubContext(messageData.attrs) || originalContext

    const isSameTrace = originalContext && pubsubRequestContext &&
      originalContext.toTraceId() === pubsubRequestContext.toTraceId()

    const deliverySpan = this._createDeliverySpan(
      messageData,
      isSameTrace ? pubsubRequestContext : originalContext,
<<<<<<< HEAD
      !isSameTrace, // Add span link only if different trace
=======
      isSameTrace ? null : pubsubRequestContext,
>>>>>>> a1fd1eb7
      tracer
    )

    const finishDelivery = () => {
      if (!deliverySpan.finished) {
        deliverySpan.finish()
      }
    }

    res.once('finish', finishDelivery)
    res.once('close', finishDelivery)
    res.once('error', (err) => {
      deliverySpan.setTag('error', err)
      finishDelivery()
    })

    const store = storage('legacy').getStore()
    storage('legacy').enterWith({ ...store, span: deliverySpan, req, res })
  }

  _parseMessage (req) {
    const subscription = req.headers['x-goog-pubsub-subscription-name']
    const message = {
      messageId: req.headers['x-goog-pubsub-message-id'],
      publishTime: req.headers['x-goog-pubsub-publish-time']
    }

    const { projectId, topicName } = this._extractProjectTopic(req.headers, subscription)
    return { message, subscription, attrs: req.headers, projectId, topicName }
  }

  _extractContext (messageData, tracer) {
    return tracer._tracer.extract('text_map', messageData.attrs) || undefined
  }

  _reconstructPubSubContext (attrs) {
    const traceIdLower = attrs['_dd.pubsub_request.trace_id']
    const spanId = attrs['_dd.pubsub_request.span_id']
    const traceIdUpper = attrs['_dd.pubsub_request.p.tid']
<<<<<<< HEAD

    if (!traceIdLower || !spanId) return null

    try {
      const traceId128 = traceIdUpper ? traceIdUpper + traceIdLower : traceIdLower.padStart(32, '0')
      const traceId = id(traceId128, 16)
      const parentId = id(spanId, 16)

      const tags = {}
      if (traceIdUpper) tags['_dd.p.tid'] = traceIdUpper

      return new SpanContext({
        traceId,
        spanId: parentId,
        tags
      })
    } catch {
      return null
    }
  }

  _createDeliverySpan (messageData, parentContext, addSpanLink, tracer) {
    const { message, subscription, topicName, attrs } = messageData
=======
>>>>>>> a1fd1eb7

    if (!traceIdLower || !spanId) return null

    try {
      const traceId128 = traceIdUpper ? traceIdUpper + traceIdLower : traceIdLower.padStart(32, '0')
      const traceId = id(traceId128, 16)
      const parentId = id(spanId, 16)

      const tags = {}
      if (traceIdUpper) tags['_dd.p.tid'] = traceIdUpper

      return new SpanContext({
        traceId,
        spanId: parentId,
        tags
      })
    } catch {
      return null
    }
  }

  _createDeliverySpan (messageData, parentContext, linkContext, tracer) {
    const { message, subscription, topicName, attrs } = messageData
    const subscriptionName = subscription.split('/').pop() || subscription
    const publishStartTime = attrs['x-dd-publish-start-time']
    const startTime = publishStartTime ? Number.parseInt(publishStartTime, 10) : undefined

    const span = tracer._tracer.startSpan('pubsub.delivery', {
      childOf: parentContext,
      startTime,
      tags: {
        'span.kind': 'consumer',
        component: 'google-cloud-pubsub',
        'pubsub.method': 'delivery',
        'pubsub.subscription': subscription,
        'pubsub.message_id': message.messageId,
        'pubsub.delivery_method': 'push',
        'pubsub.topic': topicName,
        service: this.config.service || `${tracer._tracer._service}-pubsub`,
        '_dd.base_service': tracer._tracer._service,
        '_dd.serviceoverride.type': 'integration'
      }
    })

    span.setTag('resource.name', `Push Subscription ${subscriptionName}`)
    this._addBatchMetadata(span, attrs)

<<<<<<< HEAD
    // Add OpenTelemetry span link if needed
    if (addSpanLink && parentContext) {
      if (typeof span.addLink === 'function') {
        span.addLink(parentContext, {})
      } else {
        span._links = span._links || []
        span._links.push({ context: parentContext, attributes: {} })
=======
    if (linkContext) {
      if (typeof span.addLink === 'function') {
        span.addLink(linkContext, {})
      } else {
        span._links = span._links || []
        span._links.push({ context: linkContext, attributes: {} })
>>>>>>> a1fd1eb7
      }
    }

    return span
  }

  _addBatchMetadata (span, attrs) {
    const batchSize = attrs['_dd.batch.size']
    const batchIndex = attrs['_dd.batch.index']

    if (batchSize && batchIndex !== undefined) {
      const size = Number.parseInt(batchSize, 10)
      const index = Number.parseInt(batchIndex, 10)

      span.setTag('pubsub.batch.message_count', size)
      span.setTag('pubsub.batch.message_index', index)
      span.setTag('pubsub.batch.description', `Message ${index + 1} of ${size}`)

      const requestTraceId = attrs['_dd.pubsub_request.trace_id']
      const requestSpanId = attrs['_dd.pubsub_request.span_id']

      if (requestTraceId) {
        span.setTag('pubsub.batch.request_trace_id', requestTraceId)
      }
      if (requestSpanId) {
        span.setTag('pubsub.batch.request_span_id', requestSpanId)
      }
    }
  }

  _extractProjectTopic (attrs, subscription) {
    const topicName = attrs['pubsub.topic']
    const projectId = subscription.match(/projects\/([^\\/]+)\/subscriptions/)
    return {
      projectId,
      topicName: topicName || 'push-subscription-topic'
    }
  }
}

module.exports = GoogleCloudPubsubPushSubscriptionPlugin<|MERGE_RESOLUTION|>--- conflicted
+++ resolved
@@ -52,11 +52,7 @@
     const deliverySpan = this._createDeliverySpan(
       messageData,
       isSameTrace ? pubsubRequestContext : originalContext,
-<<<<<<< HEAD
-      !isSameTrace, // Add span link only if different trace
-=======
       isSameTrace ? null : pubsubRequestContext,
->>>>>>> a1fd1eb7
       tracer
     )
 
@@ -96,32 +92,6 @@
     const traceIdLower = attrs['_dd.pubsub_request.trace_id']
     const spanId = attrs['_dd.pubsub_request.span_id']
     const traceIdUpper = attrs['_dd.pubsub_request.p.tid']
-<<<<<<< HEAD
-
-    if (!traceIdLower || !spanId) return null
-
-    try {
-      const traceId128 = traceIdUpper ? traceIdUpper + traceIdLower : traceIdLower.padStart(32, '0')
-      const traceId = id(traceId128, 16)
-      const parentId = id(spanId, 16)
-
-      const tags = {}
-      if (traceIdUpper) tags['_dd.p.tid'] = traceIdUpper
-
-      return new SpanContext({
-        traceId,
-        spanId: parentId,
-        tags
-      })
-    } catch {
-      return null
-    }
-  }
-
-  _createDeliverySpan (messageData, parentContext, addSpanLink, tracer) {
-    const { message, subscription, topicName, attrs } = messageData
-=======
->>>>>>> a1fd1eb7
 
     if (!traceIdLower || !spanId) return null
 
@@ -169,22 +139,12 @@
     span.setTag('resource.name', `Push Subscription ${subscriptionName}`)
     this._addBatchMetadata(span, attrs)
 
-<<<<<<< HEAD
-    // Add OpenTelemetry span link if needed
-    if (addSpanLink && parentContext) {
-      if (typeof span.addLink === 'function') {
-        span.addLink(parentContext, {})
-      } else {
-        span._links = span._links || []
-        span._links.push({ context: parentContext, attributes: {} })
-=======
     if (linkContext) {
       if (typeof span.addLink === 'function') {
         span.addLink(linkContext, {})
       } else {
         span._links = span._links || []
         span._links.push({ context: linkContext, attributes: {} })
->>>>>>> a1fd1eb7
       }
     }
 
