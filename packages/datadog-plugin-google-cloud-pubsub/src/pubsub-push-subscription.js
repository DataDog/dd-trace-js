'use strict'

const TracingPlugin = require('../../dd-trace/src/plugins/tracing')
const SpanContext = require('../../dd-trace/src/opentracing/span_context')
const id = require('../../dd-trace/src/id')
const log = require('../../dd-trace/src/log')
const { storage } = require('../../datadog-core')
const { channel } = require('../../datadog-instrumentations/src/helpers/instrument')
const tracer = require('../../dd-trace')

class GoogleCloudPubsubPushSubscriptionPlugin extends TracingPlugin {
  static get id () { return 'google-cloud-pubsub-push-subscription' }

  constructor (...args) {
    super(...args)

    const startCh = channel('apm:http:server:request:start')
    startCh.subscribe(({ req, res }) => {
      this._handlePubSubRequest({ req, res })
    })
  }

  _handlePubSubRequest ({ req, res }) {
    const userAgent = req.headers['user-agent'] || ''
    if (req.method !== 'POST' || !userAgent.includes('APIs-Google')) return

    if (req.headers['x-goog-pubsub-message-id']) {
      log.warn('[PubSub] Detected unwrapped Pub/Sub format (push subscription)')
      log.warn(`[PubSub] message-id: ${req.headers['x-goog-pubsub-message-id']}`)
      this._createDeliverySpanAndActivate({ req, res })
      return
    }

    log.warn(
      '[PubSub] No x-goog-pubsub-* headers detected. pubsub.delivery spans will not be created. ' +
      'Add --push-no-wrapper-write-metadata to your subscription.'
    )
  }

  _createDeliverySpanAndActivate ({ req, res }) {
    const messageData = this._parseMessage(req)
    if (!messageData) return

    if (!tracer || !tracer._tracer) return

    const originalContext = this._extractContext(messageData, tracer)
    const pubsubRequestContext = this._reconstructPubSubContext(messageData.attrs) || originalContext

    const isSameTrace = originalContext && pubsubRequestContext &&
      originalContext.toTraceId() === pubsubRequestContext.toTraceId()

    const deliverySpan = this._createDeliverySpan(
      messageData,
      isSameTrace ? pubsubRequestContext : originalContext,
      isSameTrace ? null : pubsubRequestContext,
      tracer
    )

    const finishDelivery = () => {
      if (!deliverySpan.finished) {
        deliverySpan.finish()
      }
    }

    res.once('finish', finishDelivery)
    res.once('close', finishDelivery)
    res.once('error', (err) => {
      deliverySpan.setTag('error', err)
      finishDelivery()
    })

    const store = storage('legacy').getStore()
    storage('legacy').enterWith({ ...store, span: deliverySpan, req, res })
  }

  _parseMessage (req) {
    const subscription = req.headers['x-goog-pubsub-subscription-name']
    const message = {
      messageId: req.headers['x-goog-pubsub-message-id'],
      publishTime: req.headers['x-goog-pubsub-publish-time']
    }

    const topicName = req.headers['pubsub.topic'] || 'push-subscription-topic'
    return { message, subscription, attrs: req.headers, topicName }
  }

  _extractContext (messageData, tracer) {
    return tracer._tracer.extract('text_map', messageData.attrs) || undefined
  }

  _reconstructPubSubContext (attrs) {
    const traceIdLower = attrs['_dd.pubsub_request.trace_id']
    const spanId = attrs['_dd.pubsub_request.span_id']
    const traceIdUpper = attrs['_dd.pubsub_request.p.tid']

    if (!traceIdLower || !spanId) return null

    try {
      const traceId128 = traceIdUpper ? traceIdUpper + traceIdLower : traceIdLower.padStart(32, '0')
      const traceId = id(traceId128, 16)
      const parentId = id(spanId, 16)

      const tags = {}
      if (traceIdUpper) tags['_dd.p.tid'] = traceIdUpper

      return new SpanContext({
        traceId,
        spanId: parentId,
        tags
      })
    } catch {
      return null
    }
  }

  _createDeliverySpan (messageData, parentContext, linkContext, tracer) {
    const { message, subscription, topicName, attrs } = messageData
    const subscriptionName = subscription.split('/').pop() || subscription
    const publishStartTime = attrs['x-dd-publish-start-time']
    const startTime = publishStartTime ? Number.parseInt(publishStartTime, 10) : undefined

    const span = tracer._tracer.startSpan('pubsub.delivery', {
      childOf: parentContext,
      startTime,
      integrationName: 'google-cloud-pubsub',
      tags: {
        'span.kind': 'consumer',
        component: 'google-cloud-pubsub',
        '_dd.integration': 'google-cloud-pubsub',
        'pubsub.method': 'delivery',
        'pubsub.subscription': subscription,
        'pubsub.message_id': message.messageId,
        'pubsub.delivery_method': 'push',
        'pubsub.topic': topicName,
        service: this.config.service || `${tracer._tracer._service}-pubsub`,
        '_dd.base_service': tracer._tracer._service,
        '_dd.serviceoverride.type': 'integration',
        'resource.name': `Push Subscription ${subscriptionName}`
      }
    })

    this._addBatchMetadata(span, attrs)
<<<<<<< HEAD

    if (linkContext) {
      if (typeof span.addLink === 'function') {
        span.addLink(linkContext, {})
      } else {
        span._links = span._links || []
        span._links.push({ context: linkContext, attributes: {} })
      }
    }

=======
>>>>>>> 991dafb8
    return span
  }

  _addBatchMetadata (span, attrs) {
    const batchSize = attrs['_dd.batch.size']
    const batchIndex = attrs['_dd.batch.index']

    if (batchSize && batchIndex !== undefined) {
      const size = Number.parseInt(batchSize, 10)
      const index = Number.parseInt(batchIndex, 10)

      span.setTag('pubsub.batch.message_count', size)
      span.setTag('pubsub.batch.message_index', index)
      span.setTag('pubsub.batch.description', `Message ${index + 1} of ${size}`)

      const requestTraceId = attrs['_dd.pubsub_request.trace_id']
      const requestSpanId = attrs['_dd.pubsub_request.span_id']

      if (requestTraceId) {
        span.setTag('pubsub.batch.request_trace_id', requestTraceId)
      }
      if (requestSpanId) {
        span.setTag('pubsub.batch.request_span_id', requestSpanId)
      }
    }
  }
}

module.exports = GoogleCloudPubsubPushSubscriptionPlugin<|MERGE_RESOLUTION|>--- conflicted
+++ resolved
@@ -140,7 +140,6 @@
     })
 
     this._addBatchMetadata(span, attrs)
-<<<<<<< HEAD
 
     if (linkContext) {
       if (typeof span.addLink === 'function') {
@@ -151,8 +150,6 @@
       }
     }
 
-=======
->>>>>>> 991dafb8
     return span
   }
 
