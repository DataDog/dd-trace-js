'use strict'

const ProducerPlugin = require('../../dd-trace/src/plugins/producer')
const { DsmPathwayCodec, getHeadersSize } = require('../../dd-trace/src/datastreams')

class GoogleCloudPubsubProducerPlugin extends ProducerPlugin {
  static id = 'google-cloud-pubsub'
  static operation = 'request'

  bindStart (ctx) {
    const { request, api, projectId } = ctx
    if (api !== 'publish') return

    const messages = request.messages || []
    const topic = request.topic
    const messageCount = messages.length
    const hasTraceContext = messages[0]?.attributes?.['x-datadog-trace-id']

    // Collect span links from messages 2-N (skip first - it becomes parent)
    const spanLinkData = hasTraceContext
      ? messages.slice(1).map(msg => this._extractSpanLink(msg.attributes)).filter(Boolean)
      : []

<<<<<<< HEAD
    // Extract parent from first message
=======
>>>>>>> a1fd1eb7
    const firstAttrs = messages[0]?.attributes
    const parentData = firstAttrs?.['x-datadog-trace-id'] && firstAttrs['x-datadog-parent-id']
      ? {
          traceId: firstAttrs['x-datadog-trace-id'],
          spanId: firstAttrs['x-datadog-parent-id'],
          traceIdUpper: firstAttrs['_dd.p.tid'],
          samplingPriority: firstAttrs['x-datadog-sampling-priority']
        }
      : null

<<<<<<< HEAD
    // Create pubsub.request span
=======
>>>>>>> a1fd1eb7
    const topicName = topic.split('/').pop() || topic
    const batchSpan = this.startSpan({
      childOf: parentData ? this._extractParentContext(parentData) : undefined,
      resource: `${api} to Topic ${topicName}`,
      meta: {
        'gcloud.project_id': projectId,
        'pubsub.method': api,
        'pubsub.topic': topic,
        'span.kind': 'producer',
        '_dd.base_service': this.tracer._service,
        '_dd.serviceoverride.type': 'integration',
        'pubsub.linked_message_count': spanLinkData.length || undefined,
        operation: messageCount > 1 ? 'batched.pubsub.request' : 'pubsub.request'
      },
      metrics: {
        'pubsub.batch.message_count': messageCount,
        'pubsub.batch': messageCount > 1 ? true : undefined
      }
    }, ctx)

    const spanCtx = batchSpan.context()
    const batchTraceId = spanCtx.toTraceId()
    const batchSpanId = spanCtx.toSpanId()
    const batchTraceIdUpper = spanCtx._trace.tags['_dd.p.tid']
<<<<<<< HEAD

    // Convert to hex for storage (simpler, used directly by span links)
    const batchTraceIdHex = BigInt(batchTraceId).toString(16).padStart(16, '0')
    const batchSpanIdHex = BigInt(batchSpanId).toString(16).padStart(16, '0')

    // Add span links as metadata
=======
    const batchTraceIdHex = BigInt(batchTraceId).toString(16).padStart(16, '0')
    const batchSpanIdHex = BigInt(batchSpanId).toString(16).padStart(16, '0')

>>>>>>> a1fd1eb7
    if (spanLinkData.length) {
      batchSpan.setTag('_dd.span_links', JSON.stringify(
        spanLinkData.map(link => ({
          trace_id: link.traceId,
          span_id: link.spanId,
          flags: link.samplingPriority || 0
        }))
      ))
    }

<<<<<<< HEAD
    // Add metadata to all messages
=======
>>>>>>> a1fd1eb7
    messages.forEach((msg, i) => {
      msg.attributes = msg.attributes || {}

      if (!hasTraceContext) {
        this.tracer.inject(batchSpan, 'text_map', msg.attributes)
<<<<<<< HEAD
      }

      Object.assign(msg.attributes, {
        '_dd.pubsub_request.trace_id': batchTraceIdHex,
        '_dd.pubsub_request.span_id': batchSpanIdHex,
        '_dd.batch.size': String(messageCount),
        '_dd.batch.index': String(i),
        'gcloud.project_id': projectId,
        'pubsub.topic': topic
      })

      if (batchTraceIdUpper) {
        msg.attributes['_dd.pubsub_request.p.tid'] = batchTraceIdUpper
      }

      msg.attributes['x-dd-publish-start-time'] ??= String(Date.now())
=======
      }

      Object.assign(msg.attributes, {
        '_dd.pubsub_request.trace_id': batchTraceIdHex,
        '_dd.pubsub_request.span_id': batchSpanIdHex,
        '_dd.batch.size': String(messageCount),
        '_dd.batch.index': String(i),
        'gcloud.project_id': projectId,
        'pubsub.topic': topic,
        'x-dd-publish-start-time': String(Math.floor(batchSpan._startTime))
      })

      if (batchTraceIdUpper) {
        msg.attributes['_dd.pubsub_request.p.tid'] = batchTraceIdUpper
      }
>>>>>>> a1fd1eb7

      if (this.config.dsmEnabled) {
        const dataStreamsContext = this.tracer.setCheckpoint(
          ['direction:out', `topic:${topic}`, 'type:google-pubsub'],
          batchSpan,
          getHeadersSize(msg)
        )
        DsmPathwayCodec.encode(dataStreamsContext, msg.attributes)
      }
    })

    ctx.batchSpan = batchSpan
    return ctx.currentStore
  }

  bindFinish (ctx) {
    if (ctx.batchSpan && !ctx.batchSpan._duration) ctx.batchSpan.finish()
    return super.bindFinish(ctx)
  }

  bindError (ctx) {
    if (ctx.error && ctx.batchSpan) {
      ctx.batchSpan.setTag('error', ctx.error)
      ctx.batchSpan.finish()
    }
<<<<<<< HEAD
    return super.bindError(ctx)
=======
    return ctx.parentStore
>>>>>>> a1fd1eb7
  }

  _extractSpanLink (attrs) {
    if (!attrs?.['x-datadog-trace-id'] || !attrs['x-datadog-parent-id']) return null

    const lowerHex = BigInt(attrs['x-datadog-trace-id']).toString(16).padStart(16, '0')
    const spanIdHex = BigInt(attrs['x-datadog-parent-id']).toString(16).padStart(16, '0')
    const traceIdHex = attrs['_dd.p.tid']
      ? attrs['_dd.p.tid'] + lowerHex
      : lowerHex.padStart(32, '0')

    return {
      traceId: traceIdHex,
      spanId: spanIdHex,
      samplingPriority: attrs['x-datadog-sampling-priority']
        ? Number.parseInt(attrs['x-datadog-sampling-priority'], 10)
        : undefined
    }
  }

  _extractParentContext (data) {
    const carrier = {
      'x-datadog-trace-id': data.traceId,
      'x-datadog-parent-id': data.spanId
    }
    if (data.traceIdUpper) carrier['_dd.p.tid'] = data.traceIdUpper
    if (data.samplingPriority) carrier['x-datadog-sampling-priority'] = String(data.samplingPriority)

    return this.tracer.extract('text_map', carrier)
  }
}

module.exports = GoogleCloudPubsubProducerPlugin<|MERGE_RESOLUTION|>--- conflicted
+++ resolved
@@ -21,10 +21,6 @@
       ? messages.slice(1).map(msg => this._extractSpanLink(msg.attributes)).filter(Boolean)
       : []
 
-<<<<<<< HEAD
-    // Extract parent from first message
-=======
->>>>>>> a1fd1eb7
     const firstAttrs = messages[0]?.attributes
     const parentData = firstAttrs?.['x-datadog-trace-id'] && firstAttrs['x-datadog-parent-id']
       ? {
@@ -35,10 +31,6 @@
         }
       : null
 
-<<<<<<< HEAD
-    // Create pubsub.request span
-=======
->>>>>>> a1fd1eb7
     const topicName = topic.split('/').pop() || topic
     const batchSpan = this.startSpan({
       childOf: parentData ? this._extractParentContext(parentData) : undefined,
@@ -63,18 +55,9 @@
     const batchTraceId = spanCtx.toTraceId()
     const batchSpanId = spanCtx.toSpanId()
     const batchTraceIdUpper = spanCtx._trace.tags['_dd.p.tid']
-<<<<<<< HEAD
-
-    // Convert to hex for storage (simpler, used directly by span links)
     const batchTraceIdHex = BigInt(batchTraceId).toString(16).padStart(16, '0')
     const batchSpanIdHex = BigInt(batchSpanId).toString(16).padStart(16, '0')
 
-    // Add span links as metadata
-=======
-    const batchTraceIdHex = BigInt(batchTraceId).toString(16).padStart(16, '0')
-    const batchSpanIdHex = BigInt(batchSpanId).toString(16).padStart(16, '0')
-
->>>>>>> a1fd1eb7
     if (spanLinkData.length) {
       batchSpan.setTag('_dd.span_links', JSON.stringify(
         spanLinkData.map(link => ({
@@ -85,33 +68,11 @@
       ))
     }
 
-<<<<<<< HEAD
-    // Add metadata to all messages
-=======
->>>>>>> a1fd1eb7
     messages.forEach((msg, i) => {
       msg.attributes = msg.attributes || {}
 
       if (!hasTraceContext) {
         this.tracer.inject(batchSpan, 'text_map', msg.attributes)
-<<<<<<< HEAD
-      }
-
-      Object.assign(msg.attributes, {
-        '_dd.pubsub_request.trace_id': batchTraceIdHex,
-        '_dd.pubsub_request.span_id': batchSpanIdHex,
-        '_dd.batch.size': String(messageCount),
-        '_dd.batch.index': String(i),
-        'gcloud.project_id': projectId,
-        'pubsub.topic': topic
-      })
-
-      if (batchTraceIdUpper) {
-        msg.attributes['_dd.pubsub_request.p.tid'] = batchTraceIdUpper
-      }
-
-      msg.attributes['x-dd-publish-start-time'] ??= String(Date.now())
-=======
       }
 
       Object.assign(msg.attributes, {
@@ -127,7 +88,6 @@
       if (batchTraceIdUpper) {
         msg.attributes['_dd.pubsub_request.p.tid'] = batchTraceIdUpper
       }
->>>>>>> a1fd1eb7
 
       if (this.config.dsmEnabled) {
         const dataStreamsContext = this.tracer.setCheckpoint(
@@ -153,11 +113,7 @@
       ctx.batchSpan.setTag('error', ctx.error)
       ctx.batchSpan.finish()
     }
-<<<<<<< HEAD
-    return super.bindError(ctx)
-=======
     return ctx.parentStore
->>>>>>> a1fd1eb7
   }
 
   _extractSpanLink (attrs) {
