--- conflicted
+++ resolved
@@ -255,16 +255,10 @@
               expect(traces[0][0].meta).to.have.property('span.kind', 'server')
               expect(traces[0][0].meta).to.have.property('service', 'test')
               expect(traces[0][0].meta).to.have.property('sharedb.action', 'fetch')
-<<<<<<< HEAD
               expect(traces[0][0].meta).to.have.property(ERROR_TYPE, 'Error')
               expect(traces[0][0].meta).to.have.property(ERROR_MESSAGE, 'Snapshot Fetch Failure')
               expect(traces[0][0].meta).to.have.property(ERROR_STACK)
-=======
-              expect(traces[0][0].meta).to.have.property('error.type', 'Error')
-              expect(traces[0][0].meta).to.have.property('error.msg', 'Snapshot Fetch Failure')
-              expect(traces[0][0].meta).to.have.property('error.stack')
               expect(traces[0][0].meta).to.have.property('component', 'sharedb')
->>>>>>> 8685eddf
             })
               .then(done)
               .catch(done)
