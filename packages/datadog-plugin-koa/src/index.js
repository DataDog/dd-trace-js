--- conflicted
+++ resolved
@@ -80,19 +80,13 @@
   }
 }
 
-<<<<<<< HEAD
 function wrapMiddleware (fn, config) {
-  return function (ctx, next) {
-    return web.wrapMiddleware(ctx.req, fn, config, 'koa.middleware', () => {
-=======
-function wrapMiddleware (fn) {
   if (typeof fn !== 'function') return fn
 
   return function (ctx, next) {
     if (!ctx) return fn.apply(this, arguments)
 
-    return web.wrapMiddleware(ctx.req, fn, 'koa.middleware', () => {
->>>>>>> a6dc1220
+    return web.wrapMiddleware(ctx.req, fn, config, 'koa.middleware', () => {
       try {
         const result = fn.apply(this, arguments)
 
