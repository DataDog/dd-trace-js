services:
  aerospike:
    image: aerospike:ce-6.4.0.3
    ports:
      - "127.0.0.1:3000-3002:3000-3002"
  azurite:
<<<<<<< HEAD
    image: "mcr.microsoft.com/azure-storage/azurite:latest"
=======
    image: mcr.microsoft.com/azure-storage/azurite:3.34.0
>>>>>>> b2caf5de
    ports:
        - "127.0.0.1:10000:10000"
        - "127.0.0.1:10001:10001"
        - "127.0.0.1:10002:10002"
<<<<<<< HEAD
  azureeventhubsemulator:
    image: mcr.microsoft.com/azure-messaging/eventhubs-emulator:2.1.0
    volumes:
       - "${CONFIG_PATH}:/Eventhubs_Emulator/ConfigFiles/Config.json"
    ports:
      - "127.0.0.1:5673:5672"
      - "127.0.0.1:9092:9092"
    environment:
      BLOB_SERVER: azurite
      METADATA_SERVER: azurite
      ACCEPT_EULA: "Y"
=======
>>>>>>> b2caf5de
  azureservicebusemulator:
    image: mcr.microsoft.com/azure-messaging/servicebus-emulator:1.1.2
    ports:
      - "127.0.0.1:5672:5672"
      - "127.0.0.1:5300:5300"
    environment:
      ACCEPT_EULA: "Y"
      MSSQL_SA_PASSWORD: "Localtestpass1!"
      SQL_SERVER: azuresqledge
  azuresqledge:
    image: mcr.microsoft.com/azure-sql-edge:1.0.7
    platform: linux/amd64
    ports:
      - "127.0.0.1:1433:1433"
    environment:
        ACCEPT_EULA: "Y"
        MSSQL_SA_PASSWORD: "Localtestpass1!"
  couchbase:
    image: ghcr.io/datadog/couchbase-server-sandbox:latest
    ports:
      - "127.0.0.1:8091-8095:8091-8095"
      - "127.0.0.1:11210:11210"
  postgres:
    image: postgres:9.5-alpine
    environment:
      - POSTGRES_PASSWORD=postgres
    ports:
      - "127.0.0.1:5432:5432"
  mssql:
  # A working MSSQL server is not available on ARM.
  # This image provides _most_ of sqlserver functionalities, but
  # does not support stored procedures (corresponding tests will fail)
    image: mcr.microsoft.com/azure-sql-edge
    environment:
      - "ACCEPT_EULA=Y"
      - "SA_PASSWORD=DD_HUNTER2"
    ports:
      - "127.0.0.1:1433:1433"
  mysql:
    image: mariadb:10.4
    environment:
      - MYSQL_ALLOW_EMPTY_PASSWORD=yes
      - MYSQL_DATABASE=db
    ports:
      - "127.0.0.1:3306:3306"
  redis:
    image: redis:4.0-alpine
    ports:
      - "127.0.0.1:6379:6379"
  mongo:
    image: circleci/mongo:4.4
    platform: linux/amd64
    ports:
      - "127.0.0.1:27017:27017"
  oracledb:
    image: quillbuilduser/oracle-18-xe
    ports:
      - '127.0.0.1:1521:1521'
      - '127.0.0.1:5500:5500'
  elasticsearch:
    image: elasticsearch:7.17.22
    environment:
      - discovery.type=single-node
      - "ES_JAVA_OPTS=-Xms128m -Xmx128m"
    ports:
      - "127.0.0.1:9200:9200"
  rabbitmq:
    image: rabbitmq:3.6-alpine
    ports:
      - "127.0.0.1:5672:5672"
  qpid:
    image: scholzj/qpid-cpp:1.38.0
    command: -p 5673
    environment:
      - QPIDD_ADMIN_USERNAME=admin
      - QPIDD_ADMIN_PASSWORD=admin
    ports:
      - "127.0.0.1:5673:5673"
  memcached:
    image: memcached:1.5-alpine
    ports:
      - "11211:11211"
  cassandra:
    image: cassandra:3-focal
    ports:
      - "127.0.0.1:9042:9042"
  limitd:
    image: rochdev/limitd
    environment:
      - BUCKET_1_NAME=user
      - BUCKET_1_SIZE=10
      - BUCKET_1_PER_SECOND=5
    ports:
      - "127.0.0.1:9231:9231"
  google-cloud-pubsub:
    image: ghcr.io/ridedott/pubsub-emulator
    ports:
      - "127.0.0.1:8081:8081"
  localstack:
    image: localstack/localstack:3.0.2
    ports:
      - "127.0.0.1:4566:4566" # Edge
    environment:
      - LOCALSTACK_SERVICES=dynamodb,kinesis,s3,sqs,sns,redshift,route53,logs,serverless,lambda,stepfunctions,events
      - EXTRA_CORS_ALLOWED_HEADERS=x-amz-request-id,x-amzn-requestid,x-amz-id-2
      - EXTRA_CORS_EXPOSE_HEADERS=x-amz-request-id,x-amzn-requestid,x-amz-id-2
      - AWS_DEFAULT_REGION=us-east-1
      - FORCE_NONINTERACTIVE=true
      - START_WEB=0
      - DEBUG=${DEBUG-}
      - DOCKER_HOST=unix:///var/run/docker.sock
    volumes:
      - "/var/run/docker.sock:/var/run/docker.sock"
  localstack-legacy:
    # we have two localstacks since upgrading localstack was causing lambda & S3 tests to fail
    # To-Do: Debug localstack / lambda and localstack / S3
    image: localstack/localstack:1.1.0
    ports:
      - "127.0.0.1:4567:4567" # Edge
    environment:
      - LOCALSTACK_SERVICES=dynamodb,kinesis,s3,sqs,sns,redshift,route53,logs,serverless
      - EXTRA_CORS_ALLOWED_HEADERS=x-amz-request-id,x-amzn-requestid,x-amz-id-2
      - EXTRA_CORS_EXPOSE_HEADERS=x-amz-request-id,x-amzn-requestid,x-amz-id-2
      - AWS_DEFAULT_REGION=us-east-1
      - FORCE_NONINTERACTIVE=true
      - START_WEB=0
      - GATEWAY_LISTEN=127.0.0.1:4567
      - EDGE_PORT=4567
      - EDGE_PORT_HTTP=4567
      - LAMBDA_EXECUTOR=local
  kafka:
    platform: linux/arm64
    image: apache/kafka-native:3.8.0-rc2
    ports:
      - "127.0.0.1:9092:9092"
      - "127.0.0.1:9093:9093"
    environment:
      - KAFKA_PROCESS_ROLES=broker,controller
      - KAFKA_NODE_ID=1
      - KAFKA_LISTENERS=PLAINTEXT://:9092,CONTROLLER://:9093
      - KAFKA_CONTROLLER_QUORUM_VOTERS=1@127.0.0.1:9093
      - KAFKA_CONTROLLER_LISTENER_NAMES=CONTROLLER
      - CLUSTER_ID=5L6g3nShT-eMCtK--X86sw
      - KAFKA_ADVERTISED_LISTENERS=PLAINTEXT://127.0.0.1:9092
      - KAFKA_INTER_BROKER_LISTENER_NAME=PLAINTEXT
      - KAFKA_LISTENER_SECURITY_PROTOCOL_MAP=CONTROLLER:PLAINTEXT,PLAINTEXT:PLAINTEXT
      - KAFKA_OFFSETS_TOPIC_REPLICATION_FACTOR=1
      - KAFKA_GROUP_INITIAL_REBALANCE_DELAY_MS=0
  opensearch:
    image: opensearchproject/opensearch:2
    environment:
      - plugins.security.disabled=true
      - discovery.type=single-node
      - "ES_JAVA_OPTS=-Xms128m -Xmx128m"
    ports:
      - "127.0.0.1:9201:9200"
  openldap:
    image: bitnami/openldap:latest
    ports:
      - '127.0.0.1:1389:1389'
      - '127.0.0.1:1636:1636'
    environment:
      - LDAP_ADMIN_USERNAME=admin
      - LDAP_ADMIN_PASSWORD=adminpassword
      - LDAP_USERS=user01,user02
      - LDAP_PASSWORDS=password1,password2

  testagent:
    image: ghcr.io/datadog/dd-apm-test-agent/ddapm-test-agent:v1.33.1
    ports:
      - "127.0.0.1:9126:9126"
    environment:
      - LOG_LEVEL=DEBUG
      - TRACE_LANGUAGE=javascript
      - ENABLED_CHECKS=trace_stall,meta_tracer_version_header,trace_count_header,trace_peer_service
      - PORT=9126
      - VCR_CASSETTES_DIRECTORY=/vcr-cassettes
      # - AWS_SECRET_ACCESS_KEY # uncomment this line for generating aws service cassettes
    volumes:
      # when there are other products not using the cassette feature from the test agent,
      # we can move this directory to a shared location here, and change the above
      # environment variable to point to that location
      - ./packages/dd-trace/test/llmobs/cassettes:/vcr-cassettes
<|MERGE_RESOLUTION|>--- conflicted
+++ resolved
@@ -4,29 +4,11 @@
     ports:
       - "127.0.0.1:3000-3002:3000-3002"
   azurite:
-<<<<<<< HEAD
-    image: "mcr.microsoft.com/azure-storage/azurite:latest"
-=======
     image: mcr.microsoft.com/azure-storage/azurite:3.34.0
->>>>>>> b2caf5de
     ports:
         - "127.0.0.1:10000:10000"
         - "127.0.0.1:10001:10001"
         - "127.0.0.1:10002:10002"
-<<<<<<< HEAD
-  azureeventhubsemulator:
-    image: mcr.microsoft.com/azure-messaging/eventhubs-emulator:2.1.0
-    volumes:
-       - "${CONFIG_PATH}:/Eventhubs_Emulator/ConfigFiles/Config.json"
-    ports:
-      - "127.0.0.1:5673:5672"
-      - "127.0.0.1:9092:9092"
-    environment:
-      BLOB_SERVER: azurite
-      METADATA_SERVER: azurite
-      ACCEPT_EULA: "Y"
-=======
->>>>>>> b2caf5de
   azureservicebusemulator:
     image: mcr.microsoft.com/azure-messaging/servicebus-emulator:1.1.2
     ports:
