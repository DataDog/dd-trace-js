--- conflicted
+++ resolved
@@ -76,34 +76,6 @@
     ports:
       - "127.0.0.1:8085:8085"
   localstack:
-<<<<<<< HEAD
-    image: localstack/localstack
-    ports:
-      - "127.0.0.1:4569:4569"
-      - "127.0.0.1:4568:4568"
-      - "127.0.0.1:4572:4572"
-      - "127.0.0.1:4576:4576"
-      - "127.0.0.1:4575:4575"
-      - "127.0.0.1:4580:4580"
-      - "127.0.0.1:4586:4586"
-      - "127.0.0.1:4577:4577"
-    environment:
-      - LOCALSTACK_SERVICES=dynamodb:4569,kinesis:4568,s3:4572,sqs:4576,sns:4575,redshift:4577,route53:4580,logs:4586
-      - EXTRA_CORS_ALLOWED_HEADERS=x-amz-request-id,x-amzn-requestid,x-amz-id-2
-      - EXTRA_CORS_EXPOSE_HEADERS=x-amz-request-id,x-amzn-requestid,x-amz-id-2
-      - FORCE_NONINTERACTIVE=true
-      - START_WEB=0
-  zookeeper:
-    image: wurstmeister/zookeeper
-  kafka:
-    image: wurstmeister/kafka
-    ports:
-      - "127.0.0.1:9092:9092"
-    environment:
-      KAFKA_ADVERTISED_HOST_NAME: 127.0.0.1
-      KAFKA_CREATE_TOPICS: "test-topic:1:1"
-      KAFKA_ZOOKEEPER_CONNECT: zookeeper:2181
-=======
     image: localstack/localstack:0.11.2
     ports:
       - "127.0.0.1:4569:4569" # DynamoDB
@@ -120,4 +92,13 @@
       - EXTRA_CORS_EXPOSE_HEADERS=x-amz-request-id,x-amzn-requestid,x-amz-id-2
       - FORCE_NONINTERACTIVE=true
       - START_WEB=0
->>>>>>> 6c20db09
+  zookeeper:
+    image: wurstmeister/zookeeper
+  kafka:
+    image: wurstmeister/kafka
+    ports:
+      - "127.0.0.1:9092:9092"
+    environment:
+      KAFKA_ADVERTISED_HOST_NAME: 127.0.0.1
+      KAFKA_CREATE_TOPICS: "test-topic:1:1"
+      KAFKA_ZOOKEEPER_CONNECT: zookeeper:2181