--- conflicted
+++ resolved
@@ -8,11 +8,7 @@
 runs:
   using: composite
   steps:
-<<<<<<< HEAD
     - uses: actions/setup-node@cdca7365b2dadb8aad0a33bc7601856ffabcc48e # v4.3.0
-=======
-    - uses: actions/setup-node@1d0ff469b7ec7b3cb9d8673fde0c81c44821de2a # v4.2.0
->>>>>>> e1fd0422
       with:
         node-version: ${{ inputs.version == 'eol' && '16' || inputs.version == 'oldest' && '18' || inputs.version == 'maintenance' && '20' || inputs.version == 'active' && '22' || inputs.version }}
         check-latest: true
