name: Plugins

on:
  pull_request:
  push:
    branches: [master]
  schedule:
    - cron: '0 4 * * *'

concurrency:
  group: ${{ github.workflow }}-${{ github.ref || github.run_id }}
  cancel-in-progress: true

# TODO: upstream jobs

jobs:
  amqp10:
    runs-on: ubuntu-latest
    services:
      qpid:
        image: scholzj/qpid-cpp:1.38.0
        env:
          QPIDD_ADMIN_USERNAME: admin
          QPIDD_ADMIN_PASSWORD: admin
        ports:
          - 5673:5672
    env:
      PLUGINS: amqp10|rhea # TODO: move rhea to its own job
      SERVICES: qpid
    steps:
      - uses: actions/checkout@v2
      - uses: ./.github/actions/node/setup
      - run: yarn install
      - uses: ./.github/actions/node/oldest
      - run: yarn test:plugins:ci
      - run: yarn test:plugins:upstream
      - uses: ./.github/actions/node/latest
      - run: yarn test:plugins:ci
      - run: yarn test:plugins:upstream
      - uses: codecov/codecov-action@v2

  amqplib:
    runs-on: ubuntu-latest
    services:
      rabbitmq:
        image: rabbitmq:3.6-alpine
        ports:
          - 5672:5672
    env:
      PLUGINS: amqplib
      SERVICES: rabbitmq
    steps:
      - uses: actions/checkout@v2
      - uses: ./.github/actions/node/setup
      - run: yarn install
      - uses: ./.github/actions/node/oldest
      - run: yarn test:plugins:ci
      - run: yarn test:plugins:upstream
      - uses: ./.github/actions/node/latest
      - run: yarn test:plugins:ci
      - run: yarn test:plugins:upstream
      - uses: codecov/codecov-action@v2

  aws-sdk:
    runs-on: ubuntu-latest
    services:
      localstack:
        image: localstack/localstack:0.11.2
        env:
          LOCALSTACK_SERVICES: dynamodb,kinesis,s3,sqs,sns,redshift,route53,logs
          EXTRA_CORS_ALLOWED_HEADERS: x-amz-request-id,x-amzn-requestid,x-amz-id-2
          EXTRA_CORS_EXPOSE_HEADERS: x-amz-request-id,x-amzn-requestid,x-amz-id-2
          FORCE_NONINTERACTIVE: 'true'
          START_WEB: '0'
          EDGE_PORT: '4565'
        ports:
          - 4569:4569 # DynamoDB
          - 4568:4568 # Kinesis
          - 4572:4572 # S3
          - 4576:4576 # SQS
          - 4575:4575 # SNS
          - 4580:4580 # Route53
          - 4586:4586 # CloudWatch Logs
          - 4577:4577 # Redshift
      localstack-serverless:
        image: localstack/localstack:0.12.4
        env:
          LOCALSTACK_SERVICES: serverless
          EXTRA_CORS_ALLOWED_HEADERS: x-amz-request-id,x-amzn-requestid,x-amz-id-2
          EXTRA_CORS_EXPOSE_HEADERS: x-amz-request-id,x-amzn-requestid,x-amz-id-2
          FORCE_NONINTERACTIVE: 'true'
          LAMBDA_EXECUTOR: local
          START_WEB: '0'
        ports:
          - 4566:4566
    env:
      PLUGINS: aws-sdk
      SERVICES: localstack
    steps:
      - uses: actions/checkout@v2
      - uses: ./.github/actions/node/setup
      - run: yarn install
      - uses: ./.github/actions/node/oldest
      - run: yarn test:plugins:ci
      - uses: ./.github/actions/node/latest
      - run: yarn test:plugins:ci
      - uses: codecov/codecov-action@v2

  axios:
    runs-on: ubuntu-latest
    env:
      PLUGINS: axios
    steps:
      - uses: actions/checkout@v2
      - uses: ./.github/actions/node/setup
      - run: yarn install
      - uses: ./.github/actions/node/oldest
      - run: yarn test:plugins:upstream
      - uses: ./.github/actions/node/latest
      - run: yarn test:plugins:upstream
      - uses: codecov/codecov-action@v2

  bluebird:
    runs-on: ubuntu-latest
    env:
      PLUGINS: bluebird
    steps:
      - uses: actions/checkout@v2
      - uses: ./.github/actions/node/setup
      - run: yarn install
      - uses: ./.github/actions/node/oldest
      - run: yarn test:plugins:ci
      - uses: ./.github/actions/node/latest
      - run: yarn test:plugins:ci
      - uses: codecov/codecov-action@v2

  bunyan:
    runs-on: ubuntu-latest
    env:
      PLUGINS: bunyan
    steps:
      - uses: actions/checkout@v2
      - uses: ./.github/actions/node/setup
      - run: yarn install
      - uses: ./.github/actions/node/oldest
      - run: yarn test:plugins:ci
      - run: yarn test:plugins:upstream
      - uses: ./.github/actions/node/latest
      - run: yarn test:plugins:ci
      - run: yarn test:plugins:upstream
      - uses: codecov/codecov-action@v2

  cassandra:
    runs-on: ubuntu-latest
    services:
      cassandra:
        image: spotify/cassandra
        env:
          CASSANDRA_TOKEN: '-9223372036854775808'
        ports:
          - 9042:9042
    env:
      PLUGINS: cassandra-driver
      SERVICES: cassandra
    steps:
      - uses: actions/checkout@v2
      - uses: ./.github/actions/node/setup
      - run: yarn install
      - uses: ./.github/actions/node/oldest
      - run: yarn test:plugins:ci
      - uses: ./.github/actions/node/latest
      - run: yarn test:plugins:ci
      - uses: codecov/codecov-action@v2

<<<<<<< HEAD
  couchbase-v2:
    runs-on: ubuntu-latest
    services:
      couchbase:
        image: rishabhdev/couchbase-server-sandbox:latest
        ports:
          - 8091-8095:8091-8095
          - 11210:11210
    env:
      PLUGINS: couchbase
      SERVICES: couchbase
      VERSION: v2
    steps:
      - uses: actions/checkout@v2
      - uses: ./.github/actions/node/setup
      - run: yarn install
      - uses: ./.github/actions/node/oldest
      - run: yarn test:plugins:ci
      - uses: codecov/codecov-action@v2
=======
  # couchbase:
  #   runs-on: ubuntu-latest
  #   services:
  #     couchbase:
  #       image: sabrenner/couchbase-server-sandbox:latest
  #       ports:
  #         - 8091-8095:8091-8095
  #         - 11210:11210
  #   env:
  #     PLUGINS: couchbase
  #     SERVICES: couchbase
  #   steps:
  #     - uses: actions/checkout@v2
  #     - uses: ./.github/actions/node/setup
  #     - run: yarn install
  #     - uses: ./.github/actions/node/oldest
  #     - run: yarn test:plugins:ci
  #     - uses: codecov/codecov-action@v2
>>>>>>> 6eeb958b

  couchbase:
    runs-on: ubuntu-latest
    services:
      couchbase:
        image: sabrenner/couchbase-server-sandbox:sandbox
        ports:
          - 8091-8095:8091-8095
          - 11210:11210
    env:
      PLUGINS: couchbase
      SERVICES: couchbase
      VERSION: v3
    steps:
      - uses: actions/checkout@v2
      - uses: ./.github/actions/node/setup
      - run: yarn install
      - uses: ./.github/actions/node/14
      - run: yarn test:plugins:ci
      - uses: codecov/codecov-action@v2

  connect:
    runs-on: ubuntu-latest
    env:
      PLUGINS: connect
    steps:
      - uses: actions/checkout@v2
      - uses: ./.github/actions/node/setup
      - run: yarn install
      - uses: ./.github/actions/node/oldest
      - run: yarn test:plugins:ci
      - run: yarn test:plugins:upstream
      - uses: ./.github/actions/node/latest
      - run: yarn test:plugins:ci
      - run: yarn test:plugins:upstream
      - uses: codecov/codecov-action@v2

  cucumber:
    runs-on: ubuntu-latest
    env:
      PLUGINS: cucumber
    steps:
      - uses: actions/checkout@v2
      - uses: ./.github/actions/node/setup
      - run: yarn install
      - uses: ./.github/actions/node/oldest
      - run: yarn test:plugins:ci
      - uses: ./.github/actions/node/latest
      - run: yarn test:plugins:ci
      - uses: codecov/codecov-action@v2

  # TODO: fix performance issues and test more Node versions
  cypress:
    runs-on: ubuntu-latest
    env:
      PLUGINS: cypress
    steps:
      - uses: actions/checkout@v2
      - uses: ./.github/actions/node/setup
      - run: yarn install
      - run: yarn test:plugins:ci
      - uses: codecov/codecov-action@v2

  dns:
    runs-on: ubuntu-latest
    env:
      PLUGINS: dns
    steps:
      - uses: actions/checkout@v2
      - uses: ./.github/actions/node/setup
      - run: yarn install
      - uses: ./.github/actions/node/14
      - run: yarn test:plugins:ci
      - uses: ./.github/actions/node/16
      - run: yarn test:plugins:ci
      - uses: ./.github/actions/node/latest
      - run: yarn test:plugins:ci
      - uses: codecov/codecov-action@v2

  elasticsearch:
    runs-on: ubuntu-latest
    services:
      elasticsearch:
        image: docker.elastic.co/elasticsearch/elasticsearch:7.14.0
        env:
          discovery.type: single-node
        ports:
          - 9200:9200
    env:
      PLUGINS: elasticsearch
      SERVICES: elasticsearch
    steps:
      - uses: actions/checkout@v2
      - uses: ./.github/actions/node/setup
      - run: yarn install
      - uses: ./.github/actions/node/oldest
      - run: yarn test:plugins:ci
      - uses: ./.github/actions/node/latest
      - run: yarn test:plugins:ci
      - uses: codecov/codecov-action@v2

  express:
    runs-on: ubuntu-latest
    env:
      PLUGINS: express
    steps:
      - uses: actions/checkout@v2
      - uses: ./.github/actions/node/setup
      - run: yarn install
      - uses: ./.github/actions/node/oldest
      - run: yarn test:plugins:ci
      - uses: ./.github/actions/node/latest
      - run: yarn test:plugins:ci
      - uses: codecov/codecov-action@v2

  fastify:
    runs-on: ubuntu-latest
    env:
      PLUGINS: fastify
    steps:
      - uses: actions/checkout@v2
      - uses: ./.github/actions/node/setup
      - run: yarn install
      - uses: ./.github/actions/node/14
      - run: yarn test:plugins:ci
      - uses: ./.github/actions/node/latest
      - run: yarn test:plugins:ci
      - uses: codecov/codecov-action@v2

  generic-pool:
    runs-on: ubuntu-latest
    env:
      PLUGINS: generic-pool
    steps:
      - uses: actions/checkout@v2
      - uses: ./.github/actions/node/setup
      - run: yarn install
      - uses: ./.github/actions/node/oldest
      - run: yarn test:plugins:ci
      - uses: ./.github/actions/node/latest
      - run: yarn test:plugins:ci
      - uses: codecov/codecov-action@v2

  google-cloud-pubsub:
    runs-on: ubuntu-latest
    services:
      pubsub:
        image: knarz/pubsub-emulator
        ports:
          - 8085:8085
    env:
      PLUGINS: google-cloud-pubsub
      SERVICES: google-cloud-pubsub
    steps:
      - uses: actions/checkout@v2
      - uses: ./.github/actions/node/setup
      - run: yarn install
      - uses: ./.github/actions/node/oldest
      - run: yarn test:plugins:ci
      - uses: ./.github/actions/node/latest
      - run: yarn test:plugins:ci
      - uses: codecov/codecov-action@v2

  graphql:
    runs-on: ubuntu-latest
    env:
      PLUGINS: graphql
    steps:
      - uses: actions/checkout@v2
      - uses: ./.github/actions/node/setup
      - run: yarn install
      - uses: ./.github/actions/node/oldest
      - run: yarn test:plugins:ci
      - run: yarn test:plugins:upstream
      - uses: ./.github/actions/node/latest
      - run: yarn test:plugins:ci
      - run: yarn test:plugins:upstream
      - uses: codecov/codecov-action@v2

  # The grpc version ranges we support only support up to Node 14.
  grpc:
    runs-on: ubuntu-latest
    env:
      PLUGINS: grpc
    steps:
      - uses: actions/checkout@v2
      - uses: ./.github/actions/node/setup
      - run: yarn install
      - uses: ./.github/actions/node/oldest
      - run: yarn test:plugins:ci
      - uses: codecov/codecov-action@v2

  # The hapi version ranges we support only support up to Node 14.
  hapi:
    runs-on: ubuntu-latest
    env:
      PLUGINS: hapi
    steps:
      - uses: actions/checkout@v2
      - uses: ./.github/actions/node/setup
      - run: yarn install
      - uses: ./.github/actions/node/oldest
      - run: yarn test:plugins:ci
      - uses: codecov/codecov-action@v2

  http:
    runs-on: ubuntu-latest
    env:
      PLUGINS: http
    steps:
      - uses: actions/checkout@v2
      - uses: ./.github/actions/node/setup
      - run: yarn install
      - uses: ./.github/actions/node/14
      - run: yarn test:plugins:ci
      - uses: ./.github/actions/node/16
      - run: yarn test:plugins:ci
      - uses: ./.github/actions/node/latest
      - run: yarn test:plugins:ci
      - uses: codecov/codecov-action@v2

  http2:
    runs-on: ubuntu-latest
    env:
      PLUGINS: http2
    steps:
      - uses: actions/checkout@v2
      - uses: ./.github/actions/node/setup
      - run: yarn install
      - uses: ./.github/actions/node/14
      - run: yarn test:plugins:ci
      - uses: ./.github/actions/node/16
      - run: yarn test:plugins:ci
      - uses: ./.github/actions/node/latest
      - run: yarn test:plugins:ci
      - uses: codecov/codecov-action@v2

  # TODO: fix performance issues and test more Node versions
  jest:
    runs-on: ubuntu-latest
    env:
      PLUGINS: jest
    steps:
      - uses: actions/checkout@v2
      - uses: ./.github/actions/node/setup
      - run: yarn install
      - run: yarn test:plugins:ci
      - uses: codecov/codecov-action@v2

  kafkajs:
    runs-on: ubuntu-latest
    services:
      kafka:
        image: debezium/kafka:1.7
        env:
          CLUSTER_ID: 5Yr1SIgYQz-b-dgRabWx4g
          NODE_ID: "1"
          CREATE_TOPICS: "test-topic:1:1"
          KAFKA_CONTROLLER_QUORUM_VOTERS: 1@kafka:9093
          KAFKA_ADVERTISED_LISTENERS: PLAINTEXT://127.0.0.1:9092
          KAFKA_GROUP_INITIAL_REBALANCE_DELAY_MS: "0"
        ports:
          - 9092:9092
          - 9093:9093
    env:
      PLUGINS: kafkajs
      SERVICES: kafka
    steps:
      - uses: actions/checkout@v2
      - uses: ./.github/actions/node/setup
      - run: yarn install
      - uses: ./.github/actions/node/oldest
      - run: yarn test:plugins:ci
      - uses: ./.github/actions/node/latest
      - run: yarn test:plugins:ci
      - uses: codecov/codecov-action@v2

  knex:
    runs-on: ubuntu-latest
    env:
      PLUGINS: knex
    steps:
      - uses: actions/checkout@v2
      - uses: ./.github/actions/node/setup
      - run: yarn install
      - uses: ./.github/actions/node/oldest
      - run: yarn test:plugins:ci
      - uses: ./.github/actions/node/latest
      - run: yarn test:plugins:ci
      - uses: codecov/codecov-action@v2

  koa:
    runs-on: ubuntu-latest
    env:
      PLUGINS: koa
    steps:
      - uses: actions/checkout@v2
      - uses: ./.github/actions/node/setup
      - run: yarn install
      - uses: ./.github/actions/node/oldest
      - run: yarn test:plugins:ci
      - run: yarn test:plugins:upstream
      - uses: ./.github/actions/node/latest
      - run: yarn test:plugins:ci
      - run: yarn test:plugins:upstream
      - uses: codecov/codecov-action@v2

  limitd-client:
    runs-on: ubuntu-latest
    services:
      limitd:
        image: rochdev/limitd
        env:
          BUCKET_1_NAME: 'user'
          BUCKET_1_SIZE: '10'
          BUCKET_1_PER_SECOND: '5'
        ports:
          - 9231:9231
    env:
      PLUGINS: limitd-client
      SERVICES: limitd
    steps:
      - uses: actions/checkout@v2
      - uses: ./.github/actions/node/setup
      - run: yarn install
      - uses: ./.github/actions/node/oldest
      - run: yarn test:plugins:ci
      - uses: ./.github/actions/node/latest
      - run: yarn test:plugins:ci
      - uses: codecov/codecov-action@v2

  memcached:
    runs-on: ubuntu-latest
    services:
      memcached:
        image: memcached:1.5-alpine
        ports:
          - 11211:11211
    env:
      PLUGINS: memcached
      SERVICES: memcached
    steps:
      - uses: actions/checkout@v2
      - uses: ./.github/actions/node/setup
      - run: yarn install
      - uses: ./.github/actions/node/oldest
      - run: yarn test:plugins:ci
      - uses: ./.github/actions/node/latest
      - run: yarn test:plugins:ci
      - uses: codecov/codecov-action@v2

  microgateway-core:
    runs-on: ubuntu-latest
    env:
      PLUGINS: microgateway-core
    steps:
      - uses: actions/checkout@v2
      - uses: ./.github/actions/node/setup
      - run: yarn install
      - uses: ./.github/actions/node/oldest
      - run: yarn test:plugins:ci
      - uses: ./.github/actions/node/latest
      - run: yarn test:plugins:ci
      - uses: codecov/codecov-action@v2

  mocha:
    runs-on: ubuntu-latest
    env:
      PLUGINS: mocha
    steps:
      - uses: actions/checkout@v2
      - uses: ./.github/actions/node/setup
      - run: yarn install
      - uses: ./.github/actions/node/oldest
      - run: yarn test:plugins:ci
      - uses: ./.github/actions/node/latest
      - run: yarn test:plugins:ci
      - uses: codecov/codecov-action@v2

  moleculer:
    runs-on: ubuntu-latest
    env:
      PLUGINS: moleculer
    steps:
      - uses: actions/checkout@v2
      - uses: ./.github/actions/node/setup
      - run: yarn install
      - uses: ./.github/actions/node/oldest
      - run: yarn test:plugins:ci
      - uses: ./.github/actions/node/latest
      - run: yarn test:plugins:ci
      - uses: codecov/codecov-action@v2

  mongodb-core:
    runs-on: ubuntu-latest
    services:
      mongodb:
        image: circleci/mongo
        ports:
          - 27017:27017
    env:
      PLUGINS: mongodb-core
      SERVICES: mongo
    steps:
      - uses: actions/checkout@v2
      - uses: ./.github/actions/node/setup
      - run: yarn install
      - uses: ./.github/actions/node/oldest
      - run: yarn test:plugins:ci
      - uses: ./.github/actions/node/latest
      - run: yarn test:plugins:ci
      - uses: codecov/codecov-action@v2

  mongoose:
    runs-on: ubuntu-latest
    services:
      mongodb:
        image: circleci/mongo
        ports:
          - 27017:27017
    env:
      PLUGINS: mongoose
      SERVICES: mongo
    steps:
      - uses: actions/checkout@v2
      - uses: ./.github/actions/node/setup
      - run: yarn install
      - uses: ./.github/actions/node/oldest
      - run: yarn test:plugins:ci
      - uses: ./.github/actions/node/latest
      - run: yarn test:plugins:ci
      - uses: codecov/codecov-action@v2

  mysql:
    runs-on: ubuntu-latest
    services:
      mysql:
        image: mariadb:10.4
        env:
          MYSQL_ALLOW_EMPTY_PASSWORD: 'yes'
          MYSQL_DATABASE: 'db'
        ports:
          - 3306:3306
    env:
      PLUGINS: mysql|mysql2 # TODO: move mysql2 to its own job
      SERVICES: mysql
    steps:
      - uses: actions/checkout@v2
      - uses: ./.github/actions/node/setup
      - run: yarn install
      - uses: ./.github/actions/node/oldest
      - run: yarn test:plugins:ci
      - uses: ./.github/actions/node/latest
      - run: yarn test:plugins:ci
      - uses: codecov/codecov-action@v2

  net:
    runs-on: ubuntu-latest
    env:
      PLUGINS: net
    steps:
      - uses: actions/checkout@v2
      - uses: ./.github/actions/node/setup
      - run: yarn install
      - uses: ./.github/actions/node/14
      - run: yarn test:plugins:ci
      - uses: ./.github/actions/node/16
      - run: yarn test:plugins:ci
      - uses: ./.github/actions/node/latest
      - run: yarn test:plugins:ci
      - uses: codecov/codecov-action@v2

  # TODO: fix performance issues and test more Node versions
  next:
    runs-on: ubuntu-latest
    env:
      PLUGINS: next
    steps:
      - uses: actions/checkout@v2
      - uses: ./.github/actions/node/setup
      - run: yarn install
      - run: yarn test:plugins:ci
      - uses: codecov/codecov-action@v2

  # TODO: Install the Oracle client on the host and test Node >=14.
  oracledb:
    runs-on: ubuntu-latest
    container: bengl/node-12-with-oracle-client
    services:
      oracledb:
        image: gvenzl/oracle-xe:18-slim
        env:
          ORACLE_PASSWORD: Oracle18
        ports:
          - 1521:1521
          - 5500:5500
    env:
      PLUGINS: oracledb
      SERVICES: oracledb
    steps:
      - uses: actions/checkout@v2
      - uses: ./.github/actions/node/setup
      - run: yarn install --ignore-engine
      - run: yarn test:plugins:ci
      - uses: codecov/codecov-action@v2

  paperplane:
    runs-on: ubuntu-latest
    env:
      PLUGINS: paperplane
    steps:
      - uses: actions/checkout@v2
      - uses: ./.github/actions/node/setup
      - run: yarn install
      - uses: ./.github/actions/node/14
      - run: yarn test:plugins:ci
      - uses: codecov/codecov-action@v2

  # TODO: re-enable upstream tests if it ever stops being flaky
  pino:
    runs-on: ubuntu-latest
    env:
      PLUGINS: pino
    steps:
      - uses: actions/checkout@v2
      - uses: ./.github/actions/node/setup
      - run: yarn install
      - uses: ./.github/actions/node/latest
      - run: yarn test:plugins:ci
      # - run: yarn test:plugins:upstream
      - uses: codecov/codecov-action@v2

  # The pg version range we support doesn't work beyond Node 14.
  postgres:
    runs-on: ubuntu-latest
    services:
      postgres:
        image: postgres:9.5
        env:
          POSTGRES_PASSWORD: postgres
        ports:
          - 5432:5432
    env:
      PG_TEST_NATIVE: 'true'
      PLUGINS: pg
      SERVICES: postgres
    steps:
      - uses: actions/checkout@v2
      - uses: ./.github/actions/node/setup
      - run: yarn install
      - uses: ./.github/actions/node/oldest
      - run: yarn test:plugins:ci
      - uses: codecov/codecov-action@v2

  promise:
    runs-on: ubuntu-latest
    env:
      PLUGINS: promise
    steps:
      - uses: actions/checkout@v2
      - uses: ./.github/actions/node/setup
      - run: yarn install
      - uses: ./.github/actions/node/oldest
      - run: yarn test:plugins:ci
      - run: yarn test:plugins:upstream
      - uses: ./.github/actions/node/latest
      - run: yarn test:plugins:ci
      - run: yarn test:plugins:upstream
      - uses: codecov/codecov-action@v2

  promise-js:
    runs-on: ubuntu-latest
    env:
      PLUGINS: promise-js
    steps:
      - uses: actions/checkout@v2
      - uses: ./.github/actions/node/setup
      - run: yarn install
      - uses: ./.github/actions/node/oldest
      - run: yarn test:plugins:ci
      - uses: ./.github/actions/node/latest
      - run: yarn test:plugins:ci
      - uses: codecov/codecov-action@v2

  q:
    runs-on: ubuntu-latest
    env:
      PLUGINS: q
    steps:
      - uses: actions/checkout@v2
      - uses: ./.github/actions/node/setup
      - run: yarn install
      - uses: ./.github/actions/node/oldest
      - run: yarn test:plugins:ci
      - uses: ./.github/actions/node/latest
      - run: yarn test:plugins:ci
      - uses: codecov/codecov-action@v2

  redis:
    runs-on: ubuntu-latest
    services:
      redis:
        image: redis:4.0-alpine
        ports:
          - 6379:6379
    env:
      PLUGINS: redis|ioredis # TODO: move ioredis to its own job
      SERVICES: redis
    steps:
      - uses: actions/checkout@v2
      - uses: ./.github/actions/node/setup
      - run: yarn install
      - uses: ./.github/actions/node/oldest
      - run: yarn test:plugins:ci
      - uses: ./.github/actions/node/latest
      - run: yarn test:plugins:ci
      - uses: codecov/codecov-action@v2

  restify:
    runs-on: ubuntu-latest
    env:
      PLUGINS: restify
    steps:
      - uses: actions/checkout@v2
      - uses: ./.github/actions/node/setup
      - run: yarn install
      - uses: ./.github/actions/node/oldest
      - run: yarn test:plugins:ci
      - uses: ./.github/actions/node/16
      - run: yarn test:plugins:ci
      - uses: codecov/codecov-action@v2

  router:
    runs-on: ubuntu-latest
    env:
      PLUGINS: router
    steps:
      - uses: actions/checkout@v2
      - uses: ./.github/actions/node/setup
      - run: yarn install
      - uses: ./.github/actions/node/oldest
      - run: yarn test:plugins:ci
      - uses: ./.github/actions/node/latest
      - run: yarn test:plugins:ci
      - uses: codecov/codecov-action@v2

  sharedb:
    runs-on: ubuntu-latest
    env:
      PLUGINS: sharedb
    steps:
      - uses: actions/checkout@v2
      - uses: ./.github/actions/node/setup
      - run: yarn install
      - uses: ./.github/actions/node/oldest
      - run: yarn test:plugins:ci
      - uses: ./.github/actions/node/latest
      - run: yarn test:plugins:ci
      - uses: codecov/codecov-action@v2

  tedious:
    runs-on: ubuntu-latest
    services:
      mssql:
        image: mcr.microsoft.com/mssql/server:2017-latest-ubuntu
        env:
          ACCEPT_EULA: 'Y'
          SA_PASSWORD: DD_HUNTER2
          MSSQL_PID: Express
        ports:
          - 1433:1433
    env:
      PLUGINS: tedious
      SERVICES: mssql
    steps:
      - uses: actions/checkout@v2
      - uses: ./.github/actions/node/setup
      - run: yarn install
      - uses: ./.github/actions/node/14
      - run: yarn test:plugins:ci
      - run: yarn test:plugins:upstream
      - uses: ./.github/actions/node/latest
      - run: yarn test:plugins:ci
      - run: yarn test:plugins:upstream
      - uses: codecov/codecov-action@v2

  when:
    runs-on: ubuntu-latest
    env:
      PLUGINS: when
    steps:
      - uses: actions/checkout@v2
      - uses: ./.github/actions/node/setup
      - run: yarn install
      - uses: ./.github/actions/node/oldest
      - run: yarn test:plugins:ci
      - uses: ./.github/actions/node/latest
      - run: yarn test:plugins:ci
      - uses: codecov/codecov-action@v2

  winston:
    runs-on: ubuntu-latest
    env:
      PLUGINS: winston
    steps:
      - uses: actions/checkout@v2
      - uses: ./.github/actions/node/setup
      - run: yarn install
      - uses: ./.github/actions/node/oldest
      - run: yarn test:plugins:ci
      - uses: ./.github/actions/node/latest
      - run: yarn test:plugins:ci<|MERGE_RESOLUTION|>--- conflicted
+++ resolved
@@ -172,7 +172,6 @@
       - run: yarn test:plugins:ci
       - uses: codecov/codecov-action@v2
 
-<<<<<<< HEAD
   couchbase-v2:
     runs-on: ubuntu-latest
     services:
@@ -192,26 +191,6 @@
       - uses: ./.github/actions/node/oldest
       - run: yarn test:plugins:ci
       - uses: codecov/codecov-action@v2
-=======
-  # couchbase:
-  #   runs-on: ubuntu-latest
-  #   services:
-  #     couchbase:
-  #       image: sabrenner/couchbase-server-sandbox:latest
-  #       ports:
-  #         - 8091-8095:8091-8095
-  #         - 11210:11210
-  #   env:
-  #     PLUGINS: couchbase
-  #     SERVICES: couchbase
-  #   steps:
-  #     - uses: actions/checkout@v2
-  #     - uses: ./.github/actions/node/setup
-  #     - run: yarn install
-  #     - uses: ./.github/actions/node/oldest
-  #     - run: yarn test:plugins:ci
-  #     - uses: codecov/codecov-action@v2
->>>>>>> 6eeb958b
 
   couchbase:
     runs-on: ubuntu-latest
