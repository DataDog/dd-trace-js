--- conflicted
+++ resolved
@@ -557,13 +557,10 @@
       - run: yarn install
       - uses: ./.github/actions/node/oldest
       - run: yarn test:plugins:ci
-<<<<<<< HEAD
-      - if: always()
-        run: docker logs ${{ job.services.testagent.id }} # Display the log output of the testagent container
-=======
-      - uses: ./.github/actions/node/latest
-      - run: yarn test:plugins:ci
->>>>>>> 8b353847
+      - uses: ./.github/actions/node/latest
+      - run: yarn test:plugins:ci
+      - if: always()
+        run: docker logs ${{ job.services.testagent.id }} # Display the log output of the testagent container
       - uses: codecov/codecov-action@v2
 
   hapi:
@@ -586,13 +583,10 @@
       - run: yarn install
       - uses: ./.github/actions/node/oldest
       - run: yarn test:plugins:ci
-<<<<<<< HEAD
-      - if: always()
-        run: docker logs ${{ job.services.testagent.id }} # Display the log output of the testagent container
-=======
-      - uses: ./.github/actions/node/latest
-      - run: yarn test:plugins:ci
->>>>>>> 8b353847
+      - uses: ./.github/actions/node/latest
+      - run: yarn test:plugins:ci
+      - if: always()
+        run: docker logs ${{ job.services.testagent.id }} # Display the log output of the testagent container
       - uses: codecov/codecov-action@v2
 
   http:
@@ -1217,13 +1211,10 @@
       - run: yarn install
       - uses: ./.github/actions/node/oldest
       - run: yarn test:plugins:ci
-<<<<<<< HEAD
-      - if: always()
-        run: docker logs ${{ job.services.testagent.id }} # Display the log output of the testagent container
-=======
-      - uses: ./.github/actions/node/latest
-      - run: yarn test:plugins:ci
->>>>>>> 8b353847
+      - uses: ./.github/actions/node/latest
+      - run: yarn test:plugins:ci
+      - if: always()
+        run: docker logs ${{ job.services.testagent.id }} # Display the log output of the testagent container
       - uses: codecov/codecov-action@v2
 
   promise:
