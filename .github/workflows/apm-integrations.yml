name: APM Integrations

on:
  pull_request:
  push:
    branches: [master]
  schedule:
    - cron: 0 4 * * *

concurrency:
  group: ${{ github.workflow }}-${{ github.ref || github.run_id }}
  cancel-in-progress: true

env:
  MOCHA_OPTIONS: ${{ github.ref == 'refs/heads/master' && '--retries 1' || '' }}

# TODO: upstream jobs

jobs:
  aerospike:
    strategy:
      matrix:
        node-version: [eol]
        range: ['>=4.0.0 <5.2.0']
        aerospike-image: [ce-5.7.0.15]
        test-image: [ubuntu-22.04]
        include:
          - node-version: 18
            range: '>=5.2.0 <6.3.0'
            range_clean: gte.5.2.0
            aerospike-image: ce-6.4.0.3
            test-image: ubuntu-latest
          - node-version: 20
            range: '>=5.5.0'
            range_clean: gte.5.5.0
            aerospike-image: ce-6.4.0.3
            test-image: ubuntu-latest
          - node-version: 22
            range: '>=5.12.1'
            range_clean: gte.5.12.1
            aerospike-image: ce-6.4.0.3
            test-image: ubuntu-latest
          - node-version: 22
            range: '>=6.0.0'
            range_clean: gte.6.0.0
            aerospike-image: ce-6.4.0.3
            test-image: ubuntu-latest
    runs-on: ${{ matrix.test-image }}
    services:
      aerospike:
        image: aerospike:${{ matrix.aerospike-image }}
        ports:
          - '127.0.0.1:3000-3002:3000-3002'
    env:
      PLUGINS: aerospike
      SERVICES: aerospike
      PACKAGE_VERSION_RANGE: ${{ matrix.range }}
    steps:
      - uses: actions/checkout@08c6903cd8c0fde910a37f88322edcfb5dd907a8 # v5.0.0
      - uses: ./.github/actions/testagent/start
      - uses: ./.github/actions/node
        with:
          version: ${{ matrix.node-version }}
      - run: yarn config set ignore-engines true
      - name: Install dependencies
        uses: ./.github/actions/install
      - name: Run tests
        run: yarn test:plugins:ci
      - if: always()
        uses: ./.github/actions/testagent/logs
        with:
          suffix: plugins-${{ github.job }}-${{ matrix.node-version }}-${{ matrix.range_clean }}
      - uses: codecov/codecov-action@5a1091511ad55cbe89839c7260b706298ca349f7 # v5.5.1

  amqp10:
    runs-on: ubuntu-latest
    services:
      qpid:
        image: scholzj/qpid-cpp:1.38.0
        env:
          QPIDD_ADMIN_USERNAME: admin
          QPIDD_ADMIN_PASSWORD: admin
        ports:
          - 5673:5672
    env:
      PLUGINS: amqp10
      SERVICES: qpid
      DD_DATA_STREAMS_ENABLED: true
    steps:
      - uses: actions/checkout@08c6903cd8c0fde910a37f88322edcfb5dd907a8 # v5.0.0
      - uses: ./.github/actions/plugins/test-and-upstream

  amqplib:
    runs-on: ubuntu-latest
    services:
      rabbitmq:
        image: rabbitmq:3.6-alpine
        ports:
          - 5672:5672
    env:
      PLUGINS: amqplib
      SERVICES: rabbitmq
    steps:
      - uses: actions/checkout@08c6903cd8c0fde910a37f88322edcfb5dd907a8 # v5.0.0
      - uses: ./.github/actions/plugins/test-and-upstream

  apollo:
    runs-on: ubuntu-latest
    env:
      PLUGINS: apollo
    steps:
      - uses: actions/checkout@08c6903cd8c0fde910a37f88322edcfb5dd907a8 # v5.0.0
      - uses: ./.github/actions/plugins/test-and-upstream

  avsc:
    runs-on: ubuntu-latest
    env:
      PLUGINS: avsc
      DD_DATA_STREAMS_ENABLED: true
    steps:
      - uses: actions/checkout@08c6903cd8c0fde910a37f88322edcfb5dd907a8 # v5.0.0
      - uses: ./.github/actions/plugins/test-and-upstream

  axios:
    runs-on: ubuntu-latest
    env:
      PLUGINS: axios
    steps:
      - uses: actions/checkout@08c6903cd8c0fde910a37f88322edcfb5dd907a8 # v5.0.0
      - uses: ./.github/actions/plugins/upstream

<<<<<<< HEAD
  azure-event-hubs:
    runs-on: ubuntu-latest
    services:
        azureeventhubsemulator:
          image: mcr.microsoft.com/azure-messaging/eventhubs-emulator:2.1.0
          volumes:
            - "./Config.json:/Eventhubs_Emulator/ConfigFiles/Config.json"
          ports:
            - "127.0.0.1:5673:5672"
            - "127.0.0.1:9092:9092"
          env:
            BLOB_SERVER: localhost
            METADATA_SERVER: localhost
            ACCEPT_EULA: "Y"
        azurite:
          image: "mcr.microsoft.com/azure-storage/azurite:latest"
          ports:
            - "127.0.0.1:10000:10000"
            - "127.0.0.1:10001:10001"
            - "127.0.0.1:10002:10002"

  azure-functions:
    runs-on: ubuntu-latest
    services:
        azureservicebusemulator:
          image: mcr.microsoft.com/azure-messaging/servicebus-emulator:1.1.2
          ports:
              - "127.0.0.1:5672:5672"
              - "127.0.0.1:5300:5300"
          env:
              ACCEPT_EULA: "Y"
              MSSQL_SA_PASSWORD: "Localtestpass1!"
              SQL_SERVER: azuresqledge
        azuresqledge:
          image: mcr.microsoft.com/azure-sql-edge:1.0.7
          ports:
              - "127.0.0.1:1433:1433"
          env:
              ACCEPT_EULA: "Y"
              MSSQL_SA_PASSWORD: "Localtestpass1!"
        azureeventhubsemulator:
          image: mcr.microsoft.com/azure-messaging/eventhubs-emulator:2.1.0
          volumes:
            - "./Config.json:/Eventhubs_Emulator/ConfigFiles/Config.json"
          ports:
            - "127.0.0.1:5673:5672"
            - "127.0.0.1:9092:9092"
          env:
            BLOB_SERVER: 127.0.0.1:10000
            METADATA_SERVER: azurite
            ACCEPT_EULA: "Y"
        azurite:
          image: "mcr.microsoft.com/azure-storage/azurite:latest"
          ports:
            - "127.0.0.1:10000:10000"
            - "127.0.0.1:10001:10001"
            - "127.0.0.1:10002:10002"
    env:
      PLUGINS: azure-functions
      SERVICES: azureservicebusemulator,azuresqledge,azureeventhubsemulator,azurite
    steps:
      - uses: actions/checkout@11bd71901bbe5b1630ceea73d27597364c9af683 # v4.2.2
      - uses: ./.github/actions/plugins/test

  azure-service-bus:
    runs-on: ubuntu-latest
    services:
        azureservicebusemulator:
          image: mcr.microsoft.com/azure-messaging/servicebus-emulator:1.1.2
          ports:
              - "127.0.0.1:5672:5672"
              - "127.0.0.1:5300:5300"
          env:
              ACCEPT_EULA: "Y"
              MSSQL_SA_PASSWORD: "Localtestpass1!"
              SQL_SERVER: azuresqledge
        azuresqledge:
          image: mcr.microsoft.com/azure-sql-edge:1.0.7
          ports:
              - "127.0.0.1:1433:1433"
          env:
              ACCEPT_EULA: "Y"
              MSSQL_SA_PASSWORD: "Localtestpass1!"
    env:
      PLUGINS: azure-service-bus
      SERVICES: azureservicebusemulator,azuresqledge
    steps:
      - uses: actions/checkout@11bd71901bbe5b1630ceea73d27597364c9af683 # v4.2.2
      - uses: ./.github/actions/plugins/test

=======
>>>>>>> b2caf5de
  bunyan:
    runs-on: ubuntu-latest
    env:
      PLUGINS: bunyan
    steps:
      - uses: actions/checkout@08c6903cd8c0fde910a37f88322edcfb5dd907a8 # v5.0.0
      - uses: ./.github/actions/plugins/test-and-upstream

  cassandra:
    runs-on: ubuntu-latest
    services:
      cassandra:
        image: cassandra:3-focal
        ports:
          - 9042:9042
    env:
      PLUGINS: cassandra-driver
      SERVICES: cassandra
    steps:
      - uses: actions/checkout@08c6903cd8c0fde910a37f88322edcfb5dd907a8 # v5.0.0
      - uses: ./.github/actions/plugins/test

  child_process:
    runs-on: ubuntu-latest
    env:
      PLUGINS: child_process
    steps:
      - uses: actions/checkout@08c6903cd8c0fde910a37f88322edcfb5dd907a8 # v5.0.0
      - uses: ./.github/actions/node/oldest-maintenance-lts
      - uses: ./.github/actions/install
      - run: yarn test:plugins:ci
      - uses: ./.github/actions/node/newest-maintenance-lts
      - run: yarn test:plugins:ci
      - uses: ./.github/actions/node/active-lts
      - run: yarn test:plugins:ci
      - uses: ./.github/actions/node/latest
      - run: yarn test:plugins:ci
      - uses: codecov/codecov-action@5a1091511ad55cbe89839c7260b706298ca349f7 # v5.5.1

  confluentinc-kafka-javascript:
    strategy:
      matrix:
        # using node versions matrix since this plugin testing fails due to install differences between node versions
        node-version: [18, 20, 22]
        range: ['>=1.0.0']
        include:
          - node-version: 24
            range: '>=1.4.0'
            range_clean: gte.1.4.0
    runs-on: ubuntu-latest
    services:
      kafka:
        image: apache/kafka-native:3.8.0-rc2
        env:
          KAFKA_PROCESS_ROLES: broker,controller
          KAFKA_NODE_ID: '1'
          KAFKA_LISTENERS: PLAINTEXT://:9092,CONTROLLER://:9093
          KAFKA_CONTROLLER_QUORUM_VOTERS: 1@127.0.0.1:9093
          KAFKA_CONTROLLER_LISTENER_NAMES: CONTROLLER
          KAFKA_CLUSTER_ID: r4zt_wrqTRuT7W2NJsB_GA
          KAFKA_ADVERTISED_LISTENERS: PLAINTEXT://127.0.0.1:9092
          KAFKA_INTER_BROKER_LISTENER_NAME: PLAINTEXT
          KAFKA_LISTENER_SECURITY_PROTOCOL_MAP: CONTROLLER:PLAINTEXT,PLAINTEXT:PLAINTEXT
          KAFKA_OFFSETS_TOPIC_REPLICATION_FACTOR: '1'
          KAFKA_GROUP_INITIAL_REBALANCE_DELAY_MS: '0'
        ports:
          - 9092:9092
          - 9093:9093
        options: >-
          --health-cmd "nc -z localhost 9092"
          --health-interval 10s
          --health-timeout 5s
          --health-retries 5
    env:
      PLUGINS: confluentinc-kafka-javascript
      SERVICES: kafka
      PACKAGE_VERSION_RANGE: ${{ matrix.range }}
    steps:
      - uses: actions/checkout@08c6903cd8c0fde910a37f88322edcfb5dd907a8 # v5.0.0
      - uses: ./.github/actions/testagent/start
      - uses: actions/setup-node@a0853c24544627f65ddf259abe73b1d18a591444 # v5.0.0
        with:
          node-version: ${{ matrix.node-version }}
      - uses: ./.github/actions/install
      - run: yarn test:plugins:ci
      - if: always()
        uses: ./.github/actions/testagent/logs
        with:
          suffix: plugins-${{ github.job }}-${{ matrix.node-version }}
      - uses: codecov/codecov-action@5a1091511ad55cbe89839c7260b706298ca349f7 # v5.5.1

  couchbase:
    strategy:
      matrix:
        node-version: [eol]
        range:
          # - '^2.6.12' skipping due to bug with couchbase integration that is blocking CI.
          # TODO: diagnose and fix failures. Link to bug issue: https://github.com/DataDog/dd-trace-js/issues/6400
          - '^3.0.7'
          - '>=4.0.0 <4.2.0'
        include:
          - node-version: 18
            range: '>=4.2.0'
    runs-on: ubuntu-latest
    services:
      couchbase:
        image: ghcr.io/datadog/couchbase-server-sandbox:latest
        ports:
          - 8091-8095:8091-8095
          - 11210:11210
    env:
      PLUGINS: couchbase
      SERVICES: couchbase
      PACKAGE_VERSION_RANGE: ${{ matrix.range }}
      DD_INJECT_FORCE: 'true'
    steps:
      - uses: actions/checkout@08c6903cd8c0fde910a37f88322edcfb5dd907a8 # v5.0.0
      - uses: ./.github/actions/testagent/start
      - uses: ./.github/actions/node
        with:
          version: ${{ matrix.node-version }}
      - uses: ./.github/actions/install
      - run: yarn config set ignore-engines true
      - run: yarn test:plugins:ci --ignore-engines
      - uses: codecov/codecov-action@5a1091511ad55cbe89839c7260b706298ca349f7 # v5.5.1

  connect:
    runs-on: ubuntu-latest
    env:
      PLUGINS: connect
    steps:
      - uses: actions/checkout@08c6903cd8c0fde910a37f88322edcfb5dd907a8 # v5.0.0
      - uses: ./.github/actions/plugins/test-and-upstream

  dns:
    runs-on: ubuntu-latest
    env:
      PLUGINS: dns
    steps:
      - uses: actions/checkout@08c6903cd8c0fde910a37f88322edcfb5dd907a8 # v5.0.0
      - uses: ./.github/actions/testagent/start
      - uses: ./.github/actions/node/oldest-maintenance-lts
      - uses: ./.github/actions/install
      - run: yarn test:plugins:ci
      - uses: ./.github/actions/node/newest-maintenance-lts
      - run: yarn test:plugins:ci
      - uses: ./.github/actions/node/active-lts
      - run: yarn test:plugins:ci
      - uses: ./.github/actions/node/latest
      - run: yarn test:plugins:ci
      - if: always()
        uses: ./.github/actions/testagent/logs
        with:
          suffix: plugins-${{ github.job }}
      - uses: codecov/codecov-action@5a1091511ad55cbe89839c7260b706298ca349f7 # v5.5.1

  elasticsearch:
    runs-on: ubuntu-latest
    services:
      elasticsearch:
        image: elasticsearch:7.17.22
        env:
          discovery.type: single-node
        ports:
          - 9200:9200
    env:
      PLUGINS: elasticsearch
      SERVICES: elasticsearch
    steps:
      - uses: actions/checkout@08c6903cd8c0fde910a37f88322edcfb5dd907a8 # v5.0.0
      - uses: ./.github/actions/testagent/start
      - uses: ./.github/actions/node/latest
      - uses: ./.github/actions/install
      - run: yarn test:plugins:ci
      - if: always()
        uses: ./.github/actions/testagent/logs
        with:
          suffix: plugins-${{ github.job }}
      - uses: codecov/codecov-action@5a1091511ad55cbe89839c7260b706298ca349f7 # v5.5.1

  express:
    runs-on: ubuntu-latest
    env:
      PLUGINS: express
    steps:
      - uses: actions/checkout@08c6903cd8c0fde910a37f88322edcfb5dd907a8 # v5.0.0
      - uses: ./.github/actions/testagent/start
      - uses: ./.github/actions/node/latest
      - uses: ./.github/actions/install
      - run: yarn test:plugins:ci

  fastify:
    runs-on: ubuntu-latest
    env:
      PLUGINS: fastify
    steps:
      - uses: actions/checkout@08c6903cd8c0fde910a37f88322edcfb5dd907a8 # v5.0.0
      - uses: ./.github/actions/plugins/test

  fetch:
    runs-on: ubuntu-latest
    env:
      PLUGINS: fetch
    steps:
      - uses: actions/checkout@08c6903cd8c0fde910a37f88322edcfb5dd907a8 # v5.0.0
      - uses: ./.github/actions/plugins/test

  fs:
    runs-on: ubuntu-latest
    env:
      PLUGINS: fs
    steps:
      - uses: actions/checkout@08c6903cd8c0fde910a37f88322edcfb5dd907a8 # v5.0.0
      - uses: ./.github/actions/plugins/test

  graphql:
    runs-on: ubuntu-latest
    env:
      PLUGINS: graphql
    steps:
      - uses: actions/checkout@08c6903cd8c0fde910a37f88322edcfb5dd907a8 # v5.0.0
      - uses: ./.github/actions/plugins/test-and-upstream

  grpc:
    runs-on: ubuntu-latest
    env:
      PLUGINS: grpc
    steps:
      - uses: actions/checkout@08c6903cd8c0fde910a37f88322edcfb5dd907a8 # v5.0.0
      - uses: ./.github/actions/plugins/test

  hapi:
    runs-on: ubuntu-latest
    env:
      PLUGINS: hapi
    steps:
      - uses: actions/checkout@08c6903cd8c0fde910a37f88322edcfb5dd907a8 # v5.0.0
      - uses: ./.github/actions/plugins/test

  hono:
    runs-on: ubuntu-latest
    env:
      PLUGINS: hono
    steps:
      - uses: actions/checkout@08c6903cd8c0fde910a37f88322edcfb5dd907a8 # v5.0.0
      - uses: ./.github/actions/plugins/test

  http:
    strategy:
      matrix:
        node-version: [oldest, maintenance, 'latest']
    runs-on: ubuntu-latest
    env:
      PLUGINS: http
    steps:
      - uses: actions/checkout@08c6903cd8c0fde910a37f88322edcfb5dd907a8 # v5.0.0
      - uses: ./.github/actions/testagent/start
      - uses: ./.github/actions/node
        with:
          version: ${{ matrix.node-version }}
      - uses: ./.github/actions/install
      - run: yarn test:plugins:ci
      - if: always()
        uses: ./.github/actions/testagent/logs
        with:
          suffix: plugins-${{ github.job }}-${{ matrix.node-version }}
      - uses: codecov/codecov-action@5a1091511ad55cbe89839c7260b706298ca349f7 # v5.5.1

  http2:
    runs-on: ubuntu-latest
    env:
      PLUGINS: http2
    steps:
      - uses: actions/checkout@08c6903cd8c0fde910a37f88322edcfb5dd907a8 # v5.0.0
      - uses: ./.github/actions/testagent/start
      - uses: ./.github/actions/node/oldest-maintenance-lts
      - uses: ./.github/actions/install
      - run: yarn test:plugins:ci
      - uses: ./.github/actions/node/newest-maintenance-lts
      - run: yarn test:plugins:ci
      - uses: ./.github/actions/node/active-lts
      - run: yarn test:plugins:ci
      - uses: ./.github/actions/node/latest
      - run: yarn test:plugins:ci
      - if: always()
        uses: ./.github/actions/testagent/logs
        with:
          suffix: plugins-${{ github.job }}
      - uses: codecov/codecov-action@5a1091511ad55cbe89839c7260b706298ca349f7 # v5.5.1

  kafkajs:
    strategy:
      matrix:
        node-version: ['oldest', 'latest']
    runs-on: ubuntu-latest
    services:
      kafka:
        image: apache/kafka-native:3.8.0-rc2
        env:
          KAFKA_PROCESS_ROLES: broker,controller
          KAFKA_NODE_ID: '1'
          KAFKA_LISTENERS: PLAINTEXT://:9092,CONTROLLER://:9093
          KAFKA_CONTROLLER_QUORUM_VOTERS: 1@127.0.0.1:9093
          KAFKA_CONTROLLER_LISTENER_NAMES: CONTROLLER
          KAFKA_CLUSTER_ID: r4zt_wrqTRuT7W2NJsB_GA
          KAFKA_ADVERTISED_LISTENERS: PLAINTEXT://127.0.0.1:9092
          KAFKA_INTER_BROKER_LISTENER_NAME: PLAINTEXT
          KAFKA_LISTENER_SECURITY_PROTOCOL_MAP: CONTROLLER:PLAINTEXT,PLAINTEXT:PLAINTEXT
          KAFKA_OFFSETS_TOPIC_REPLICATION_FACTOR: '1'
          KAFKA_GROUP_INITIAL_REBALANCE_DELAY_MS: '0'
        ports:
          - 9092:9092
          - 9093:9093
        options: >-
          --health-cmd "nc -z localhost 9092"
          --health-interval 10s
          --health-timeout 5s
          --health-retries 5
    env:
      PLUGINS: kafkajs
      SERVICES: kafka
    steps:
      - uses: actions/checkout@08c6903cd8c0fde910a37f88322edcfb5dd907a8 # v5.0.0
      - uses: ./.github/actions/testagent/start
      - uses: ./.github/actions/node
        with:
          version: ${{ matrix.node-version }}
      - uses: ./.github/actions/install
      - run: yarn test:plugins:ci
      - if: always()
        uses: ./.github/actions/testagent/logs
        with:
          suffix: plugins-${{ github.job }}-${{ matrix.node-version }}
      - uses: codecov/codecov-action@5a1091511ad55cbe89839c7260b706298ca349f7 # v5.5.1

  koa:
    runs-on: ubuntu-latest
    env:
      PLUGINS: koa
    steps:
      - uses: actions/checkout@08c6903cd8c0fde910a37f88322edcfb5dd907a8 # v5.0.0
      - uses: ./.github/actions/plugins/test-and-upstream

  limitd-client:
    runs-on: ubuntu-latest
    services:
      limitd:
        image: rochdev/limitd
        env:
          BUCKET_1_NAME: 'user'
          BUCKET_1_SIZE: '10'
          BUCKET_1_PER_SECOND: '5'
        ports:
          - 9231:9231
    env:
      PLUGINS: limitd-client
      SERVICES: limitd
    steps:
      - uses: actions/checkout@08c6903cd8c0fde910a37f88322edcfb5dd907a8 # v5.0.0
      - uses: ./.github/actions/plugins/test

  mariadb:
    runs-on: ubuntu-latest
    services:
      mysql:
        image: mariadb:10.4
        env:
          MYSQL_ALLOW_EMPTY_PASSWORD: 'yes'
          MYSQL_DATABASE: 'db'
        ports:
          - 3306:3306
    env:
      PLUGINS: mariadb
      SERVICES: mariadb
    steps:
      - uses: actions/checkout@08c6903cd8c0fde910a37f88322edcfb5dd907a8 # v5.0.0
      - uses: ./.github/actions/plugins/test

  memcached:
    runs-on: ubuntu-latest
    services:
      memcached:
        image: memcached:1.5-alpine
        ports:
          - 11211:11211
    env:
      PLUGINS: memcached
      SERVICES: memcached
    steps:
      - uses: actions/checkout@08c6903cd8c0fde910a37f88322edcfb5dd907a8 # v5.0.0
      - uses: ./.github/actions/plugins/test

  microgateway-core:
    runs-on: ubuntu-latest
    env:
      PLUGINS: microgateway-core
    steps:
      - uses: actions/checkout@08c6903cd8c0fde910a37f88322edcfb5dd907a8 # v5.0.0
      - uses: ./.github/actions/plugins/test

  moleculer:
    runs-on: ubuntu-latest
    env:
      PLUGINS: moleculer
    steps:
      - uses: actions/checkout@08c6903cd8c0fde910a37f88322edcfb5dd907a8 # v5.0.0
      - uses: ./.github/actions/plugins/test

  mongodb:
    runs-on: ubuntu-latest
    services:
      mongodb:
        image: circleci/mongo
        ports:
          - 27017:27017
    env:
      PLUGINS: mongodb-core
      PACKAGE_NAMES: mongodb
      SERVICES: mongo
    steps:
      - uses: actions/checkout@08c6903cd8c0fde910a37f88322edcfb5dd907a8 # v5.0.0
      - uses: ./.github/actions/plugins/test

  mongodb-core:
    runs-on: ubuntu-latest
    services:
      mongodb:
        image: circleci/mongo
        ports:
          - 27017:27017
    env:
      PLUGINS: mongodb-core|express-mongo-sanitize
      PACKAGE_NAMES: mongodb-core,express-mongo-sanitize
      SERVICES: mongo
    steps:
      - uses: actions/checkout@08c6903cd8c0fde910a37f88322edcfb5dd907a8 # v5.0.0
      - uses: ./.github/actions/plugins/test

  mongoose:
    runs-on: ubuntu-latest
    services:
      mongodb:
        image: circleci/mongo
        ports:
          - 27017:27017
    env:
      PLUGINS: mongoose
      SERVICES: mongo
    steps:
      - uses: actions/checkout@08c6903cd8c0fde910a37f88322edcfb5dd907a8 # v5.0.0
      - uses: ./.github/actions/plugins/test

  mysql:
    runs-on: ubuntu-latest
    services:
      mysql:
        image: mariadb:10.4
        env:
          MYSQL_ALLOW_EMPTY_PASSWORD: 'yes'
          MYSQL_DATABASE: 'db'
        ports:
          - 3306:3306
    env:
      PLUGINS: mysql
      SERVICES: mysql
    steps:
      - uses: actions/checkout@08c6903cd8c0fde910a37f88322edcfb5dd907a8 # v5.0.0
      - uses: ./.github/actions/plugins/test

  mysql2:
    runs-on: ubuntu-latest
    services:
      mysql:
        image: mariadb:10.4
        env:
          MYSQL_ALLOW_EMPTY_PASSWORD: 'yes'
          MYSQL_DATABASE: 'db'
        ports:
          - 3306:3306
    env:
      PLUGINS: mysql2
      SERVICES: mysql2
    steps:
      - uses: actions/checkout@08c6903cd8c0fde910a37f88322edcfb5dd907a8 # v5.0.0
      - uses: ./.github/actions/plugins/test

  net:
    runs-on: ubuntu-latest
    env:
      PLUGINS: net
    steps:
      - uses: actions/checkout@08c6903cd8c0fde910a37f88322edcfb5dd907a8 # v5.0.0
      - uses: ./.github/actions/testagent/start
      - uses: ./.github/actions/node/oldest-maintenance-lts
      - uses: ./.github/actions/install
      - run: yarn test:plugins:ci
      - uses: ./.github/actions/node/newest-maintenance-lts
      - run: yarn test:plugins:ci
      - uses: ./.github/actions/node/active-lts
      - run: yarn test:plugins:ci
      - uses: ./.github/actions/node/latest
      - run: yarn test:plugins:ci
      - if: always()
        uses: ./.github/actions/testagent/logs
        with:
          suffix: plugins-${{ github.job }}
      - uses: codecov/codecov-action@5a1091511ad55cbe89839c7260b706298ca349f7 # v5.5.1

  # TODO: fix performance issues and test more Node versions
  next:
    strategy:
      fail-fast: false
      matrix:
        version:
          - 18
          - latest
        range:
          - '>=10.2.0 <11'
          - '>=11.0.0 <13'
          - '11.1.4'
          - '>=13.0.0 <14'
          - '13.2.0'
          - '>=14.0.0 <=14.2.6'
          - '>=14.2.7 <15'
          - '>=15.0.0 <15.4.1'
        include:
          - range: '>=10.2.0 <11'
            range_clean: gte.10.2.0.and.lt.11
          - range: '>=11.0.0 <13'
            range_clean: gte.11.0.0.and.lt.13
          - range: '11.1.4'
            range_clean: 11.1.4
          - range: '>=13.0.0 <14'
            range_clean: gte.13.0.0.and.lt.14
          - range: '13.2.0'
            range_clean: 13.2.0
          - range: '>=14.0.0 <=14.2.6'
            range_clean: gte.14.0.0.and.lte.14.2.6
          - range: '>=14.2.7 <15'
            range_clean: gte.14.2.7.and.lt.15
          - range: '>=15.0.0 <15.4.1'
            range_clean: gte.15.0.0
    runs-on: ubuntu-latest
    env:
      PLUGINS: next
      PACKAGE_VERSION_RANGE: ${{ matrix.range }}
    steps:
      - uses: actions/checkout@08c6903cd8c0fde910a37f88322edcfb5dd907a8 # v5.0.0
      - uses: ./.github/actions/testagent/start
      - uses: ./.github/actions/node/latest
      - uses: ./.github/actions/install
      - run: yarn test:plugins:ci
      - if: always()
        uses: ./.github/actions/testagent/logs
        with:
          suffix: plugins-${{ github.job }}-${{ matrix.version }}-${{ matrix.range_clean }}
      - uses: codecov/codecov-action@5a1091511ad55cbe89839c7260b706298ca349f7 # v5.5.1

  opensearch:
    runs-on: ubuntu-latest
    services:
      opensearch:
        image: opensearchproject/opensearch:2.8.0
        env:
          plugins.security.disabled: 'true'
          discovery.type: single-node
        ports:
          - 9201:9200
    env:
      PLUGINS: opensearch
      SERVICES: opensearch
    steps:
      - uses: actions/checkout@08c6903cd8c0fde910a37f88322edcfb5dd907a8 # v5.0.0
      - uses: ./.github/actions/plugins/test

  # TODO: Install the Oracle client on the host and test Node >=16.
  # TODO: Figure out why nyc stopped working with EACCESS errors.
  oracledb:
    runs-on: ubuntu-latest
    container:
      image: bengl/node-12-with-oracle-client
      volumes:
        - /node20217:/node20217:rw,rshared
        - /node20217:/__e/node20:ro,rshared
        - /node20217:/__e/node24:ro,rshared
    services:
      oracledb:
        image: gvenzl/oracle-xe:18-slim
        env:
          ORACLE_PASSWORD: Oracle18
        ports:
          - 1521:1521
          - 5500:5500
      testagent:
        image: ghcr.io/datadog/dd-apm-test-agent/ddapm-test-agent:v1.21.1
        env:
          LOG_LEVEL: DEBUG
          TRACE_LANGUAGE: javascript
          ENABLED_CHECKS: trace_stall,meta_tracer_version_header,trace_count_header,trace_peer_service
          PORT: 9126
        ports:
          - 9126:9126
    env:
      PLUGINS: oracledb
      SERVICES: oracledb
      DD_TEST_AGENT_URL: http://testagent:9126
      DD_INJECT_FORCE: 'true'
    steps:
      # https://github.com/actions/runner/issues/2906#issuecomment-2109514798
      - name: Install Node for runner (with glibc 2.17 compatibility)
        run: |
          curl -LO https://unofficial-builds.nodejs.org/download/release/v20.19.3/node-v20.19.3-linux-x64-glibc-217.tar.xz
          tar -xf node-v20.19.3-linux-x64-glibc-217.tar.xz --strip-components 1 -C /node20217
      - uses: actions/checkout@08c6903cd8c0fde910a37f88322edcfb5dd907a8 # v5.0.0
      - uses: ./.github/actions/node
        with:
          version: eol
      - uses: ./.github/actions/install
      - run: yarn config set ignore-engines true
      - run: yarn services --ignore-engines
      - run: yarn test:plugins --ignore-engines
      - uses: codecov/codecov-action@5a1091511ad55cbe89839c7260b706298ca349f7 # v5.5.1

  # TODO: re-enable upstream tests if it ever stops being flaky
  pino:
    runs-on: ubuntu-latest
    env:
      PLUGINS: pino
    steps:
      - uses: actions/checkout@08c6903cd8c0fde910a37f88322edcfb5dd907a8 # v5.0.0
      - uses: ./.github/actions/testagent/start
      - uses: ./.github/actions/node/newest-maintenance-lts
      - uses: ./.github/actions/install
      - run: yarn test:plugins:ci
      - uses: ./.github/actions/node/latest
      - run: yarn test:plugins:ci
      # - run: yarn test:plugins:upstream
      - if: always()
        uses: ./.github/actions/testagent/logs
        with:
          suffix: plugins-${{ github.job }}
      - uses: codecov/codecov-action@5a1091511ad55cbe89839c7260b706298ca349f7 # v5.5.1

  postgres:
    runs-on: ubuntu-latest
    services:
      postgres:
        image: postgres:9.5
        env:
          POSTGRES_PASSWORD: postgres
        ports:
          - 5432:5432
    env:
      PG_TEST_NATIVE: 'true'
      PLUGINS: pg
      SERVICES: postgres
    steps:
      - uses: actions/checkout@08c6903cd8c0fde910a37f88322edcfb5dd907a8 # v5.0.0
      - uses: ./.github/actions/plugins/test
  prisma:
    runs-on: ubuntu-latest
    services:
      postgres:
        image: postgres:9.5
        env:
          POSTGRES_PASSWORD: postgres
        ports:
          - 5432:5432
    env:
      PLUGINS: prisma
      SERVICES: prisma
    steps:
      - uses: actions/checkout@08c6903cd8c0fde910a37f88322edcfb5dd907a8 # v5.0.0
      - uses: ./.github/actions/plugins/test

  protobufjs:
    runs-on: ubuntu-latest
    env:
      PLUGINS: protobufjs
      DD_DATA_STREAMS_ENABLED: true
    steps:
      - uses: actions/checkout@08c6903cd8c0fde910a37f88322edcfb5dd907a8 # v5.0.0
      - uses: ./.github/actions/plugins/test-and-upstream

  redis:
    runs-on: ubuntu-latest
    services:
      redis:
        image: redis:6.2-alpine
        ports:
          - 6379:6379
    env:
      PLUGINS: redis
      SERVICES: redis
    steps:
      - uses: actions/checkout@08c6903cd8c0fde910a37f88322edcfb5dd907a8 # v5.0.0
      - uses: ./.github/actions/plugins/test

  ioredis:
    runs-on: ubuntu-latest
    services:
      redis:
        image: redis:6.2-alpine
        ports:
          - 6379:6379
    env:
      PLUGINS: ioredis
      SERVICES: ioredis
    steps:
      - uses: actions/checkout@08c6903cd8c0fde910a37f88322edcfb5dd907a8 # v5.0.0
      - uses: ./.github/actions/plugins/test

  valkey:
    runs-on: ubuntu-latest
    services:
      valkey:
        image: valkey/valkey:8.1-alpine
        ports:
          - 6379:6379
    env:
      PLUGINS: iovalkey
      SERVICES: valkey
    steps:
      - uses: actions/checkout@08c6903cd8c0fde910a37f88322edcfb5dd907a8 # v5.0.0
      - uses: ./.github/actions/plugins/test

  # Restify isn't compatible with Node.js v24 so we don't run against latest Node.js
  # see: https://github.com/restify/node-restify/issues/1984
  restify:
    runs-on: ubuntu-latest
    env:
      PLUGINS: restify
    steps:
      - uses: actions/checkout@08c6903cd8c0fde910a37f88322edcfb5dd907a8 # v5.0.0
      - uses: ./.github/actions/testagent/start
      - uses: ./.github/actions/node/active-lts
      - uses: ./.github/actions/install
      - run: yarn test:plugins:ci
      - uses: ./.github/actions/node/oldest-maintenance-lts
      - run: yarn test:plugins:ci

  rhea:
    runs-on: ubuntu-latest
    services:
      qpid:
        image: scholzj/qpid-cpp:1.38.0
        env:
          QPIDD_ADMIN_USERNAME: admin
          QPIDD_ADMIN_PASSWORD: admin
        ports:
          - 5673:5672
    env:
      PLUGINS: rhea
      SERVICES: qpid
      DD_DATA_STREAMS_ENABLED: true
    steps:
      - uses: actions/checkout@08c6903cd8c0fde910a37f88322edcfb5dd907a8 # v5.0.0
      - uses: ./.github/actions/plugins/test-and-upstream

  router:
    runs-on: ubuntu-latest
    env:
      PLUGINS: router
    steps:
      - uses: actions/checkout@08c6903cd8c0fde910a37f88322edcfb5dd907a8 # v5.0.0
      - uses: ./.github/actions/plugins/test

  sharedb:
    runs-on: ubuntu-latest
    env:
      PLUGINS: sharedb
    steps:
      - uses: actions/checkout@08c6903cd8c0fde910a37f88322edcfb5dd907a8 # v5.0.0
      - uses: ./.github/actions/testagent/start
      - uses: ./.github/actions/node/latest
      - uses: ./.github/actions/install
      - run: yarn test:plugins:ci
      - if: always()
        uses: ./.github/actions/testagent/logs
        with:
          suffix: plugins-${{ github.job }}
      - uses: codecov/codecov-action@5a1091511ad55cbe89839c7260b706298ca349f7 # v5.5.1

  tedious:
    runs-on: ubuntu-latest
    services:
      mssql:
        image: mcr.microsoft.com/mssql/server:2019-latest
        env:
          ACCEPT_EULA: 'Y'
          SA_PASSWORD: DD_HUNTER2
          MSSQL_PID: Express
        ports:
          - 1433:1433
    env:
      PLUGINS: tedious
      SERVICES: mssql
    steps:
      - uses: actions/checkout@08c6903cd8c0fde910a37f88322edcfb5dd907a8 # v5.0.0
      - uses: ./.github/actions/testagent/start
      - uses: ./.github/actions/node/latest
      - uses: ./.github/actions/install
      - run: yarn test:plugins:ci
      - run: yarn test:plugins:upstream
      - if: always()
        uses: ./.github/actions/testagent/logs
        with:
          suffix: plugins-${{ github.job }}
      - uses: codecov/codecov-action@5a1091511ad55cbe89839c7260b706298ca349f7 # v5.5.1

  undici:
    runs-on: ubuntu-latest
    env:
      PLUGINS: undici
    steps:
      - uses: actions/checkout@08c6903cd8c0fde910a37f88322edcfb5dd907a8 # v5.0.0
      - uses: ./.github/actions/plugins/test

  winston:
    runs-on: ubuntu-latest
    env:
      PLUGINS: winston
    steps:
      - uses: actions/checkout@08c6903cd8c0fde910a37f88322edcfb5dd907a8 # v5.0.0
      - uses: ./.github/actions/plugins/test

  ws:
    runs-on: ubuntu-latest
    env:
      PLUGINS: ws
    steps:
      - uses: actions/checkout@08c6903cd8c0fde910a37f88322edcfb5dd907a8 # v5.0.0
      - uses: ./.github/actions/plugins/test<|MERGE_RESOLUTION|>--- conflicted
+++ resolved
@@ -129,7 +129,6 @@
       - uses: actions/checkout@08c6903cd8c0fde910a37f88322edcfb5dd907a8 # v5.0.0
       - uses: ./.github/actions/plugins/upstream
 
-<<<<<<< HEAD
   azure-event-hubs:
     runs-on: ubuntu-latest
     services:
@@ -220,8 +219,6 @@
       - uses: actions/checkout@11bd71901bbe5b1630ceea73d27597364c9af683 # v4.2.2
       - uses: ./.github/actions/plugins/test
 
-=======
->>>>>>> b2caf5de
   bunyan:
     runs-on: ubuntu-latest
     env:
