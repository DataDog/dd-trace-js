name: AppSec

on:
  pull_request:
  push:
    branches: [master]
  schedule:
    - cron: '0 4 * * *'

concurrency:
  group: ${{ github.workflow }}-${{ github.ref || github.run_id }}
  cancel-in-progress: true

jobs:
  macos:
    runs-on: macos-latest
    steps:
      - uses: actions/checkout@v4
      - uses: ./.github/actions/node/setup
      - uses: ./.github/actions/install
      - run: yarn test:appsec:ci
      - uses: codecov/codecov-action@v3

  ubuntu:
    runs-on: ubuntu-latest
    steps:
      - uses: actions/checkout@v4
      - uses: ./.github/actions/node/setup
      - uses: ./.github/actions/install
      - uses: ./.github/actions/node/oldest
      - run: yarn test:appsec:ci
      - uses: ./.github/actions/node/20
      - run: yarn test:appsec:ci
      - uses: ./.github/actions/node/latest
      - run: yarn test:appsec:ci
      - uses: codecov/codecov-action@v3

  windows:
    runs-on: windows-latest
    steps:
      - uses: actions/checkout@v4
      - uses: actions/setup-node@v3
        with:
          node-version: '18'
      - uses: ./.github/actions/install
      - run: yarn test:appsec:ci
      - uses: codecov/codecov-action@v3

  ldapjs:
    runs-on: ubuntu-latest
    env:
      PLUGINS: ldapjs
    services:
      openldap:
        image: bitnami/openldap:latest
        ports:
          - '1389:1389'
          - '1636:1636'
        env:
          LDAP_ADMIN_USERNAME: 'admin'
          LDAP_ADMIN_PASSWORD: 'adminpassword'
          LDAP_USERS: 'user01,user02'
          LDAP_PASSWORDS: 'password1,password2'
    steps:
      - uses: actions/checkout@v4
      - uses: ./.github/actions/node/setup
      - uses: ./.github/actions/install
      - uses: ./.github/actions/node/oldest
      - run: yarn test:appsec:plugins:ci
      - uses: ./.github/actions/node/latest
      - run: yarn test:appsec:plugins:ci
      - uses: codecov/codecov-action@v3

  postgres:
    runs-on: ubuntu-latest
    services:
      postgres:
        image: postgres:9.5
        env:
          POSTGRES_PASSWORD: postgres
        ports:
          - 5432:5432
    env:
      PG_TEST_NATIVE: 'true'
      PLUGINS: pg|knex
      SERVICES: postgres
    steps:
      - uses: actions/checkout@v4
      - uses: ./.github/actions/node/setup
      - uses: ./.github/actions/install
      - uses: ./.github/actions/node/oldest
      - run: yarn test:appsec:plugins:ci
      - uses: ./.github/actions/node/18
      - run: yarn test:appsec:plugins:ci
      - uses: ./.github/actions/node/20
      - run: yarn test:appsec:plugins:ci
      - uses: codecov/codecov-action@v3

  mysql:
    runs-on: ubuntu-latest
    services:
      mysql:
        image: mariadb:10.4
        env:
          MYSQL_ALLOW_EMPTY_PASSWORD: 'yes'
          MYSQL_DATABASE: 'db'
        ports:
          - 3306:3306
    env:
      PLUGINS: mysql|mysql2|sequelize
      SERVICES: mysql
    steps:
      - uses: actions/checkout@v4
      - uses: ./.github/actions/node/setup
      - uses: ./.github/actions/install
      - uses: ./.github/actions/node/18
      - run: yarn test:appsec:plugins:ci
      - uses: ./.github/actions/node/20
      - run: yarn test:appsec:plugins:ci
      - uses: codecov/codecov-action@v3

  express:
    runs-on: ubuntu-latest
    env:
      PLUGINS: express|body-parser|cookie-parser
    steps:
      - uses: actions/checkout@v4
      - uses: ./.github/actions/node/setup
      - uses: ./.github/actions/install
      - uses: ./.github/actions/node/oldest
      - run: yarn test:appsec:plugins:ci
      - uses: ./.github/actions/node/latest
      - run: yarn test:appsec:plugins:ci
      - uses: codecov/codecov-action@v3

  graphql:
    runs-on: ubuntu-latest
    env:
      PLUGINS: apollo-server|apollo-server-express|apollo-server-fastify|apollo-server-core
    steps:
      - uses: actions/checkout@v4
      - uses: ./.github/actions/node/setup
      - uses: ./.github/actions/install
      - uses: ./.github/actions/node/oldest
      - run: yarn test:appsec:plugins:ci
      - uses: ./.github/actions/node/latest
      - run: yarn test:appsec:plugins:ci
      - uses: codecov/codecov-action@v3

  mongodb-core:
    runs-on: ubuntu-latest
    services:
      mongodb:
        image: circleci/mongo
        ports:
          - 27017:27017
    env:
      PLUGINS: express-mongo-sanitize|mquery
      SERVICES: mongo
    steps:
      - uses: actions/checkout@v4
      - uses: ./.github/actions/node/setup
      - uses: ./.github/actions/install
      - uses: ./.github/actions/node/oldest
      - run: yarn test:appsec:plugins:ci
      - uses: ./.github/actions/node/latest
      - run: yarn test:appsec:plugins:ci
      - uses: codecov/codecov-action@v3

  mongoose:
    runs-on: ubuntu-latest
    services:
      mongodb:
        image: circleci/mongo
        ports:
          - 27017:27017
    env:
      PLUGINS: mongoose
      SERVICES: mongo
    steps:
      - uses: actions/checkout@v4
      - uses: ./.github/actions/node/setup
      - uses: ./.github/actions/install
      - uses: ./.github/actions/node/oldest
      - run: yarn test:appsec:plugins:ci
      - uses: ./.github/actions/node/latest
      - run: yarn test:appsec:plugins:ci
      - uses: codecov/codecov-action@v3

  sourcing:
    runs-on: ubuntu-latest
    env:
      PLUGINS: cookie
    steps:
      - uses: actions/checkout@v4
      - uses: ./.github/actions/node/setup
      - uses: ./.github/actions/install
      - uses: ./.github/actions/node/18
      - run: yarn test:appsec:plugins:ci
      - uses: ./.github/actions/node/20
      - run: yarn test:appsec:plugins:ci
      - uses: ./.github/actions/node/latest
      - run: yarn test:appsec:plugins:ci
      - uses: codecov/codecov-action@v3

  next:
    strategy:
      matrix:
        version:
          - 18
<<<<<<< HEAD
          - latest
        range: ['9.5.0', '11.1.4', '13.2.0', '*']
=======
          - 22.6
>>>>>>> 381aa7b8
    runs-on: ubuntu-latest
    env:
      PLUGINS: next
      PACKAGE_VERSION_RANGE: ${{ matrix.range }}
    steps:
      - uses: actions/checkout@v4
      - uses: ./.github/actions/testagent/start
      - uses: actions/setup-node@v3
        with:
          cache: yarn
          node-version: ${{ matrix.version }}
      - uses: ./.github/actions/install
      - run: yarn test:appsec:plugins:ci
      - if: always()
        uses: ./.github/actions/testagent/logs
      - uses: codecov/codecov-action@v3

  lodash:
    runs-on: ubuntu-latest
    env:
      PLUGINS: lodash
    steps:
      - uses: actions/checkout@v4
      - uses: ./.github/actions/node/setup
      - uses: ./.github/actions/install
      - uses: ./.github/actions/node/oldest
      - run: yarn test:appsec:plugins:ci
      - uses: ./.github/actions/node/latest
      - run: yarn test:appsec:plugins:ci
      - uses: codecov/codecov-action@v3

  integration:
    runs-on: ubuntu-latest
    steps:
      - uses: actions/checkout@v4
      - run: yarn install
      - uses: ./.github/actions/node/oldest
      - run: yarn test:integration:appsec
      - uses: ./.github/actions/node/latest
      - run: yarn test:integration:appsec<|MERGE_RESOLUTION|>--- conflicted
+++ resolved
@@ -208,12 +208,7 @@
       matrix:
         version:
           - 18
-<<<<<<< HEAD
           - latest
-        range: ['9.5.0', '11.1.4', '13.2.0', '*']
-=======
-          - 22.6
->>>>>>> 381aa7b8
     runs-on: ubuntu-latest
     env:
       PLUGINS: next
