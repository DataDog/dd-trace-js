name: AppSec

on:
  pull_request:
  push:
    branches: [master]
  schedule:
    - cron: '0 4 * * *'

concurrency:
  group: ${{ github.workflow }}-${{ github.ref || github.run_id }}
  cancel-in-progress: true

jobs:
  macos:
    runs-on: macos-latest
    steps:
      - uses: actions/checkout@v2
      - uses: ./.github/actions/node/setup
      - run: yarn install
      - run: yarn test:appsec:ci
      - uses: codecov/codecov-action@v2

  ubuntu:
    runs-on: ubuntu-latest
    steps:
      - uses: actions/checkout@v2
      - uses: ./.github/actions/node/setup
      - run: yarn install
      - uses: ./.github/actions/node/14
      - run: yarn test:appsec:ci
      - uses: ./.github/actions/node/16
      - run: yarn test:appsec:ci
      - uses: ./.github/actions/node/18
      - run: yarn test:appsec:ci
      - uses: ./.github/actions/node/latest
      - run: yarn test:appsec:ci
      - uses: codecov/codecov-action@v2

  windows:
    runs-on: windows-latest
    steps:
      - uses: actions/checkout@v2
      - uses: ./.github/actions/node/setup
      - run: yarn install
      - run: yarn test:appsec:ci
      - uses: codecov/codecov-action@v2

  ldapjs:
    runs-on: ubuntu-latest
    env:
      PLUGINS: ldapjs
    services:
      openldap:
        image: bitnami/openldap:latest
        ports:
          - '1389:1389'
          - '1636:1636'
        env:
          LDAP_ADMIN_USERNAME: 'admin'
          LDAP_ADMIN_PASSWORD: 'adminpassword'
          LDAP_USERS: 'user01,user02'
          LDAP_PASSWORDS: 'password1,password2'
    steps:
      - uses: actions/checkout@v2
      - uses: ./.github/actions/node/setup
      - run: yarn install
      - uses: ./.github/actions/node/oldest
      - run: yarn test:appsec:plugins:ci
      - uses: ./.github/actions/node/latest
      - run: yarn test:appsec:plugins:ci
      - uses: codecov/codecov-action@v2

<<<<<<< HEAD
  express:
    runs-on: ubuntu-latest
    env:
      PLUGINS: express|body-parser
=======
  postgres:
    runs-on: ubuntu-latest
    services:
      postgres:
        image: postgres:9.5
        env:
          POSTGRES_PASSWORD: postgres
        ports:
          - 5432:5432
    env:
      PG_TEST_NATIVE: 'true'
      PLUGINS: pg
      SERVICES: postgres
>>>>>>> 2d6a81c9
    steps:
      - uses: actions/checkout@v2
      - uses: ./.github/actions/node/setup
      - run: yarn install
      - uses: ./.github/actions/node/oldest
      - run: yarn test:appsec:plugins:ci
<<<<<<< HEAD
      - uses: ./.github/actions/node/latest
=======
      - uses: ./.github/actions/node/14
      - run: yarn test:appsec:plugins:ci
      - uses: ./.github/actions/node/16
      - run: yarn test:appsec:plugins:ci
      - uses: ./.github/actions/node/18
      - run: yarn test:appsec:plugins:ci
      - uses: codecov/codecov-action@v2

  mysql:
    runs-on: ubuntu-latest
    services:
      mysql:
        image: mariadb:10.4
        env:
          MYSQL_ALLOW_EMPTY_PASSWORD: 'yes'
          MYSQL_DATABASE: 'db'
        ports:
          - 3306:3306
    env:
      PLUGINS: mysql|mysql2
      SERVICES: mysql
    steps:
      - uses: actions/checkout@v2
      - uses: ./.github/actions/node/setup
      - run: yarn install
      - uses: ./.github/actions/node/14
      - run: yarn test:appsec:plugins:ci
      - uses: ./.github/actions/node/16
      - run: yarn test:appsec:plugins:ci
      - uses: ./.github/actions/node/18
>>>>>>> 2d6a81c9
      - run: yarn test:appsec:plugins:ci
      - uses: codecov/codecov-action@v2<|MERGE_RESOLUTION|>--- conflicted
+++ resolved
@@ -71,12 +71,6 @@
       - run: yarn test:appsec:plugins:ci
       - uses: codecov/codecov-action@v2
 
-<<<<<<< HEAD
-  express:
-    runs-on: ubuntu-latest
-    env:
-      PLUGINS: express|body-parser
-=======
   postgres:
     runs-on: ubuntu-latest
     services:
@@ -90,16 +84,12 @@
       PG_TEST_NATIVE: 'true'
       PLUGINS: pg
       SERVICES: postgres
->>>>>>> 2d6a81c9
     steps:
       - uses: actions/checkout@v2
       - uses: ./.github/actions/node/setup
       - run: yarn install
       - uses: ./.github/actions/node/oldest
       - run: yarn test:appsec:plugins:ci
-<<<<<<< HEAD
-      - uses: ./.github/actions/node/latest
-=======
       - uses: ./.github/actions/node/14
       - run: yarn test:appsec:plugins:ci
       - uses: ./.github/actions/node/16
@@ -130,6 +120,11 @@
       - uses: ./.github/actions/node/16
       - run: yarn test:appsec:plugins:ci
       - uses: ./.github/actions/node/18
->>>>>>> 2d6a81c9
+
+  express:
+    runs-on: ubuntu-latest
+    env:
+      PLUGINS: express|body-parser
+      - uses: ./.github/actions/node/latest
       - run: yarn test:appsec:plugins:ci
       - uses: codecov/codecov-action@v2