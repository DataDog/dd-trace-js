--- conflicted
+++ resolved
@@ -12,26 +12,6 @@
   cancel-in-progress: true
 
 jobs:
-<<<<<<< HEAD
-  macos:
-    runs-on: macos-latest
-    steps:
-      - uses: actions/checkout@v2
-      - name: Install docker
-        run: |
-          brew install docker docker-machine docker-compose
-          sudo docker --version
-      - run: colima start # run docker
-      - run: docker-compose up -d testagent # Start the testagent container in the background
-      - uses: ./.github/actions/node/setup
-      - run: yarn install
-      - run: yarn test:lambda:ci
-      - if: always()
-        run: docker-compose logs testagent # Display the log output of the testagent container
-      - uses: codecov/codecov-action@v2
-
-=======
->>>>>>> 05bb836a
   ubuntu:
     runs-on: ubuntu-latest
     services:
@@ -56,18 +36,6 @@
       - run: yarn test:lambda:ci
       - uses: ./.github/actions/node/latest
       - run: yarn test:lambda:ci
-<<<<<<< HEAD
       - if: always()
         run: docker logs ${{ job.services.testagent.id }} # Display the log output of the testagent container
-      - uses: codecov/codecov-action@v2
-
-  windows:
-    runs-on: windows-latest
-    steps:
-      - uses: actions/checkout@v2
-      - uses: ./.github/actions/node/setup
-      - run: yarn install
-      - run: yarn test:lambda:ci
-=======
->>>>>>> 05bb836a
       - uses: codecov/codecov-action@v2