name: System Tests

on:
  pull_request:
    branches:
      - "**"
  push:
    branches: [master]
  workflow_dispatch: {}
  schedule:
    - cron:  '00 04 * * 2-6'

jobs:
  build-artifacts:
    runs-on: ubuntu-latest
    steps:
      - name: Checkout dd-trace-js
        uses: actions/checkout@v4
        with:
          path: dd-trace-js
      - name: Pack dd-trace-js
        run: mkdir -p ./binaries && echo /binaries/$(npm pack --pack-destination ./binaries ./dd-trace-js) > ./binaries/nodejs-load-from-npm
      - name: Upload artifact
        uses: actions/upload-artifact@v4
        with:
          name: system_tests_binaries
          path: ./binaries/**/*

  get-essential-scenarios:
<<<<<<< HEAD
    runs-on: ubuntu-latest
    outputs:
      scenario: ${{ steps.parse-yml.outputs.scenario }}
    steps:
      - name: Checkout system tests
        uses: actions/checkout@v4
        with:
          repository: 'DataDog/system-tests'
          ref: 'conti/fix-php-errors'
      - name: Get Essential Scenarios
        id: parse-yml
        run: yq -o tsv .TRACER_ESSENTIAL_SCENARIOS ./scenario_groups.yml | xargs node -p "x=process.argv;x.shift();x.push('CROSSED_TRACING_LIBRARIES');'scenario='+JSON.stringify(x)" >> $GITHUB_OUTPUT

=======
    name: Get parameters
    uses: DataDog/system-tests/.github/workflows/compute-workflow-parameters.yml@main
    with:
      library: nodejs
      scenarios: CROSSED_TRACING_LIBRARIES
      scenarios_groups: essentials
>>>>>>> ddddce6d

  system-tests:
    runs-on: ${{ contains(fromJSON('["CROSSED_TRACING_LIBRARIES", "INTEGRATIONS"]'), matrix.scenario) && 'ubuntu-latest-16-cores' || 'ubuntu-latest' }}
    needs:
      - get-essential-scenarios
    strategy:
      matrix:
        weblog-variant: ${{fromJson(needs.get-essential-scenarios.outputs.endtoend_weblogs)}}
        scenario: ${{fromJson(needs.get-essential-scenarios.outputs.endtoend_scenarios)}}

    env:
      TEST_LIBRARY: nodejs
      WEBLOG_VARIANT: ${{ matrix.weblog-variant }}
      DD_API_KEY: ${{ secrets.DD_API_KEY }}
      AWS_ACCESS_KEY_ID: ${{ secrets.IDM_AWS_ACCESS_KEY_ID }}
      AWS_SECRET_ACCESS_KEY: ${{ secrets.IDM_AWS_SECRET_ACCESS_KEY }}
      AWS_REGION: us-east-1

    steps:
      - name: Checkout system tests
        uses: actions/checkout@v4
        with:
          repository: 'DataDog/system-tests'
          ref: 'conti/fix-php-errors'
      - name: Checkout dd-trace-js
        uses: actions/checkout@v4
        with:
          path: 'binaries/dd-trace-js'
      - name: Build runner
        uses: ./.github/actions/install_runner
      - name: Pull images
        uses: ./.github/actions/pull_images
        with:
          library: nodejs
          weblog: ${{ matrix.weblog-variant }}
          scenarios: '["${{ matrix.scenario }}"]'
          cleanup: false
      - name: Build weblog
        run: ./build.sh -i weblog
      - name: Build agent
        id: build-agent
        run: ./build.sh -i agent
      - name: Run scenario ${{ matrix.scenario }}
        run: ./run.sh ${{ matrix.scenario }}
      - name: Compress artifact
        if: ${{ always() }}
        run: tar -czvf artifact.tar.gz $(ls | grep logs)
      - name: Upload artifact
        uses: actions/upload-artifact@v4
        if: ${{ always() }}
        with:
          name: logs_${{ matrix.weblog-variant }}-${{ matrix.scenario }}
          path: artifact.tar.gz

  parametric:
    needs:
      - build-artifacts
    uses: DataDog/system-tests/.github/workflows/run-parametric.yml@main
    secrets: inherit
    with:
      library: nodejs
      binaries_artifact: system_tests_binaries
      _experimental_job_count: 8
      _experimental_job_matrix: '[1,2,3,4,5,6,7,8]'<|MERGE_RESOLUTION|>--- conflicted
+++ resolved
@@ -27,28 +27,12 @@
           path: ./binaries/**/*
 
   get-essential-scenarios:
-<<<<<<< HEAD
-    runs-on: ubuntu-latest
-    outputs:
-      scenario: ${{ steps.parse-yml.outputs.scenario }}
-    steps:
-      - name: Checkout system tests
-        uses: actions/checkout@v4
-        with:
-          repository: 'DataDog/system-tests'
-          ref: 'conti/fix-php-errors'
-      - name: Get Essential Scenarios
-        id: parse-yml
-        run: yq -o tsv .TRACER_ESSENTIAL_SCENARIOS ./scenario_groups.yml | xargs node -p "x=process.argv;x.shift();x.push('CROSSED_TRACING_LIBRARIES');'scenario='+JSON.stringify(x)" >> $GITHUB_OUTPUT
-
-=======
     name: Get parameters
     uses: DataDog/system-tests/.github/workflows/compute-workflow-parameters.yml@main
     with:
       library: nodejs
       scenarios: CROSSED_TRACING_LIBRARIES
       scenarios_groups: essentials
->>>>>>> ddddce6d
 
   system-tests:
     runs-on: ${{ contains(fromJSON('["CROSSED_TRACING_LIBRARIES", "INTEGRATIONS"]'), matrix.scenario) && 'ubuntu-latest-16-cores' || 'ubuntu-latest' }}
