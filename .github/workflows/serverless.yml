--- conflicted
+++ resolved
@@ -93,14 +93,12 @@
         with:
           suffix: plugins-${{ github.job }}-${{ matrix.node-version }}
       - uses: codecov/codecov-action@5a1091511ad55cbe89839c7260b706298ca349f7 # v5.5.1
-<<<<<<< HEAD
-      - uses: DataDog/junit-upload-github-action@762867566348d59ac9bcf479ebb4ec040db8940a  # v2.0.0
-        if: always()
-        with:
-          api_key: ${{ secrets.DD_API_KEY }}
-          service: dd-trace-js-tests
-
-=======
+      - uses: DataDog/junit-upload-github-action@762867566348d59ac9bcf479ebb4ec040db8940a  # v2.0.0
+        if: always()
+        with:
+          api_key: ${{ secrets.DD_API_KEY }}
+          service: dd-trace-js-tests
+
   azure-event-hubs:
     runs-on: ubuntu-latest
     services:
@@ -125,7 +123,12 @@
     steps:
         - uses: actions/checkout@08c6903cd8c0fde910a37f88322edcfb5dd907a8 # v5.0.0
         - uses: ./.github/actions/plugins/test
->>>>>>> 7f634202
+        - uses: DataDog/junit-upload-github-action@762867566348d59ac9bcf479ebb4ec040db8940a  # v2.0.0
+          if: always()
+          with:
+            api_key: ${{ secrets.DD_API_KEY }}
+            service: dd-trace-js-tests
+
   azure-functions:
     runs-on: ubuntu-latest
     services:
@@ -209,6 +212,11 @@
       - uses: ./.github/actions/plugins/test
         with:
           api_key: ${{ secrets.DD_API_KEY }}
+      - uses: DataDog/junit-upload-github-action@762867566348d59ac9bcf479ebb4ec040db8940a  # v2.0.0
+        if: always()
+        with:
+          api_key: ${{ secrets.DD_API_KEY }}
+          service: dd-trace-js-tests
 
   google-cloud-pubsub:
     runs-on: ubuntu-latest
@@ -224,4 +232,9 @@
       - uses: actions/checkout@08c6903cd8c0fde910a37f88322edcfb5dd907a8 # v5.0.0
       - uses: ./.github/actions/plugins/test
         with:
-          api_key: ${{ secrets.DD_API_KEY }}+          api_key: ${{ secrets.DD_API_KEY }}
+      - uses: DataDog/junit-upload-github-action@762867566348d59ac9bcf479ebb4ec040db8940a  # v2.0.0
+        if: always()
+        with:
+          api_key: ${{ secrets.DD_API_KEY }}
+          service: dd-trace-js-tests