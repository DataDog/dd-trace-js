--- conflicted
+++ resolved
@@ -28,8 +28,6 @@
     sampling: {}
   }),
   _operationName: 'operation',
-<<<<<<< HEAD
-=======
   _tags: {
     resource: '/resource',
     type: 'web',
@@ -38,7 +36,6 @@
   _metrics: {
     [SAMPLE_RATE_METRIC_KEY]: 1
   },
->>>>>>> da03a9c6
   _startTime: 1500000000000.123456,
   _duration: 100
 }
