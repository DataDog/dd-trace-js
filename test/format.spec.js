'use strict'

const Int64BE = require('int64-buffer').Int64BE
const id = new Int64BE(0x02345678, 0x12345678)

describe('format', () => {
  let format
  let span
  let tracer
  let trace
  let spanContext

  beforeEach(() => {
    tracer = {
      _service: 'service'
    }

    spanContext = {
      traceId: id,
      spanId: id,
      parentId: id,
      tags: {},
      sampling: {}
    }

    span = {
      tracer: sinon.stub().returns(tracer),
      context: sinon.stub().returns(spanContext),
      _operationName: 'operation',
<<<<<<< HEAD
=======
      _tags: {},
      _metrics: {},
>>>>>>> da03a9c6
      _startTime: 1500000000000.123456,
      _duration: 100
    }

    format = require('../src/format')
  })

  describe('format', () => {
    it('should convert a span to the correct trace format', () => {
      trace = format(span)

      expect(trace.trace_id).to.equal(span.context().traceId)
      expect(trace.span_id).to.equal(span.context().spanId)
      expect(trace.parent_id).to.equal(span.context().parentId)
      expect(trace.name).to.equal(span._operationName)
      expect(trace.resource).to.equal(span._operationName)
      expect(trace.service).to.equal(span.tracer()._service)
      expect(trace.error).to.equal(0)
      expect(trace.start).to.be.instanceof(Int64BE)
      expect(trace.start.toNumber()).to.equal(span._startTime * 1e6)
      expect(trace.duration).to.be.instanceof(Int64BE)
      expect(trace.duration.toNumber()).to.equal(span._duration * 1e6)
    })

    it('should extract Datadog specific tags', () => {
      spanContext.tags['service.name'] = 'service'
      spanContext.tags['span.type'] = 'type'
      spanContext.tags['resource.name'] = 'resource'

      trace = format(span)

      expect(trace.service).to.equal('service')
      expect(trace.type).to.equal('type')
      expect(trace.resource).to.equal('resource')
    })

    it('should only extract tags that are not Datadog specific to meta', () => {
      spanContext.tags['service.name'] = 'service'
      spanContext.tags['span.type'] = 'type'
      spanContext.tags['resource.name'] = 'resource'
      spanContext.tags['foo.bar'] = 'foobar'

      trace = format(span)

      expect(trace.meta['service.name']).to.be.undefined
      expect(trace.meta['span.type']).to.be.undefined
      expect(trace.meta['resource.name']).to.be.undefined
      expect(trace.meta['foo.bar']).to.equal('foobar')
    })

    it('should extract metrics', () => {
      const metrics = { metric: 50 }

      span._metrics = metrics
      trace = format(span)

      expect(trace.metrics).to.deep.equal(metrics)
    })

    it('should ignore metrics with invalid values', () => {
      span._metrics = { metric: 'test' }
      trace = format(span)

      expect(trace.metrics).to.deep.equal({})
    })

    it('should extract errors', () => {
      span._error = new Error('boom')

      trace = format(span)

      expect(trace.meta['error.msg']).to.equal('boom')
      expect(trace.meta['error.type']).to.equal('Error')
      expect(trace.meta['error.stack']).to.equal(span._error.stack)
    })

    describe('when there is an `error` tag ', () => {
      it('should set the error flag when error tag is true', () => {
        spanContext.tags['error'] = true

        trace = format(span)

        expect(trace.error).to.equal(1)
      })

      it('should not set the error flag when error is false', () => {
        spanContext.tags['error'] = false

        trace = format(span)

        expect(trace.error).to.equal(0)
      })

      it('should not extract error to meta', () => {
        spanContext.tags['error'] = true

        trace = format(span)

        expect(trace.meta['error']).to.be.undefined
      })
    })

    it('should set the error flag when there is an error-related tag', () => {
      spanContext.tags['error.type'] = 'Error'
      spanContext.tags['error.msg'] = 'boom'
      spanContext.tags['error.stack'] = ''

      trace = format(span)

      expect(trace.error).to.equal(1)
    })

    it('should sanitize the input', () => {
      tracer._service = null
      span._operationName = null
      spanContext.tags = {
        'foo.bar': null
      }
      span._startTime = NaN
      span._duration = NaN

      trace = format(span)

      expect(trace.name).to.equal('null')
      expect(trace.service).to.equal('null')
      expect(trace.resource).to.equal('null')
      expect(trace.meta['foo.bar']).to.equal('null')
      expect(trace.start).to.be.instanceof(Int64BE)
      expect(trace.duration).to.be.instanceof(Int64BE)
    })

    it('should include the sampling priority', () => {
      const priorities = [-1, 0, 1, 2]
      priorities.forEach(p => {
        spanContext.sampling.priority = p
        trace = format(span)
        expect(trace.metrics._sampling_priority_v1).to.equal(p)
      })
    })
  })
})<|MERGE_RESOLUTION|>--- conflicted
+++ resolved
@@ -27,11 +27,6 @@
       tracer: sinon.stub().returns(tracer),
       context: sinon.stub().returns(spanContext),
       _operationName: 'operation',
-<<<<<<< HEAD
-=======
-      _tags: {},
-      _metrics: {},
->>>>>>> da03a9c6
       _startTime: 1500000000000.123456,
       _duration: 100
     }
