'use strict'

const axios = require('axios')
const getPort = require('get-port')
const agent = require('./agent')

describe('Plugin', () => {
  let plugin
  let context
  let express
  let appListener

  describe('express', () => {
    beforeEach(() => {
      plugin = require('../../src/plugins/express')
      express = require('express')
      context = require('../../src/platform').context({ experimental: { asyncHooks: false } })

<<<<<<< HEAD
        tracer.init({
          service: 'test',
          port,
          flushInterval: 10,
          plugins: false
        })
      })
=======
      return agent.load(plugin, express)
>>>>>>> 5275fbe3
    })

    afterEach(() => {
      agent.close()
      appListener.close()
    })

    it('should do automatic instrumentation', done => {
      const app = express()

      app.get('/user', (req, res) => {
        res.status(200).send()
      })

      getPort().then(port => {
        agent.use(traces => {
          expect(traces[0][0]).to.have.property('type', 'web')
          expect(traces[0][0]).to.have.property('resource', '/user')
          expect(traces[0][0].meta).to.have.property('span.kind', 'server')
          expect(traces[0][0].meta).to.have.property('http.url', `http://localhost:${port}/user`)
          expect(traces[0][0].meta).to.have.property('http.method', 'GET')
          expect(traces[0][0].meta).to.have.property('http.status_code', '200')

          done()
        })

        appListener = app.listen(port, 'localhost', () => {
          axios
            .get(`http://localhost:${port}/user`)
            .catch(done)
        })
      })
    })

    it('should support custom routers', done => {
      const app = express()

      app.use((req, res) => {
        res.status(200).send()
      })

      getPort().then(port => {
        agent.use(traces => {
          expect(traces[0][0]).to.have.property('resource', 'express.request')
          expect(traces[0][0].meta).to.have.property('http.status_code', '200')

          done()
        })

        appListener = app.listen(port, 'localhost', () => {
          axios
            .get(`http://localhost:${port}`)
            .catch(done)
        })
      })
    })

    it('should support context propagation', done => {
      const app = express()

      app.use((req, res, next) => {
        context.set('foo', 'bar')
        next()
      })

      app.get('/user', (req, res) => {
        res.status(200).send(context.get('foo'))
      })

      getPort().then(port => {
        appListener = app.listen(port, 'localhost', () => {
          axios.get(`http://localhost:${port}/user`)
            .then(res => {
              expect(res.status).to.equal(200)
              expect(res.data).to.equal('bar')
              done()
            })
            .catch(done)
        })
      })
    })

    it('should handle errors', done => {
      const app = express()

      app.use((req, res, next) => {
        next()
      })

      app.get('/user', (req, res) => {
        res.status(400).send()
      })

      getPort().then(port => {
        agent.use(traces => {
          expect(traces[0][0].meta).to.have.property('http.status_code', '400')
          expect(traces[0][0].meta).to.have.property('error', 'true')

          done()
        })

        appListener = app.listen(port, 'localhost', () => {
          axios
            .get(`http://localhost:${port}/user`, {
              validateStatus: status => status === 400
            })
            .catch(done)
        })
      })
    })

    it('should extract its parent span from the headers', done => {
      const app = express()

      app.get('/user', (req, res) => {
        expect(agent.currentSpan().context().baggageItems).to.have.property('foo', 'bar')
        res.status(200).send()
      })

      getPort().then(port => {
        agent.use(traces => {
          expect(traces[0][0].trace_id.toString()).to.equal('1234')
          expect(traces[0][0].parent_id.toString()).to.equal('5678')

          done()
        })

        appListener = app.listen(port, 'localhost', () => {
          axios
            .get(`http://localhost:${port}/user`, {
              headers: {
                'x-datadog-trace-id': '1234',
                'x-datadog-parent-id': '5678',
                'ot-baggage-foo': 'bar'
              }
            })
            .catch(done)
        })
      })
    })
  })
})<|MERGE_RESOLUTION|>--- conflicted
+++ resolved
@@ -16,17 +16,7 @@
       express = require('express')
       context = require('../../src/platform').context({ experimental: { asyncHooks: false } })
 
-<<<<<<< HEAD
-        tracer.init({
-          service: 'test',
-          port,
-          flushInterval: 10,
-          plugins: false
-        })
-      })
-=======
       return agent.load(plugin, express)
->>>>>>> 5275fbe3
     })
 
     afterEach(() => {
