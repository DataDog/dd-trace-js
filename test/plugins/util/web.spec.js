'use strict'

const getPort = require('get-port')
const agent = require('../agent')
const types = require('../../../ext/types')
const kinds = require('../../../ext/kinds')
const tags = require('../../../ext/tags')

const HTTP = types.HTTP
const SERVER = kinds.SERVER
const RESOURCE_NAME = tags.RESOURCE_NAME
const SERVICE_NAME = tags.SERVICE_NAME
const SPAN_TYPE = tags.SPAN_TYPE
const SPAN_KIND = tags.SPAN_KIND
const ERROR = tags.ERROR
const HTTP_METHOD = tags.HTTP_METHOD
const HTTP_URL = tags.HTTP_URL
const HTTP_STATUS_CODE = tags.HTTP_STATUS_CODE
const HTTP_ROUTE = tags.HTTP_ROUTE
const HTTP_REQUEST_HEADERS = tags.HTTP_REQUEST_HEADERS
const HTTP_RESPONSE_HEADERS = tags.HTTP_RESPONSE_HEADERS

wrapIt()

describe('plugins/util/web', () => {
  let web
  let tracer
  let span
  let req
  let res
  let end
  let config

  beforeEach(() => {
    req = {
      method: 'GET',
      headers: {
        'host': 'localhost',
        'date': 'now'
      },
      connection: {}
    }
    end = sinon.stub()
    res = {
      end,
      getHeader: sinon.stub()
    }
    res.getHeader.withArgs('server').returns('test')
    config = { hooks: {} }

    tracer = require('../../..').init({ plugins: false })
    web = require('../../../src/plugins/util/web')
  })

  beforeEach(() => {
    config = web.normalizeConfig(config)
  })

  describe('normalizeConfig', () => {
    it('should set the correct defaults', () => {
      const config = web.normalizeConfig({})

      expect(config).to.have.property('headers')
      expect(config.headers).to.be.an('array')
      expect(config).to.have.property('validateStatus')
      expect(config.validateStatus).to.be.a('function')
      expect(config.validateStatus(200)).to.equal(true)
      expect(config.validateStatus(500)).to.equal(false)
      expect(config).to.have.property('hooks')
      expect(config.hooks).to.be.an('object')
      expect(config.hooks).to.have.property('request')
      expect(config.hooks.request).to.be.a('function')
    })

    it('should use the shared config if set', () => {
      const config = web.normalizeConfig({
        headers: ['test'],
        validateStatus: code => false,
        hooks: {
          request: () => 'test'
        }
      })

      expect(config.headers).to.include('test')
      expect(config.validateStatus(200)).to.equal(false)
      expect(config).to.have.property('hooks')
      expect(config.hooks.request()).to.equal('test')
    })

    it('should use the server config if set', () => {
      const config = web.normalizeConfig({
        server: {
          headers: ['test'],
          validateStatus: code => false,
          hooks: {
            request: () => 'test'
          }
        }
      })

      expect(config.headers).to.include('test')
      expect(config.validateStatus(200)).to.equal(false)
      expect(config).to.have.property('hooks')
      expect(config.hooks.request()).to.equal('test')
    })

    it('should prioritize the server config over the shared config', () => {
      const config = web.normalizeConfig({
        headers: ['foo'],
        server: {
          headers: ['bar']
        }
      })

      expect(config.headers).to.include('bar')
    })
  })

  describe('instrument', () => {
    describe('on request start', () => {
      it('should set the parent from the request headers', () => {
        req.headers = {
          'x-datadog-trace-id': '123',
          'x-datadog-parent-id': '456'
        }

        web.instrument(tracer, config, req, res, 'test.request', span => {
          expect(span.context()._traceId.toString()).to.equal('123')
          expect(span.context()._parentId.toString()).to.equal('456')
        })
      })

      it('should set the service name', () => {
        config.service = 'custom'

        web.instrument(tracer, config, req, res, 'test.request', span => {
          expect(span.context()._tags).to.have.property(SERVICE_NAME, 'custom')
        })
      })

      it('should activate a scope with the span', () => {
        web.instrument(tracer, config, req, res, 'test.request', span => {
          expect(tracer.scope().active()).to.equal(span)
        })
      })

      it('should add request tags to the span', () => {
        req.method = 'GET'
        req.url = '/user/123'
        res.statusCode = '200'

        web.instrument(tracer, config, req, res, 'test.request', span => {
          res.end()

          expect(span.context()._tags).to.include({
            [SPAN_TYPE]: HTTP,
            [HTTP_URL]: 'http://localhost/user/123',
            [HTTP_METHOD]: 'GET',
            [SPAN_KIND]: SERVER
          })
        })
      })

      it('should add configured headers to the span tags', () => {
        config.headers = ['host', 'server']

        web.instrument(tracer, config, req, res, 'test.request', span => {
          res.end()

<<<<<<< HEAD
          expect(span.context()._tags).to.include({
            [`${HTTP_HEADERS}.host`]: 'localhost'
          })
=======
        expect(span.context()._tags).to.include({
          [`${HTTP_REQUEST_HEADERS}.host`]: 'localhost',
          [`${HTTP_RESPONSE_HEADERS}.server`]: 'test'
>>>>>>> 0577e78f
        })
      })

      it('should only start one span for the entire request', () => {
        web.instrument(tracer, config, req, res, 'test.request', span1 => {
          web.instrument(tracer, config, req, res, 'test.request', span2 => {
            expect(span1).to.equal(span2)
          })
        })
      })

      it('should allow overriding the span name', () => {
        web.instrument(tracer, config, req, res, 'test.request', () => {
          web.instrument(tracer, config, req, res, 'test2.request', span => {
            expect(span.context()._name).to.equal('test2.request')
          })
        })
      })

      it('should allow overriding the span service name', () => {
        web.instrument(tracer, config, req, res, 'test.request', span => {
          config.service = 'test2'
          web.instrument(tracer, config, req, res, 'test.request')

          expect(span.context()._tags).to.have.property('service.name', 'test2')
        })
      })

      it('should only wrap res.end once', () => {
        web.instrument(tracer, config, req, res, 'test.request')
        const end = res.end
        web.instrument(tracer, config, req, res, 'test.request')

        expect(end).to.equal(res.end)
      })

      it('should use the config from the last call', () => {
        config.headers = ['host']

        const override = web.normalizeConfig({
          headers: ['date']
        })

        span = web.instrument(tracer, config, req, res, 'test.request')
        span = web.instrument(tracer, override, req, res, 'test.request')

        res.end()

        expect(span.context()._tags).to.include({
          [`${HTTP_REQUEST_HEADERS}.date`]: 'now'
        })
      })
    })

    describe('on request end', () => {
      beforeEach(() => {
        web.instrument(tracer, config, req, res, 'test.request', reqSpan => {
          span = reqSpan
        })
      })

      it('should finish the request span', () => {
        sinon.spy(span, 'finish')

        res.end()

        expect(span.finish).to.have.been.called
      })

      it('should should only finish once', () => {
        sinon.spy(span, 'finish')

        res.end()
        res.end()

        expect(span.finish).to.have.been.calledOnce
      })

      it('should finish middleware spans', () => {
        web.wrapMiddleware(req, () => {}, 'middleware', () => {
          const span = tracer.scope().active()

          sinon.spy(span, 'finish')

          res.end()

          expect(span.finish).to.have.been.called
        })
      })

      it('should execute any beforeEnd handlers', () => {
        const spy1 = sinon.spy()
        const spy2 = sinon.spy()

        web.beforeEnd(req, spy1)
        web.beforeEnd(req, spy2)

        res.end()

        expect(spy1).to.have.been.called
        expect(spy2).to.have.been.called
      })

      it('should call the original end', () => {
        res.end()

        expect(end).to.have.been.called
      })

      it('should add response tags to the span', () => {
        req.method = 'GET'
        req.url = '/user/123'
        res.statusCode = '200'

        res.end()

        expect(span.context()._tags).to.include({
          [RESOURCE_NAME]: 'GET',
          [HTTP_STATUS_CODE]: '200'
        })
      })

      it('should set the error tag if the request is an error', () => {
        res.statusCode = 500

        res.end()

        expect(span.context()._tags).to.include({
          [ERROR]: 'true'
        })
      })

      it('should set the error tag if the configured validator returns false', () => {
        config.validateStatus = () => false

        res.end()

        expect(span.context()._tags).to.include({
          [ERROR]: 'true'
        })
      })

      it('should use the user provided route', () => {
        span.setTag('http.route', '/custom/route')

        res.end()

        expect(span.context()._tags).to.include({
          [HTTP_ROUTE]: '/custom/route'
        })
      })

      it('should execute the request end hook', () => {
        config.hooks.request = sinon.spy()

        res.end()

        expect(config.hooks.request).to.have.been.calledWith(span, req, res)
      })

      it('should execute multiple end hooks', () => {
        config.hooks = {
          request: sinon.spy()
        }

        web.instrument(tracer, config, req, res, 'test.request', span => {
          res.end()

          expect(config.hooks.request).to.have.been.calledWith(span, req, res)
        })
      })

      it('should set the resource name from the http.route tag set in the hooks', () => {
        config.hooks = {
          request: span => span.setTag('http.route', '/custom/route')
        }

        web.instrument(tracer, config, req, res, 'test.request', span => {
          res.end()

          expect(span.context()._tags).to.have.property('resource.name', 'GET /custom/route')
        })
      })
    })
  })

  describe('enterRoute', () => {
    beforeEach(() => {
      config = web.normalizeConfig(config)
      web.instrument(tracer, config, req, res, 'test.request', () => {
        span = tracer.scope().active()
      })
    })

    it('should add a route segment that will be added to the span resource name', () => {
      req.method = 'GET'

      web.enterRoute(req, '/foo')
      web.enterRoute(req, '/bar')
      res.end()

      expect(span.context()._tags).to.have.property(RESOURCE_NAME, 'GET /foo/bar')
      expect(span.context()._tags).to.have.property(HTTP_ROUTE, '/foo/bar')
    })
  })

  describe('exitRoute', () => {
    beforeEach(() => {
      config = web.normalizeConfig(config)
      web.instrument(tracer, config, req, res, 'test.request', reqSpan => {
        span = reqSpan
      })
    })

    it('should remove a route segment', () => {
      req.method = 'GET'

      web.enterRoute(req, '/foo')
      web.enterRoute(req, '/bar')
      web.exitRoute(req)
      res.end()

      expect(span.context()._tags).to.have.property(RESOURCE_NAME, 'GET /foo')
    })
  })

  describe('wrapMiddleware', () => {
    beforeEach(() => {
      config = web.normalizeConfig(config)
      web.instrument(tracer, config, req, res, 'test.request', () => {
        span = tracer.scope().active()
      })
    })

    it('should activate a scope with the span', (done) => {
      const fn = function test () {
        expect(tracer.scope().active()).to.not.equal(span)
        done()
      }

      web.wrapMiddleware(req, fn, 'middleware', () => fn(req, res))
    })
  })

  describe('finish', () => {
    beforeEach(() => {
      config = web.normalizeConfig(config)
      web.instrument(tracer, config, req, res, 'test.request', () => {
        span = tracer.scope().active()
      })
    })

    it('should finish the span of the current middleware', (done) => {
      const fn = () => {
        const span = tracer.scope().active()

        sinon.spy(span, 'finish')
        web.finish(req, fn, 'middleware')

        expect(span.finish).to.have.been.called

        done()
      }

      web.wrapMiddleware(req, fn, 'middleware', () => fn(req, res))
    })
  })

  describe('patch', () => {
    it('should patch the request with Datadog metadata', () => {
      web.patch(req)

      expect(req._datadog).to.deep.include({
        paths: [],
        beforeEnd: []
      })
    })
  })

  describe('root', () => {
    it('should return the request root span', () => {
      web.instrument(tracer, config, req, res, 'test.request', () => {
        const span = tracer.scope().active()

        web.wrapMiddleware(req, () => {}, 'express.middleware', () => {
          expect(web.root(req)).to.equal(span)
        })
      })
    })

    it('should return null when not yet instrumented', () => {
      expect(web.root(req)).to.be.null
    })
  })

  describe('active', () => {
    it('should return the request span by default', () => {
      web.instrument(tracer, config, req, res, 'test.request', () => {
        expect(web.active(req)).to.equal(tracer.scope().active())
      })
    })

    it('should return the active middleware span', () => {
      web.instrument(tracer, config, req, res, 'test.request', () => {
        const span = tracer.scope().active()

        web.wrapMiddleware(req, () => {}, 'express.middleware', () => {
          expect(web.active(req)).to.not.be.null
          expect(web.active(req)).to.not.equal(span)
        })
      })
    })

    it('should return null when not yet instrumented', () => {
      expect(web.active(req)).to.be.null
    })
  })

  describe('with an instrumented web server', done => {
    let express
    let app
    let port
    let server
    let http

    beforeEach(done => {
      agent.load(null, 'express')
        .then(getPort)
        .then(_port => {
          port = _port
          http = require('http')
          express = require('express')
          app = express()

          server = app.listen(port, '127.0.0.1', () => done())
        })
    })

    afterEach(done => {
      agent.close().then(() => {
        server.close(() => done())
      })
    })

    it('should run res.end handlers in the request scope', done => {
      let handler

      const interval = setInterval(() => {
        if (handler) {
          handler()
          clearInterval(interval)
        }
      })

      app.use((req, res) => {
        const end = res.end

        res.end = function () {
          end.apply(this, arguments)

          try {
            // console.log(tracer.scope().active())
            expect(tracer.scope().active()).to.not.be.null
            done()
          } catch (e) {
            done(e)
          }
        }

        handler = () => res.status(200).send()
      })

      const req = http.get(`http://127.0.0.1:${port}`)
      req.on('error', done)
    })

    it('should run "finish" event handlers in the request scope', done => {
      app.use((req, res, next) => {
        res.on('finish', () => {
          try {
            expect(tracer.scope().active()).to.not.be.null
            done()
          } catch (e) {
            done(e)
          }
        })

        res.status(200).send()
      })

      const req = http.get(`http://127.0.0.1:${port}`)
      req.on('error', done)
    })

    it('should run "close" event handlers in the request scope', done => {
      const sockets = []

      app.use((req, res, next) => {
        res.on('close', () => {
          try {
            expect(tracer.scope().active()).to.not.be.null
            done()
          } catch (e) {
            done(e)
          }
        })

        sockets.forEach(socket => socket.destroy())
      })

      server.on('connection', (socket) => {
        sockets.push(socket)
      })

      const req = http.get(`http://127.0.0.1:${port}`)
      req.on('error', () => {})
    })
  })

  describe('whitelistFilter', () => {
    beforeEach(() => {
      config = { whitelist: ['/_okay'] }
      config = web.normalizeConfig(config)
    })

    it('should not filter the url', () => {
      const filtered = config.filter('/_okay')
      expect(filtered).to.equal(true)
    })

    it('should filter the url', () => {
      const filtered = config.filter('/_notokay')
      expect(filtered).to.equal(false)
    })
  })

  describe('blacklistFilter', () => {
    beforeEach(() => {
      config = { blacklist: ['/_notokay'] }
      config = web.normalizeConfig(config)
    })

    it('should not filter the url', () => {
      const filtered = config.filter('/_okay')
      expect(filtered).to.equal(true)
    })

    it('should filter the url', () => {
      const filtered = config.filter('/_notokay')
      expect(filtered).to.equal(false)
    })
  })
})<|MERGE_RESOLUTION|>--- conflicted
+++ resolved
@@ -167,15 +167,10 @@
         web.instrument(tracer, config, req, res, 'test.request', span => {
           res.end()
 
-<<<<<<< HEAD
           expect(span.context()._tags).to.include({
-            [`${HTTP_HEADERS}.host`]: 'localhost'
+            [`${HTTP_REQUEST_HEADERS}.host`]: 'localhost',
+            [`${HTTP_RESPONSE_HEADERS}.server`]: 'test'
           })
-=======
-        expect(span.context()._tags).to.include({
-          [`${HTTP_REQUEST_HEADERS}.host`]: 'localhost',
-          [`${HTTP_RESPONSE_HEADERS}.server`]: 'test'
->>>>>>> 0577e78f
         })
       })
 
@@ -219,13 +214,14 @@
           headers: ['date']
         })
 
-        span = web.instrument(tracer, config, req, res, 'test.request')
-        span = web.instrument(tracer, override, req, res, 'test.request')
-
-        res.end()
-
-        expect(span.context()._tags).to.include({
-          [`${HTTP_REQUEST_HEADERS}.date`]: 'now'
+        web.instrument(tracer, config, req, res, 'test.request', () => {
+          web.instrument(tracer, override, req, res, 'test.request', span => {
+            res.end()
+
+            expect(span.context()._tags).to.include({
+              [`${HTTP_REQUEST_HEADERS}.date`]: 'now'
+            })
+          })
         })
       })
     })
