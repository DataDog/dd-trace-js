--- conflicted
+++ resolved
@@ -64,7 +64,6 @@
     expect(span.context().trace.started).to.deep.equal(['span', span])
   })
 
-<<<<<<< HEAD
   it('should start a new trace if the parent trace is finished', () => {
     const parent = {
       traceId: new Uint64BE(123, 123),
@@ -77,13 +76,13 @@
       }
     }
 
-    span = new Span(tracer, { operationName: 'operation', parent })
+    span = new Span(tracer, sampler, { operationName: 'operation', parent })
 
     expect(span.context().trace.started).to.deep.equal([span])
-=======
+  })
+
   it('should set the sample rate metric from the sampler', () => {
     expect(span._metrics).to.have.property(SAMPLE_RATE_METRIC_KEY, 1)
->>>>>>> ff14b641
   })
 
   describe('tracer', () => {
