'use strict'

const Uint64BE = require('int64-buffer').Uint64BE
const constants = require('../../src/constants')

const SAMPLE_RATE_METRIC_KEY = constants.SAMPLE_RATE_METRIC_KEY

describe('Span', () => {
  let Span
  let span
  let tracer
<<<<<<< HEAD
  let recorder
  let prioritySampler
=======
  let sampler
>>>>>>> da03a9c6
  let platform

  beforeEach(() => {
    platform = { id: sinon.stub() }
    platform.id.onFirstCall().returns(new Uint64BE(123, 123))
    platform.id.onSecondCall().returns(new Uint64BE(456, 456))

    tracer = {
<<<<<<< HEAD
      _isSampled: sinon.stub().returns(true)
=======
      _record: sinon.stub()
    }

    sampler = {
      rate: sinon.stub().returns(1),
      isSampled: sinon.stub().returns(true)
>>>>>>> da03a9c6
    }

    recorder = {
      record: sinon.stub()
    }

    prioritySampler = {
      sample: sinon.stub()
    }

    Span = proxyquire('../src/opentracing/span', {
      '../platform': platform
    })
  })

  it('should have a default context', () => {
<<<<<<< HEAD
    span = new Span(tracer, recorder, prioritySampler, { operationName: 'operation' })
=======
    span = new Span(tracer, sampler, { operationName: 'operation' })
>>>>>>> da03a9c6

    expect(span.context().traceId).to.deep.equal(new Uint64BE(123, 123))
    expect(span.context().spanId).to.deep.equal(new Uint64BE(123, 123))
  })

  it('should add itself to the context trace started spans', () => {
<<<<<<< HEAD
    span = new Span(tracer, recorder, prioritySampler, { operationName: 'operation' })
=======
    span = new Span(tracer, sampler, { operationName: 'operation' })
>>>>>>> da03a9c6

    expect(span.context().trace.started).to.deep.equal([span])
  })

  it('should use a parent context', () => {
    const parent = {
      traceId: new Uint64BE(123, 123),
      spanId: new Uint64BE(456, 456),
      sampled: false,
      baggageItems: { foo: 'bar' },
      trace: {
        started: ['span'],
        finished: []
      }
    }

<<<<<<< HEAD
    span = new Span(tracer, recorder, prioritySampler, { operationName: 'operation', parent })
=======
    span = new Span(tracer, sampler, { operationName: 'operation', parent })
>>>>>>> da03a9c6

    expect(span.context().traceId).to.deep.equal(new Uint64BE(123, 123))
    expect(span.context().parentId).to.deep.equal(new Uint64BE(456, 456))
    expect(span.context().baggageItems).to.deep.equal({ foo: 'bar' })
    expect(span.context().trace.started).to.deep.equal(['span', span])
  })

  it('should start a new trace if the parent trace is finished', () => {
    const parent = {
      traceId: new Uint64BE(123, 123),
      spanId: new Uint64BE(456, 456),
      sampled: false,
      baggageItems: { foo: 'bar' },
      trace: {
        started: ['span'],
        finished: ['span']
      }
    }

    span = new Span(tracer, sampler, { operationName: 'operation', parent })

    expect(span.context().trace.started).to.deep.equal([span])
  })

  it('should set the sample rate metric from the sampler', () => {
    expect(span._metrics).to.have.property(SAMPLE_RATE_METRIC_KEY, 1)
  })

  describe('tracer', () => {
    it('should return its parent tracer', () => {
<<<<<<< HEAD
      span = new Span(tracer, recorder, prioritySampler, { operationName: 'operation' })
=======
      span = new Span(tracer, sampler, { operationName: 'operation' })
>>>>>>> da03a9c6

      expect(span.tracer()).to.equal(tracer)
    })
  })

  describe('setOperationName', () => {
    it('should set the operation name', () => {
<<<<<<< HEAD
      span = new Span(tracer, recorder, prioritySampler, { operationName: 'foo' })
=======
      span = new Span(tracer, sampler, { operationName: 'foo' })
>>>>>>> da03a9c6
      span.setOperationName('bar')

      expect(span._operationName).to.equal('bar')
    })
  })

  describe('setBaggageItem', () => {
    it('should set a baggage item', () => {
<<<<<<< HEAD
      span = new Span(tracer, recorder, prioritySampler, { operationName: 'operation' })
=======
      span = new Span(tracer, sampler, { operationName: 'operation' })
>>>>>>> da03a9c6
      span.setBaggageItem('foo', 'bar')

      expect(span.context().baggageItems).to.have.property('foo', 'bar')
    })
  })

  describe('getBaggageItem', () => {
    it('should get a baggage item', () => {
<<<<<<< HEAD
      span = new Span(tracer, recorder, prioritySampler, { operationName: 'operation' })
=======
      span = new Span(tracer, sampler, { operationName: 'operation' })
>>>>>>> da03a9c6
      span._spanContext.baggageItems.foo = 'bar'

      expect(span.getBaggageItem('foo')).to.equal('bar')
    })
  })

  describe('setTag', () => {
    it('should set a tag', () => {
<<<<<<< HEAD
      span = new Span(tracer, recorder, prioritySampler, { operationName: 'operation' })
=======
      span = new Span(tracer, sampler, { operationName: 'operation' })
>>>>>>> da03a9c6
      span.setTag('foo', 'bar')

      expect(span.context().tags).to.have.property('foo', 'bar')
    })
  })

  describe('addTags', () => {
    it('should add tags', () => {
<<<<<<< HEAD
      span = new Span(tracer, recorder, prioritySampler, { operationName: 'operation' })
=======
      span = new Span(tracer, sampler, { operationName: 'operation' })
>>>>>>> da03a9c6
      span.addTags({ foo: 'bar' })

      expect(span.context().tags).to.have.property('foo', 'bar')
    })

    it('should ensure tags are strings', () => {
<<<<<<< HEAD
      span = new Span(tracer, recorder, prioritySampler, { operationName: 'operation' })
=======
      span = new Span(tracer, sampler, { operationName: 'operation' })
>>>>>>> da03a9c6
      span.addTags({ foo: 123 })

      expect(span.context().tags).to.have.property('foo', '123')
    })

    it('should handle errors', () => {
<<<<<<< HEAD
      span = new Span(tracer, recorder, prioritySampler, { operationName: 'operation' })
=======
      span = new Span(tracer, sampler, { operationName: 'operation' })
>>>>>>> da03a9c6

      expect(() => span.addTags()).not.to.throw()
    })
  })

  describe('finish', () => {
    it('should add itself to the context trace finished spans', () => {
      recorder.record.returns(Promise.resolve())

<<<<<<< HEAD
      span = new Span(tracer, recorder, prioritySampler, { operationName: 'operation' })
=======
      span = new Span(tracer, sampler, { operationName: 'operation' })
>>>>>>> da03a9c6
      span.finish()

      expect(span.context().trace.finished).to.deep.equal([span])
    })

    it('should record the span if sampled', () => {
      recorder.record.returns(Promise.resolve())

<<<<<<< HEAD
      span = new Span(tracer, recorder, prioritySampler, { operationName: 'operation' })
=======
      span = new Span(tracer, sampler, { operationName: 'operation' })
>>>>>>> da03a9c6
      span.finish()

      expect(recorder.record).to.have.been.calledWith(span)
    })

    it('should not record the span if not sampled', () => {
<<<<<<< HEAD
      recorder.record.returns(Promise.resolve())
      tracer._isSampled.returns(false)

      span = new Span(tracer, recorder, prioritySampler, { operationName: 'operation' })
=======
      tracer._record.returns(Promise.resolve())
      sampler.isSampled.returns(false)

      span = new Span(tracer, sampler, { operationName: 'operation' })
>>>>>>> da03a9c6
      span.finish()

      expect(recorder.record).to.not.have.been.called
    })

    it('should not record the span if already finished', () => {
      recorder.record.returns(Promise.resolve())

<<<<<<< HEAD
      span = new Span(tracer, recorder, prioritySampler, { operationName: 'operation' })
      span.finish()
=======
      span = new Span(tracer, sampler, { operationName: 'operation' })
>>>>>>> da03a9c6
      span.finish()

      expect(recorder.record).to.have.been.calledOnce
    })

    it('should generate sampling priority', () => {
      prioritySampler.sample = span => {
        span.context().sampling.priority = 2
      }
      span = new Span(tracer, recorder, prioritySampler, { operationName: 'operation' })
      span.finish()

      expect(span.context().sampling.priority).to.equal(2)
    })
  })
})<|MERGE_RESOLUTION|>--- conflicted
+++ resolved
@@ -9,12 +9,9 @@
   let Span
   let span
   let tracer
-<<<<<<< HEAD
   let recorder
   let prioritySampler
-=======
   let sampler
->>>>>>> da03a9c6
   let platform
 
   beforeEach(() => {
@@ -23,16 +20,12 @@
     platform.id.onSecondCall().returns(new Uint64BE(456, 456))
 
     tracer = {
-<<<<<<< HEAD
-      _isSampled: sinon.stub().returns(true)
-=======
       _record: sinon.stub()
     }
 
     sampler = {
       rate: sinon.stub().returns(1),
       isSampled: sinon.stub().returns(true)
->>>>>>> da03a9c6
     }
 
     recorder = {
@@ -49,22 +42,14 @@
   })
 
   it('should have a default context', () => {
-<<<<<<< HEAD
-    span = new Span(tracer, recorder, prioritySampler, { operationName: 'operation' })
-=======
-    span = new Span(tracer, sampler, { operationName: 'operation' })
->>>>>>> da03a9c6
+    span = new Span(tracer, recorder, sampler, prioritySampler, { operationName: 'operation' })
 
     expect(span.context().traceId).to.deep.equal(new Uint64BE(123, 123))
     expect(span.context().spanId).to.deep.equal(new Uint64BE(123, 123))
   })
 
   it('should add itself to the context trace started spans', () => {
-<<<<<<< HEAD
-    span = new Span(tracer, recorder, prioritySampler, { operationName: 'operation' })
-=======
-    span = new Span(tracer, sampler, { operationName: 'operation' })
->>>>>>> da03a9c6
+    span = new Span(tracer, recorder, sampler, prioritySampler, { operationName: 'operation' })
 
     expect(span.context().trace.started).to.deep.equal([span])
   })
@@ -81,11 +66,7 @@
       }
     }
 
-<<<<<<< HEAD
-    span = new Span(tracer, recorder, prioritySampler, { operationName: 'operation', parent })
-=======
-    span = new Span(tracer, sampler, { operationName: 'operation', parent })
->>>>>>> da03a9c6
+    span = new Span(tracer, recorder, sampler, prioritySampler, { operationName: 'operation', parent })
 
     expect(span.context().traceId).to.deep.equal(new Uint64BE(123, 123))
     expect(span.context().parentId).to.deep.equal(new Uint64BE(456, 456))
@@ -116,11 +97,7 @@
 
   describe('tracer', () => {
     it('should return its parent tracer', () => {
-<<<<<<< HEAD
-      span = new Span(tracer, recorder, prioritySampler, { operationName: 'operation' })
-=======
-      span = new Span(tracer, sampler, { operationName: 'operation' })
->>>>>>> da03a9c6
+      span = new Span(tracer, recorder, sampler, prioritySampler, { operationName: 'operation' })
 
       expect(span.tracer()).to.equal(tracer)
     })
@@ -128,11 +105,7 @@
 
   describe('setOperationName', () => {
     it('should set the operation name', () => {
-<<<<<<< HEAD
-      span = new Span(tracer, recorder, prioritySampler, { operationName: 'foo' })
-=======
-      span = new Span(tracer, sampler, { operationName: 'foo' })
->>>>>>> da03a9c6
+      span = new Span(tracer, recorder, sampler, prioritySampler, { operationName: 'foo' })
       span.setOperationName('bar')
 
       expect(span._operationName).to.equal('bar')
@@ -141,11 +114,7 @@
 
   describe('setBaggageItem', () => {
     it('should set a baggage item', () => {
-<<<<<<< HEAD
-      span = new Span(tracer, recorder, prioritySampler, { operationName: 'operation' })
-=======
-      span = new Span(tracer, sampler, { operationName: 'operation' })
->>>>>>> da03a9c6
+      span = new Span(tracer, recorder, sampler, prioritySampler, { operationName: 'operation' })
       span.setBaggageItem('foo', 'bar')
 
       expect(span.context().baggageItems).to.have.property('foo', 'bar')
@@ -154,11 +123,7 @@
 
   describe('getBaggageItem', () => {
     it('should get a baggage item', () => {
-<<<<<<< HEAD
-      span = new Span(tracer, recorder, prioritySampler, { operationName: 'operation' })
-=======
-      span = new Span(tracer, sampler, { operationName: 'operation' })
->>>>>>> da03a9c6
+      span = new Span(tracer, recorder, sampler, prioritySampler, { operationName: 'operation' })
       span._spanContext.baggageItems.foo = 'bar'
 
       expect(span.getBaggageItem('foo')).to.equal('bar')
@@ -167,11 +132,7 @@
 
   describe('setTag', () => {
     it('should set a tag', () => {
-<<<<<<< HEAD
-      span = new Span(tracer, recorder, prioritySampler, { operationName: 'operation' })
-=======
-      span = new Span(tracer, sampler, { operationName: 'operation' })
->>>>>>> da03a9c6
+      span = new Span(tracer, recorder, sampler, prioritySampler, { operationName: 'operation' })
       span.setTag('foo', 'bar')
 
       expect(span.context().tags).to.have.property('foo', 'bar')
@@ -180,33 +141,21 @@
 
   describe('addTags', () => {
     it('should add tags', () => {
-<<<<<<< HEAD
-      span = new Span(tracer, recorder, prioritySampler, { operationName: 'operation' })
-=======
-      span = new Span(tracer, sampler, { operationName: 'operation' })
->>>>>>> da03a9c6
+      span = new Span(tracer, recorder, sampler, prioritySampler, { operationName: 'operation' })
       span.addTags({ foo: 'bar' })
 
       expect(span.context().tags).to.have.property('foo', 'bar')
     })
 
     it('should ensure tags are strings', () => {
-<<<<<<< HEAD
-      span = new Span(tracer, recorder, prioritySampler, { operationName: 'operation' })
-=======
-      span = new Span(tracer, sampler, { operationName: 'operation' })
->>>>>>> da03a9c6
+      span = new Span(tracer, recorder, sampler, prioritySampler, { operationName: 'operation' })
       span.addTags({ foo: 123 })
 
       expect(span.context().tags).to.have.property('foo', '123')
     })
 
     it('should handle errors', () => {
-<<<<<<< HEAD
-      span = new Span(tracer, recorder, prioritySampler, { operationName: 'operation' })
-=======
-      span = new Span(tracer, sampler, { operationName: 'operation' })
->>>>>>> da03a9c6
+      span = new Span(tracer, recorder, sampler, prioritySampler, { operationName: 'operation' })
 
       expect(() => span.addTags()).not.to.throw()
     })
@@ -216,11 +165,7 @@
     it('should add itself to the context trace finished spans', () => {
       recorder.record.returns(Promise.resolve())
 
-<<<<<<< HEAD
-      span = new Span(tracer, recorder, prioritySampler, { operationName: 'operation' })
-=======
-      span = new Span(tracer, sampler, { operationName: 'operation' })
->>>>>>> da03a9c6
+      span = new Span(tracer, recorder, sampler, prioritySampler, { operationName: 'operation' })
       span.finish()
 
       expect(span.context().trace.finished).to.deep.equal([span])
@@ -229,28 +174,17 @@
     it('should record the span if sampled', () => {
       recorder.record.returns(Promise.resolve())
 
-<<<<<<< HEAD
-      span = new Span(tracer, recorder, prioritySampler, { operationName: 'operation' })
-=======
-      span = new Span(tracer, sampler, { operationName: 'operation' })
->>>>>>> da03a9c6
+      span = new Span(tracer, recorder, sampler, prioritySampler, { operationName: 'operation' })
       span.finish()
 
       expect(recorder.record).to.have.been.calledWith(span)
     })
 
     it('should not record the span if not sampled', () => {
-<<<<<<< HEAD
       recorder.record.returns(Promise.resolve())
       tracer._isSampled.returns(false)
 
-      span = new Span(tracer, recorder, prioritySampler, { operationName: 'operation' })
-=======
-      tracer._record.returns(Promise.resolve())
-      sampler.isSampled.returns(false)
-
-      span = new Span(tracer, sampler, { operationName: 'operation' })
->>>>>>> da03a9c6
+      span = new Span(tracer, recorder, sampler, prioritySampler, { operationName: 'operation' })
       span.finish()
 
       expect(recorder.record).to.not.have.been.called
@@ -259,12 +193,8 @@
     it('should not record the span if already finished', () => {
       recorder.record.returns(Promise.resolve())
 
-<<<<<<< HEAD
-      span = new Span(tracer, recorder, prioritySampler, { operationName: 'operation' })
-      span.finish()
-=======
-      span = new Span(tracer, sampler, { operationName: 'operation' })
->>>>>>> da03a9c6
+      span = new Span(tracer, recorder, sampler, prioritySampler, { operationName: 'operation' })
+      span.finish()
       span.finish()
 
       expect(recorder.record).to.have.been.calledOnce
@@ -274,7 +204,7 @@
       prioritySampler.sample = span => {
         span.context().sampling.priority = 2
       }
-      span = new Span(tracer, recorder, prioritySampler, { operationName: 'operation' })
+      span = new Span(tracer, recorder, sampler, prioritySampler, { operationName: 'operation' })
       span.finish()
 
       expect(span.context().sampling.priority).to.equal(2)
