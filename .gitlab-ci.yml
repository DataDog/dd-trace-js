stages:
  - shared-pipeline
  - benchmarks
  - benchmarks-pr-comment
  - single-step-instrumentation-tests
  - macrobenchmarks

include:
  #TODO: Remove this before merge
  - remote: https://gitlab-templates.ddbuild.io/libdatadog/include-wip/robertomonteromiguel/k8s_new_scenarios/one-pipeline.yml
  - local: ".gitlab/benchmarks.yml"
  - local: ".gitlab/macrobenchmarks.yml"

variables:
  # dd-trace-js has some exceptions to the default names
  AGENT_REPO_PRODUCT_NAME: auto_inject-node
  SYSTEM_TESTS_LIBRARY: nodejs

onboarding_tests_installer:
  parallel:
    matrix:
      - ONBOARDING_FILTER_WEBLOG: [test-app-nodejs,test-app-nodejs-container]
        SCENARIO: [ SIMPLE_INSTALLER_AUTO_INJECTION, SIMPLE_AUTO_INJECTION_PROFILING ]

onboarding_tests_k8s_injection:
  parallel:
    matrix:
<<<<<<< HEAD
      - WEBLOG_VARIANT: [sample-app]
        SCENARIO: [K8S_LIB_INJECTION, K8S_LIB_INJECTION_UDS, K8S_LIB_INJECTION_NO_AC, K8S_LIB_INJECTION_NO_AC_UDS, K8S_LIB_INJECTION_PROFILING_DISABLED, K8S_LIB_INJECTION_PROFILING_ENABLED, K8S_LIB_INJECTION_PROFILING_OVERRIDE]
        K8S_CLUSTER_VERSION: ['7.56.2', '7.57.0', '7.59.0']
=======
      - WEBLOG_VARIANT: sample-app
>>>>>>> b36ce05a

requirements_json_test:
  rules:
    - when: on_success
  variables:
    REQUIREMENTS_BLOCK_JSON_PATH: ".gitlab/requirements_block.json"
    REQUIREMENTS_ALLOW_JSON_PATH: ".gitlab/requirements_allow.json"
<|MERGE_RESOLUTION|>--- conflicted
+++ resolved
@@ -6,8 +6,7 @@
   - macrobenchmarks
 
 include:
-  #TODO: Remove this before merge
-  - remote: https://gitlab-templates.ddbuild.io/libdatadog/include-wip/robertomonteromiguel/k8s_new_scenarios/one-pipeline.yml
+  - remote: https://gitlab-templates.ddbuild.io/libdatadog/include/one-pipeline.yml
   - local: ".gitlab/benchmarks.yml"
   - local: ".gitlab/macrobenchmarks.yml"
 
@@ -25,13 +24,9 @@
 onboarding_tests_k8s_injection:
   parallel:
     matrix:
-<<<<<<< HEAD
       - WEBLOG_VARIANT: [sample-app]
         SCENARIO: [K8S_LIB_INJECTION, K8S_LIB_INJECTION_UDS, K8S_LIB_INJECTION_NO_AC, K8S_LIB_INJECTION_NO_AC_UDS, K8S_LIB_INJECTION_PROFILING_DISABLED, K8S_LIB_INJECTION_PROFILING_ENABLED, K8S_LIB_INJECTION_PROFILING_OVERRIDE]
         K8S_CLUSTER_VERSION: ['7.56.2', '7.57.0', '7.59.0']
-=======
-      - WEBLOG_VARIANT: sample-app
->>>>>>> b36ce05a
 
 requirements_json_test:
   rules:
