--- conflicted
+++ resolved
@@ -2,21 +2,15 @@
   - shared-pipeline
   - benchmarks
   - benchmarks-pr-comment
-<<<<<<< HEAD
-=======
   - single-step-instrumentation-tests
   - manual_images
   - macrobenchmarks
->>>>>>> 46d9ee0b
 
 include:
   - remote: https://gitlab-templates.ddbuild.io/libdatadog/include-wip/one-pipeline.yml
   - local: ".gitlab/benchmarks.yml"
-<<<<<<< HEAD
-=======
   - local: ".gitlab/single-step-instrumentation-tests.yml"
   - local: ".gitlab/macrobenchmarks.yml"
->>>>>>> 46d9ee0b
 
 variables:
   # dd-trace-js has some exceptions to the default names
