--- conflicted
+++ resolved
@@ -25,14 +25,10 @@
     return this
   }
 
-<<<<<<< HEAD
   use () {
     return this._tracer.use.apply(this._tracer, arguments)
   }
 
-  trace () {
-    return this._tracer.trace.apply(this._tracer, arguments)
-=======
   trace (operationName, options, callback) {
     if (callback) {
       return this._tracer.trace.apply(this._tracer, arguments)
@@ -43,7 +39,6 @@
         })
       })
     }
->>>>>>> a4ce5dc0
   }
 
   startSpan () {
