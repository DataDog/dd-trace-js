--- conflicted
+++ resolved
@@ -10,24 +10,12 @@
 const SAMPLE_RATE_METRIC_KEY = constants.SAMPLE_RATE_METRIC_KEY
 
 class DatadogSpan extends Span {
-<<<<<<< HEAD
-  constructor (tracer, recorder, prioritySampler, fields) {
-=======
-  constructor (tracer, sampler, fields) {
->>>>>>> da03a9c6
+  constructor (tracer, recorder, sampler, prioritySampler, fields) {
     super()
 
     const startTime = fields.startTime || platform.now()
     const operationName = fields.operationName
     const parent = fields.parent || null
-<<<<<<< HEAD
-    const tags = Object.assign({}, fields.tags)
-
-    this._parentTracer = tracer
-    this._recorder = recorder
-    this._prioritySampler = prioritySampler
-    this._operationName = operationName
-=======
     const tags = fields.tags || {}
     const metrics = {
       [SAMPLE_RATE_METRIC_KEY]: sampler.rate()
@@ -35,10 +23,11 @@
 
     this._parentTracer = tracer
     this._sampler = sampler
+    this._recorder = recorder
+    this._prioritySampler = prioritySampler
     this._operationName = operationName
     this._tags = Object.assign({}, tags)
     this._metrics = metrics
->>>>>>> da03a9c6
     this._startTime = startTime
 
     this._spanContext = this._createContext(parent, tags)
@@ -63,12 +52,8 @@
       spanContext = new SpanContext({
         traceId: spanId,
         spanId,
-<<<<<<< HEAD
-        sampled: this._parentTracer._isSampled(this),
+        sampled: this._sampler.isSampled(this),
         tags
-=======
-        sampled: this._sampler.isSampled(this)
->>>>>>> da03a9c6
       })
     }
 
