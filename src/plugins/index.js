--- conflicted
+++ resolved
@@ -8,11 +8,8 @@
   'graphql': require('./graphql'),
   'hapi': require('./hapi'),
   'http': require('./http'),
-<<<<<<< HEAD
+  'ioredis': require('./ioredis'),
   'koa': require('./koa'),
-=======
-  'ioredis': require('./ioredis'),
->>>>>>> 80ab4670
   'mongodb-core': require('./mongodb-core'),
   'mysql': require('./mysql'),
   'mysql2': require('./mysql2'),
