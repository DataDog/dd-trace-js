'use strict'

module.exports = {
  'amqp10': require('./amqp10'),
  'amqplib': require('./amqplib'),
  'elasticsearch': require('./elasticsearch'),
  'express': require('./express'),
  'graphql': require('./graphql'),
  'hapi': require('./hapi'),
  'http': require('./http'),
  'ioredis': require('./ioredis'),
<<<<<<< HEAD
  'memcached': require('./memcached'),
=======
  'koa': require('./koa'),
>>>>>>> b07203ea
  'mongodb-core': require('./mongodb-core'),
  'mysql': require('./mysql'),
  'mysql2': require('./mysql2'),
  'pg': require('./pg'),
  'redis': require('./redis'),
  'restify': require('./restify')
}<|MERGE_RESOLUTION|>--- conflicted
+++ resolved
@@ -9,11 +9,8 @@
   'hapi': require('./hapi'),
   'http': require('./http'),
   'ioredis': require('./ioredis'),
-<<<<<<< HEAD
+  'koa': require('./koa'),
   'memcached': require('./memcached'),
-=======
-  'koa': require('./koa'),
->>>>>>> b07203ea
   'mongodb-core': require('./mongodb-core'),
   'mysql': require('./mysql'),
   'mysql2': require('./mysql2'),
