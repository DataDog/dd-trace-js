'use strict'

const opentracing = require('opentracing')
const Tags = opentracing.Tags
const FORMAT_HTTP_HEADERS = opentracing.FORMAT_HTTP_HEADERS
const shimmer = require('shimmer')
const METHODS = require('methods').concat('use', 'route', 'param', 'all')
const pathToRegExp = require('path-to-regexp')

const OPERATION_NAME = 'express.request'

function createWrapMethod (tracer, config) {
  function middleware (req, res, next) {
    const url = `${req.protocol}://${req.get('host')}${req.originalUrl}`
    const childOf = tracer.extract(FORMAT_HTTP_HEADERS, req.headers)

    tracer.trace(OPERATION_NAME, {
      childOf,
      tags: {
        [Tags.SPAN_KIND]: Tags.SPAN_KIND_RPC_SERVER,
        [Tags.HTTP_URL]: url,
        [Tags.HTTP_METHOD]: req.method
      }
    }, span => {
      const originalEnd = res.end

      res.end = function () {
        res.end = originalEnd
        const returned = res.end.apply(this, arguments)
        const paths = tracer._context.get('express.paths')

        if (paths) {
          span.setTag('resource.name', paths.join(''))
        }

        span.setTag('service.name', config.service || tracer._service)
        span.setTag('span.type', 'web')
        span.setTag(Tags.HTTP_STATUS_CODE, res.statusCode)

        span.finish()

        return returned
      }

      req._datadog_trace_patched = true

      return next()
    })
  }

  return function wrapMethod (original) {
    return function methodWithTrace () {
      if (!this._datadog_trace_patched && !this._router) {
        this._datadog_trace_patched = true
        this.use(middleware)
      }
      return original.apply(this, arguments)
    }
  }
}

function createWrapProcessParams (tracer, config) {
  const context = tracer._context

  return function wrapProcessParams (processParams) {
    return function processParamsWithTrace (layer, called, req, res, done) {
      const matchers = layer._datadog_matchers
      let paths = context.get('express.paths') || []

      if (matchers) {
        // Try to guess which path actually matched
        for (let i = 0; i < matchers.length; i++) {
          if (matchers[i].test(layer.path)) {
            paths = paths.concat(matchers[i].path)

            context.set('express.paths', paths)

            break
          }
        }
      }

      return processParams.apply(this, arguments)
    }
  }
}

function createWrapRouterMethod (tracer) {
  return function wrapRouterMethod (original) {
    return function methodWithTrace (fn) {
      const offset = this.stack.length
      const router = original.apply(this, arguments)
      const matchers = extractMatchers(fn)

      this.stack.slice(offset).forEach(layer => {
        const handleRequest = layer.handle_request
        const handleError = layer.handle_error

        layer.handle_request = (req, res, next) => {
<<<<<<< HEAD
          if (req._datadog_trace_patched) {
            const originalNext = next

            next = context.bind(function () {
              const paths = context.get('express.paths')

              if (paths && layer.path && !layer.regexp.fast_star) {
                paths.pop()
              }

              originalNext.apply(null, arguments)
            })
          }
=======
          return handleRequest.call(layer, req, res, wrapNext(tracer, req, next))
        }
>>>>>>> 42b4743c

        layer.handle_error = (error, req, res, next) => {
          return handleError.call(layer, error, req, res, wrapNext(tracer, req, next))
        }

        layer._datadog_matchers = matchers
      })

      return router
    }
  }
}

function wrapNext (tracer, req, next) {
  if (req._datadog_trace_patched) {
    return tracer._context.bind(next)
  }

  return next
}

function extractMatchers (fn) {
  const arg = flatten([].concat(fn))

  if (typeof arg[0] === 'function') {
    return []
  }

  return arg.map(pattern => ({
    path: pattern instanceof RegExp ? `(${pattern})` : pattern,
    test: path => pathToRegExp(pattern).test(path)
  }))
}

function flatten (arr) {
  return arr.reduce((acc, val) => Array.isArray(val) ? acc.concat(flatten(val)) : acc.concat(val), [])
}

function patch (express, tracer, config) {
  METHODS.forEach(method => {
    shimmer.wrap(express.application, method, createWrapMethod(tracer, config))
  })
  shimmer.wrap(express.Router, 'process_params', createWrapProcessParams(tracer, config))
  shimmer.wrap(express.Router, 'use', createWrapRouterMethod(tracer, config))
  shimmer.wrap(express.Router, 'route', createWrapRouterMethod(tracer, config))
}

function unpatch (express) {
  METHODS.forEach(method => shimmer.unwrap(express.application, method))
  shimmer.unwrap(express.Router, 'process_params')
  shimmer.unwrap(express.Router, 'use')
  shimmer.unwrap(express.Router, 'route')
}

module.exports = {
  name: 'express',
  versions: ['4.x'],
  patch,
  unpatch
}<|MERGE_RESOLUTION|>--- conflicted
+++ resolved
@@ -97,27 +97,11 @@
         const handleError = layer.handle_error
 
         layer.handle_request = (req, res, next) => {
-<<<<<<< HEAD
-          if (req._datadog_trace_patched) {
-            const originalNext = next
-
-            next = context.bind(function () {
-              const paths = context.get('express.paths')
-
-              if (paths && layer.path && !layer.regexp.fast_star) {
-                paths.pop()
-              }
-
-              originalNext.apply(null, arguments)
-            })
-          }
-=======
-          return handleRequest.call(layer, req, res, wrapNext(tracer, req, next))
+          return handleRequest.call(layer, req, res, wrapNext(tracer, layer, req, next))
         }
->>>>>>> 42b4743c
 
         layer.handle_error = (error, req, res, next) => {
-          return handleError.call(layer, error, req, res, wrapNext(tracer, req, next))
+          return handleError.call(layer, error, req, res, wrapNext(tracer, layer, req, next))
         }
 
         layer._datadog_matchers = matchers
@@ -128,8 +112,21 @@
   }
 }
 
-function wrapNext (tracer, req, next) {
+function wrapNext (tracer, layer, req, next) {
   if (req._datadog_trace_patched) {
+    const context = tracer._context
+    const originalNext = next
+
+    next = context.bind(function () {
+      const paths = context.get('express.paths')
+
+      if (paths && layer.path && !layer.regexp.fast_star) {
+        paths.pop()
+      }
+
+      originalNext.apply(null, arguments)
+    })
+
     return tracer._context.bind(next)
   }
 
