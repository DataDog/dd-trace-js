--- conflicted
+++ resolved
@@ -1,14 +1,11 @@
 'use strict'
 
 const platform = require('./platform')
-<<<<<<< HEAD
 const log = require('./log')
 const msgpack = require('msgpack-lite')
 const codec = msgpack.createCodec({ int64: true })
-=======
 const format = require('./format')
 const encode = require('./encode')
->>>>>>> 6d613039
 
 class Writer {
   constructor (url, size) {
