'use strict'

const requireDir = require('require-dir')
const path = require('path')
const semver = require('semver')
const hook = require('require-in-the-middle')

class Instrumenter {
  constructor (tracer, config) {
    this._tracer = tracer
    this._plugins = loadPlugins(config)
    this._instrumented = new Map()
  }

  patch () {
<<<<<<< HEAD
    this._plugins.forEach(plugin => {
      plugin.patch(require(plugin.name), this._tracer)
    })
  }

  unpatch () {
    this._plugins.forEach(plugin => {
      plugin.unpatch(require(plugin.name))
=======
    const instrumentedModules = this._plugins.map(plugin => plugin.name)
    hook(instrumentedModules, this.hookModule.bind(this))
  }

  unpatch () {
    this._instrumented.forEach((instrumentation, moduleExports) => {
      instrumentation.unpatch(moduleExports)
>>>>>>> 5275fbe3
    })
  }

  hookModule (moduleExports, moduleName, moduleBaseDir) {
    const moduleVersion = getVersion(moduleBaseDir)

    this._plugins
      .filter(plugin => plugin.name === moduleName)
      .filter(plugin => matchVersion(moduleVersion, plugin.versions))
      .forEach(plugin => {
        plugin.patch(moduleExports, this._tracer)
        this._instrumented.set(moduleExports, plugin)
      })

    return moduleExports
  }
}

function loadPlugins (config) {
  if (config.plugins === false) {
    return []
  }

  const plugins = []
  const integrations = requireDir('./plugins')

  Object.keys(integrations).forEach(key => {
    plugins.push(integrations[key])
  })

  return plugins
}

function matchVersion (version, ranges) {
  return !version || (ranges && ranges.some(range => semver.satisfies(version, range)))
}

function getVersion (moduleBaseDir) {
  if (moduleBaseDir) {
    const packageJSON = path.join(moduleBaseDir, 'package.json')
    return require(packageJSON).version
  }
}

module.exports = Instrumenter<|MERGE_RESOLUTION|>--- conflicted
+++ resolved
@@ -13,16 +13,6 @@
   }
 
   patch () {
-<<<<<<< HEAD
-    this._plugins.forEach(plugin => {
-      plugin.patch(require(plugin.name), this._tracer)
-    })
-  }
-
-  unpatch () {
-    this._plugins.forEach(plugin => {
-      plugin.unpatch(require(plugin.name))
-=======
     const instrumentedModules = this._plugins.map(plugin => plugin.name)
     hook(instrumentedModules, this.hookModule.bind(this))
   }
@@ -30,7 +20,6 @@
   unpatch () {
     this._instrumented.forEach((instrumentation, moduleExports) => {
       instrumentation.unpatch(moduleExports)
->>>>>>> 5275fbe3
     })
   }
 
