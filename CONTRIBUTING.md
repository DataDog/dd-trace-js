# Contributing to dd-trace-js

Please reach out before starting work on any major code changes.
This will ensure we avoid duplicating work, or that your code can't be merged due to a rapidly changing
base. If you would like support for a module that is not listed, [contact support][1] to share a request.

## Keep changes small and incremental

Changes should be incremental and understandable. As much as possible, large-scale efforts should be broken up into many PRs over time for better reviewability. If a feature would require more changes to be "complete" it's fine to land partial changes if they are not wired up to anything yet, so long as tests are included which at least prove those parts work in isolation.

There are great benefits to taking a measured and iterative approach to improvement. When working on code in fewer places there is far less risk of running into merge conflicts or incompatibilities with other systems. Keeping contributions small makes them easy to review which makes that much quicker to land. Additionally, keeping things small and iterative makes it easier for other teams to review and understand what the code does.

## Be descriptive

Sometimes code can be self-documenting, but often it can't. That is especially true to someone reviewing code they haven't worked on. Be conscious of writing code in a self-describing way and leave comments anywhere that self-description fails. This goes a long way towards making even complex code coherent to one not already familiar with it.

Try to write code in a way the describes the intent when read. For example, verbs can be used for function and method names to communicate that they are used to do some specific action. In doing so it becomes clear when referenced by name elsewhere that it is a function and what the function is meant to do. If a function can not be described with a simple verb it's probably too complex or does too many things.

## Give your code space

Very dense code is hard to read. It helps to make use of empty lines to separate logical groupings of statements. Long lines should be split up into multiple lines to make them more readable. Complex objects or arrays should generally be split over several lines. Sometimes it's a good idea to assign a variable only to immediately use it in a call as it can be more descriptive than just using the expression in place. It's not always clear what an argument is for if it doesn't visibly have a name somehow. Remember, lines are free, our time is not.

## Avoid large refactors

Large refactors should generally be avoided in favour of iterative approaches. For example, rather than rewriting how every plugin works, one might make a special-case plugin that works a bit different for their particular use-case. If several dozen files need to change to add a feature we've probably done something wrong.

Sometimes new patterns or new ideas emerge which would be a substantial improvement over the existing state. It can be tempting to want to go all-in on a new way to do something, but the code churn can be hard to manage. It's best to introduce such new things incrementally and advocate for their adoption gradually through the rest of the codebase. As old systems are gradually phased out, the infrastructure which supports them can be deleted or relegated to lazy-loading only if and when that specific part of the system needs to be used.

## Test everything

It's very difficult to know if a change is valid unless there are tests to prove it. As an extension of that, it's also difficult to know the _use_ of that code is valid if the way it is integrated is not propertly tested. For this reason we generally favour integration tests over unit tests. If an API is expected to be used in different places or in different ways then it should generally include unit tests too for each unique scenario, however great care should be taken to ensure unit tests are actually testing the _logic_ and not just testing the _mocks_. It's a very common mistake to write a unit test that abstracts away the actual use of the interface so much that it doesn't actually test how that interface works in real-world scenarios. Remember to test how it handles failures, how it operates under heavy load, and how it impacts usability of what its purpose is.

## Don't forget benchmarks

Observability products tend to have quite a bit of their behaviour running in app code hot paths. It's important we extensively benchmark anything we expect to have heavy use to ensure it performs well and we don't cause any significant regressions through future changes. Measuring once at the time of writing is insufficient--a graph with just one data point is not going to tell you much of anything.

## Always consider backportability

To reduce delta between release lines and make it easier for us to support older versions we try as much as possible to backport every change we can. We should be diligent about keeping breaking changes to a minimum and ensuring we don't use language or runtime features which are too new. This way we can generally be confident that a change can be backported.

To reduce the surface area of a breaking change, the breaking aspects could be placed behind a flag which is disabled by default or isolated to a function. In the next major the change would then be just to change the default of the flag or to start or stop calling the isolated function. By isolating the breaking logic it also becomes easier to delete later when it's no longer relevant on any release line.

Currently we do not have CI to test PRs for mergeability to past release lines, but we intend to expand our CI to include that in the future. For the time being, it's recommended when developing locally to try to cherry-pick your changes onto the previous vN.x branches to see if the tests pass there too.

## Respect semantic versioning

This library follows the semantic versioning standard, but there are some subtleties left under-specified so this section is meant to clarify exactly how we interpret the meaning of semver. Additionally, it exists to communicate that we also use semver labels on all PRs to indicate which type of release the change should land in. Outside contributions should be evaluated and a semver label selected by the relevant team.

### semver-patch

If the change is a bug or security fix, it should be labelled as semver-patch. These changes should generally not alter existing behaviour in any way other than to correct the specific issue.

### semver-minor

Any addition of new functionality should be labelled as semver-minor and should not change any existing behaviour either in how any existing API works or in changing the contents or value of any existing data being reported except in purely additive cases where all existing data retains its prior state. Such changes may include new configuration options which when used will change behaviour, or may include the addition of new data being captured such as a new instrumentation, but should not impact the current operating design of any existing features.

### semver-major

In the event that some existing functionality _does_ need to change, as much as possible the non-breaking aspects of that change should be made in a semver-minor PR and the actually breaking aspects should be done via a follow-up PR with only the specific aspects which are breaking. Remember to [always consider backportability](#always-consider-backportability).

## Indicate intended release targets

When writing major changes we use a series of labels in the form of `dont-land-on-vN.x` where N is the major release line which a PR should not land in. Every PR marked as semver-major should include these tags. These tags allow our [branch-diff](https://github.com/bengl/branch-diff) tooling to work smoothly as we can exclude PRs not intended for the release line we're preparing a release proposal for. The `semver-major` labels on their own are not sufficient as they don't encode any indication of from _which_ releases they are a major change.

For outside contributions we will have the relevant team add these labels when they review and determine when they plan to release it.

## Ensure all tests are green

We follow an all-green policy which means that for any PR to be merged _all_ tests must be passing. If a test is flaky or failing consistently the owner of that test should make it a priority to fix that test and unblock other teams from landing changes. For outside contributors there are currently several tests which will always fail as full CI permission is required. For these PRs our current process is for the relevant team to copy the PR and resubmit it to run tests as a user with full CI permission.

Eventually we plan to look into putting these permission-required tests behind a label which team members can add to their PRs at creation to run the full CI and can add to outside contributor PRs to trigger the CI from their own user credentials. If the label is not present there will be another action which checks the label is present. Rather than showing a bunch of confusing failures to new contributors it would just show a single job failure which indicates an additional label is required, and we can name it in a way that makes it clear that it's not the responsibility of the outside contributor to add it. Something like `approve-full-ci` is one possible choice there.

## Development Requirements

Since this project supports multiple Node.js versions, using a version manager
such as [nvm](https://github.com/creationix/nvm) is recommended. If you're
unsure which version of Node.js to use, just use the latest version, which
should always work.

We use [yarn](https://yarnpkg.com/) 1.x for its workspace functionality, so make sure to install that as well. The easist way to install yarn 1.x with with npm:

```sh
$ npm install -g yarn
```

To install dependencies once you have Node and yarn installed, run this in the project directory:

```sh
$ yarn
```

## Adding a Plugin

To create a new plugin for a third-party package, follow these steps:

1. `mkdir -p packages/datadog-plugin-<pluginname>/src`
2. Copy an `index.js` file from another plugin to use as a starting point: `cp packages/datadog-plugin-kafkajs/src/index.js packages/datadog-plugin-<pluginname>/src`
3. Edit index.js as appropriate for your new plugin
4. `mkdir -p packages/datadog-plugin-<pluginname>/test`
5. Create an packages/datadog-plugin-<pluginname>/test/index.spec.js file and add the necessary tests. See other plugin tests for inspiration to file structure.
6. Edit index.spec.js as appropriate for your new plugin
7. Add entries to the following files for your new plugin:
  - `packages/dd-trace/src/plugins/index.js`
  - `index.d.ts`
  - `docs/test.ts`
  - `docs/API.md`
  - `.github/workflows/apm-integrations.yml`

### Adding a Plugin Test to CI

The plugin tests run on pull requests in Github Actions. Each plugin test suite has its own Github job, so adding a new suite to CI
requires adding a new job to the Github Actions config. The file containing these configs is `.github/workflows/apm-integrations.yml`.
You can copypaste and modify an existing plugin job configuration in this file to create a new job config.

## Testing

### Prerequisites

The `pg-native` package requires `pg_config` to be in your `$PATH` to be able to install.
Please refer to [the "Install" section](https://github.com/brianc/node-postgres/tree/master/packages/pg-native#install) of the `pg-native` documentation for how to ensure your environment is configured correctly.

### Plugin Tests

Before running _plugin_ tests, the supporting docker containers need to be running. You _can_ attempt to start all of them using docker-compose, but that's a drain on your system, and not all the images will even run at all on AMD64 devices.

> **Note**
> The `aerospike`, `couchbase`, `grpc` and `oracledb` instrumentations rely on
> native modules that do not compile on ARM64 devices (for example M1/M2 Mac)
> - their tests cannot be run locally on these devices.

Instead, you can follow this procedure for the plugin you want to run tests for:

1. Check the CI config in `.github/workflows/*.yml` to see what the appropriate values for the `SERVICES` and `PLUGINS` environment variables are for the plugin you're trying to test (noting that not all plugins require `SERVICES`). For example, for the `amqplib` plugin, the `SERVICES` value is `rabbitmq`, and the `PLUGINS` value is `amqplib`.
2. Run the appropriate docker-compose command to start the required services. For example, for the `amqplib` plugin, you would run: `docker compose up -d rabbitmq`.
3. Run `yarn services`, with the environment variables set above. This will install any versions of the library to be tested against into the `versions` directory, and check that the appropriate services are running prior to running the test.
4. Now, you can run `yarn test:plugins` with the environment variables set above to run the tests for the plugin you're interested in.

To wrap that all up into a simple few lines of shell commands, here is all of the above, for the `amqplib` plugin:

```sh
# These are exported for simplicity, but you can also just set them inline.
export SERVICES="rabbitmq" # retrieved from .github/workflows/apm-integrations.yml
export PLUGINS="amqplib" # retrieved from .github/workflows/apm-integrations.yml

docker compose up -d $SERVICES
yarn services

yarn test:plugins # This one actually runs the tests. Can be run many times.
```

You can also run the tests for multiple plugins at once by separating them with a pipe (`|`) delimiter. For example, to run the tests for the `amqplib` and `bluebird` plugins:

```sh
PLUGINS="amqplib|bluebird" yarn test:plugins
```

### Other Unit Tests

There are several types of unit tests, for various types of components. The
following commands may be useful:

```sh
# Tracer core tests (i.e. testing `packages/dd-trace`)
$ yarn test:trace:core
# "Core" library tests (i.e. testing `packages/datadog-core`
$ yarn test:core
# Instrumentations tests (i.e. testing `packages/datadog-instrumentations`
$ yarn test:instrumentations
```

Several other components have test commands as well. See `package.json` for
details.

<<<<<<< HEAD
=======
### Integration Tests

When running integration tests, some packages are installed from npm into temporary sandboxes.
If running locally without an internet connection,
it's possible to use the environment variable `OFFLINE=true` to make `yarn` use the `--prefer-offline` flag,
which will use the local yarn cache instead of fecthing packages from npm.

### Adding a Plugin Test to CI

The plugin tests run on pull requests in Github Actions. Each plugin test suite has its own Github job, so adding a new suite to CI
requires adding a new job to the Github Actions config. The file containing these configs is ``.github/workflows/apm-integrations.yml``.
You can copypaste and modify an existing plugin job configuration in this file to create a new job config.

>>>>>>> cbdfd06c
### Linting

We use [ESLint](https://eslint.org) to make sure that new code
conforms to our coding standards.

To run the linter, use:

```sh
$ yarn lint
```

This also checks that the `LICENSE-3rdparty.csv` file is up-to-date, and checks
dependencies for vulnerabilities.


### Benchmarks

Our microbenchmarks live in `benchmark/sirun`. Each directory in there
corresponds to a specific benchmark test and its variants, which are used to
track regressions and improvements over time.

In addition to those, when two or more approaches must be compared, please write
a benchmark in the `benchmark/index.js` module so that we can keep track of the
most efficient algorithm. To run your benchmark, use:

```sh
$ yarn bench
```


[1]: https://docs.datadoghq.com/help<|MERGE_RESOLUTION|>--- conflicted
+++ resolved
@@ -171,8 +171,6 @@
 Several other components have test commands as well. See `package.json` for
 details.
 
-<<<<<<< HEAD
-=======
 ### Integration Tests
 
 When running integration tests, some packages are installed from npm into temporary sandboxes.
@@ -186,7 +184,6 @@
 requires adding a new job to the Github Actions config. The file containing these configs is ``.github/workflows/apm-integrations.yml``.
 You can copypaste and modify an existing plugin job configuration in this file to create a new job config.
 
->>>>>>> cbdfd06c
 ### Linting
 
 We use [ESLint](https://eslint.org) to make sure that new code
