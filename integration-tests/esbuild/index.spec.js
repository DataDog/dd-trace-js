--- conflicted
+++ resolved
@@ -8,19 +8,15 @@
 const pathModule = require('path')
 const fs = require('fs')
 // TODO: It shouldn't be necessary to disable n/no-extraneous-require - Research
-// eslint-disable-next-line n/no-extraneous-require
+
 const { assert } = require('chai')
 
-<<<<<<< HEAD
-const TEST_DIR = path.join(__dirname, '.')
-const originalDir = process.cwd()
-=======
 // sub process must be executed inside TEST_DIR
 const TEST_DIR = pathModule.join(__dirname, '.')
 const execSync = (command, options) => chproc.execSync(command, { ...(options ?? {}), cwd: TEST_DIR })
 const rmSync = (path, options) => fs.rmSync(pathModule.join(TEST_DIR, path), options)
 const readFileSync = (path, options) => fs.readFileSync(pathModule.join(TEST_DIR, path), options)
->>>>>>> 2a1670b2
+const originalDir = process.cwd()
 
 // This should switch to our withVersion helper. The order here currently matters.
 const esbuildVersions = ['latest', '0.16.12']
@@ -28,26 +24,18 @@
 esbuildVersions.forEach((version) => {
   describe(`esbuild ${version}`, () => {
     before(() => {
-<<<<<<< HEAD
       process.chdir(TEST_DIR)
-      chproc.execSync('npm install', {
+      execSync('npm install', {
         timeout: 1000 * 30
       })
       if (version === 'latest') {
         const versionsPackageJson = require('../../packages/dd-trace/test/plugins/versions/package.json')
         const version = versionsPackageJson.dependencies.esbuild
-        chproc.execSync(`npm install esbuild@${version}`, {
+        execSync(`npm install esbuild@${version}`, {
           timeout: 1000 * 30
         })
       } else {
-        chproc.execSync(`npm install esbuild@${version}`, {
-=======
-      execSync('npm install', {
-        timeout: 1000 * 30
-      })
-      if (version !== 'latest') {
         execSync(`npm install esbuild@${version}`, {
->>>>>>> 2a1670b2
           timeout: 1000 * 30
         })
       }
