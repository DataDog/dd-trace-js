'use strict'

const { assert } = require('chai')
const path = require('path')

const {
  createSandbox,
  FakeAgent,
  spawnProc,
  curlAndAssertMessage,
  curl
} = require('./helpers')
const { USER_KEEP, AUTO_REJECT, AUTO_KEEP } = require('../ext/priority')

describe('Standalone ASM', () => {
  let sandbox, cwd, startupTestFile, agent, proc, env

  before(async () => {
    sandbox = await createSandbox(['express'])
    cwd = sandbox.folder
    startupTestFile = path.join(cwd, 'standalone-asm/index.js')
  })

  after(async () => {
    await sandbox.remove()
  })

  describe('enabled', () => {
    beforeEach(async () => {
      agent = await new FakeAgent().start()

      env = {
        AGENT_PORT: agent.port,
        DD_EXPERIMENTAL_APPSEC_STANDALONE_ENABLED: 'true'
      }

      const execArgv = []

      proc = await spawnProc(startupTestFile, { cwd, env, execArgv })
    })

    afterEach(async () => {
      proc.kill()
      await agent.stop()
    })

    function assertKeep (payload) {
      const { meta, metrics } = payload

      assert.propertyVal(meta, '_dd.p.appsec', '1')

      assert.propertyVal(metrics, '_sampling_priority_v1', USER_KEEP)
      assert.propertyVal(metrics, '_dd.apm.enabled', 0)
    }

    function assertDrop (payload) {
      const { metrics } = payload
      assert.propertyVal(metrics, '_sampling_priority_v1', AUTO_REJECT)
      assert.propertyVal(metrics, '_dd.apm.enabled', 0)
      assert.notProperty(metrics, '_dd.p.appsec')
    }

    async function doWarmupRequests (procOrUrl, number = 3) {
      for (let i = number; i > 0; i--) {
        await curl(procOrUrl)
      }
    }

    // first req initializes the waf and reports the first appsec event adding manual.keep tag
    it('should send correct headers and tags on first req', async () => {
      return curlAndAssertMessage(agent, proc, ({ headers, payload }) => {
        assert.propertyVal(headers, 'datadog-client-computed-stats', 'yes')
        assert.isArray(payload)
        assert.strictEqual(payload.length, 1)
        assert.isArray(payload[0])

        // express.request + 4 middlewares
        assert.strictEqual(payload[0].length, 5)

        assertKeep(payload[0][0])
      })
    })

    it('should keep second req because RateLimiter allows 1 req/min and discard the next', async () => {
      // 1st req kept because waf init
      // 2nd req kept because it's the first one hitting RateLimiter
      // next in the first minute are dropped
      await doWarmupRequests(proc)

      return curlAndAssertMessage(agent, proc, ({ headers, payload }) => {
        assert.propertyVal(headers, 'datadog-client-computed-stats', 'yes')
        assert.isArray(payload)
        assert.strictEqual(payload.length, 4)

        const secondReq = payload[1]
        assert.isArray(secondReq)
        assert.strictEqual(secondReq.length, 5)

        const { meta, metrics } = secondReq[0]
        assert.notProperty(meta, 'manual.keep')
        assert.notProperty(meta, '_dd.p.appsec')

<<<<<<< HEAD
        assert.propertyVal(metrics, '_sampling_priority_v1', 0)
=======
        assert.propertyVal(metrics, '_sampling_priority_v1', AUTO_KEEP)
>>>>>>> 91c43717
        assert.propertyVal(metrics, '_dd.apm.enabled', 0)

        assertDrop(payload[2][0])

        assertDrop(payload[3][0])
      })
    })

    it('should keep attack requests', async () => {
      await doWarmupRequests(proc)

      const urlAttack = proc.url + '?query=1 or 1=1'
      return curlAndAssertMessage(agent, urlAttack, ({ headers, payload }) => {
        assert.propertyVal(headers, 'datadog-client-computed-stats', 'yes')
        assert.isArray(payload)
        assert.strictEqual(payload.length, 4)

        assertKeep(payload[3][0])
      })
    })

    it('should keep sdk events', async () => {
      await doWarmupRequests(proc)

      const url = proc.url + '/login?user=test'
      return curlAndAssertMessage(agent, url, ({ headers, payload }) => {
        assert.propertyVal(headers, 'datadog-client-computed-stats', 'yes')
        assert.isArray(payload)
        assert.strictEqual(payload.length, 4)

        assertKeep(payload[3][0])
      })
    })

    it('should keep custom sdk events', async () => {
      await doWarmupRequests(proc)

      const url = proc.url + '/sdk'
      return curlAndAssertMessage(agent, url, ({ headers, payload }) => {
        assert.propertyVal(headers, 'datadog-client-computed-stats', 'yes')
        assert.isArray(payload)
        assert.strictEqual(payload.length, 4)

        assertKeep(payload[3][0])
      })
    })

    it('should keep iast events', async () => {
      await doWarmupRequests(proc)

      const url = proc.url + '/vulnerableHash'
      return curlAndAssertMessage(agent, url, ({ headers, payload }) => {
        assert.propertyVal(headers, 'datadog-client-computed-stats', 'yes')
        assert.isArray(payload)
        assert.strictEqual(payload.length, 4)

        const expressReq4 = payload[3][0]
        assertKeep(expressReq4)
        assert.property(expressReq4.meta, '_dd.iast.json')
        assert.propertyVal(expressReq4.metrics, '_dd.iast.enabled', 1)
      })
    })

    describe('propagation', () => {
      let proc2
      let port2

      beforeEach(async () => {
        const execArgv = []

        proc2 = await spawnProc(startupTestFile, { cwd, env, execArgv })

        port2 = parseInt(proc2.url.substring(proc2.url.lastIndexOf(':') + 1), 10)
      })

      afterEach(async () => {
        proc2.kill()
      })

      // proc/drop-and-call-sdk:
      // after setting a manual.drop calls to downstream proc2/sdk which triggers an appsec event
      it('should keep trace even if parent prio is -1 but there is an event in the local trace', async () => {
        await doWarmupRequests(proc)
        await doWarmupRequests(proc2)

        const url = `${proc.url}/propagation-after-drop-and-call-sdk?port=${port2}`
        return curlAndAssertMessage(agent, url, ({ headers, payload }) => {
          assert.propertyVal(headers, 'datadog-client-computed-stats', 'yes')
          assert.isArray(payload)

          const innerReq = payload.find(p => p[0].resource === 'GET /sdk')
          assert.notStrictEqual(innerReq, undefined)
          assertKeep(innerReq[0])
        }, undefined, undefined, true)
      })

      // proc/propagation-with-event triggers an appsec event and calls downstream proc2/down with no event
      it('should keep if parent trace is (prio:2, _dd.p.appsec:1) but there is no event in the local trace',
        async () => {
          await doWarmupRequests(proc)
          await doWarmupRequests(proc2)

          const url = `${proc.url}/propagation-with-event?port=${port2}`
          return curlAndAssertMessage(agent, url, ({ headers, payload }) => {
            assert.propertyVal(headers, 'datadog-client-computed-stats', 'yes')
            assert.isArray(payload)

            const innerReq = payload.find(p => p[0].resource === 'GET /down')
            assert.notStrictEqual(innerReq, undefined)
            assertKeep(innerReq[0])
          }, undefined, undefined, true)
        })

      it('should remove parent trace data if there is no event in the local trace', async () => {
        await doWarmupRequests(proc)
        await doWarmupRequests(proc2)

        const url = `${proc.url}/propagation-without-event?port=${port2}`
        return curlAndAssertMessage(agent, url, ({ headers, payload }) => {
          assert.propertyVal(headers, 'datadog-client-computed-stats', 'yes')
          assert.isArray(payload)

          const innerReq = payload.find(p => p[0].resource === 'GET /down')
          assert.notStrictEqual(innerReq, undefined)
          assert.notProperty(innerReq[0].meta, '_dd.p.other')
        }, undefined, undefined, true)
      })

      it('should not remove parent trace data if there is event in the local trace', async () => {
        await doWarmupRequests(proc)

        const url = `${proc.url}/propagation-with-event?port=${port2}`
        return curlAndAssertMessage(agent, url, ({ headers, payload }) => {
          assert.propertyVal(headers, 'datadog-client-computed-stats', 'yes')
          assert.isArray(payload)

          const innerReq = payload.find(p => p[0].resource === 'GET /down')
          assert.notStrictEqual(innerReq, undefined)
          assert.property(innerReq[0].meta, '_dd.p.other')
        }, undefined, undefined, true)
      })
    })
  })

  describe('disabled', () => {
    beforeEach(async () => {
      agent = await new FakeAgent().start()

      env = {
        AGENT_PORT: agent.port
      }

      proc = await spawnProc(startupTestFile, { cwd, env })
    })

    afterEach(async () => {
      proc.kill()
      await agent.stop()
    })

    it('should not add standalone related tags in iast events', () => {
      const url = proc.url + '/vulnerableHash'
      return curlAndAssertMessage(agent, url, ({ headers, payload }) => {
        assert.notProperty(headers, 'datadog-client-computed-stats')
        assert.isArray(payload)
        assert.strictEqual(payload.length, 1)
        assert.isArray(payload[0])

        // express.request + 4 middlewares
        assert.strictEqual(payload[0].length, 5)

        const { meta, metrics } = payload[0][0]
        assert.property(meta, '_dd.iast.json') // WEAK_HASH and XCONTENTTYPE_HEADER_MISSING reported

        assert.notProperty(meta, '_dd.p.appsec')
        assert.notProperty(metrics, '_dd.apm.enabled')
      })
    })

    it('should not add standalone related tags in appsec events', () => {
      const urlAttack = proc.url + '?query=1 or 1=1'

      return curlAndAssertMessage(agent, urlAttack, ({ headers, payload }) => {
        assert.notProperty(headers, 'datadog-client-computed-stats')
        assert.isArray(payload)
        assert.strictEqual(payload.length, 1)
        assert.isArray(payload[0])

        // express.request + 4 middlewares
        assert.strictEqual(payload[0].length, 5)

        const { meta, metrics } = payload[0][0]
        assert.property(meta, '_dd.appsec.json') // crs-942-100 triggered

        assert.notProperty(meta, '_dd.p.appsec')
        assert.notProperty(metrics, '_dd.apm.enabled')
      })
    })
  })
})<|MERGE_RESOLUTION|>--- conflicted
+++ resolved
@@ -100,11 +100,7 @@
         assert.notProperty(meta, 'manual.keep')
         assert.notProperty(meta, '_dd.p.appsec')
 
-<<<<<<< HEAD
-        assert.propertyVal(metrics, '_sampling_priority_v1', 0)
-=======
         assert.propertyVal(metrics, '_sampling_priority_v1', AUTO_KEEP)
->>>>>>> 91c43717
         assert.propertyVal(metrics, '_dd.apm.enabled', 0)
 
         assertDrop(payload[2][0])
