--- conflicted
+++ resolved
@@ -3522,7 +3522,39 @@
     })
   })
 
-<<<<<<< HEAD
+  context('custom tagging', () => {
+    it('does detect custom tags in the tests', (done) => {
+      const eventsPromise = receiver
+        .gatherPayloadsMaxTimeout(({ url }) => url.endsWith('/api/v2/citestcycle'), payloads => {
+          const events = payloads.flatMap(({ payload }) => payload.events)
+          const test = events.find(event => event.type === 'test').content
+
+          assert.isNotEmpty(test.meta)
+          assert.equal(test.meta['custom_tag.beforeEach'], 'true')
+          assert.equal(test.meta['custom_tag.it'], 'true')
+          assert.equal(test.meta['custom_tag.afterEach'], 'true')
+        })
+
+      childProcess = exec(
+        runTestsWithCoverageCommand,
+        {
+          cwd,
+          env: {
+            ...getCiVisAgentlessConfig(receiver.port),
+            TESTS_TO_RUN: 'ci-visibility/test-custom-tags'
+          },
+          stdio: 'inherit'
+        }
+      )
+
+      childProcess.on('exit', () => {
+        eventsPromise.then(() => {
+          done()
+        }).catch(done)
+      })
+    })
+  })
+
   context('impacted tests', () => {
     const NUM_RETRIES = 3
     let baseCommitSha = null
@@ -3694,41 +3726,21 @@
     ) => {
       const testAssertionsPromise = getTestAssertions({ isImpacting, isEfd, isParallel })
 
-=======
-  context('custom tagging', () => {
-    it('does detect custom tags in the tests', (done) => {
-      const eventsPromise = receiver
-        .gatherPayloadsMaxTimeout(({ url }) => url.endsWith('/api/v2/citestcycle'), payloads => {
-          const events = payloads.flatMap(({ payload }) => payload.events)
-          const test = events.find(event => event.type === 'test').content
-
-          assert.isNotEmpty(test.meta)
-          assert.equal(test.meta['custom_tag.beforeEach'], 'true')
-          assert.equal(test.meta['custom_tag.it'], 'true')
-          assert.equal(test.meta['custom_tag.afterEach'], 'true')
-        })
-
->>>>>>> 1c17b956
       childProcess = exec(
         runTestsWithCoverageCommand,
         {
           cwd,
           env: {
             ...getCiVisAgentlessConfig(receiver.port),
-<<<<<<< HEAD
             TESTS_TO_RUN: 'test-impacted-test/test-impacted-1',
             ...testConfig,
             ...extraEnvVars
-=======
-            TESTS_TO_RUN: 'ci-visibility/test-custom-tags'
->>>>>>> 1c17b956
           },
           stdio: 'inherit'
         }
       )
 
       childProcess.on('exit', () => {
-<<<<<<< HEAD
         testAssertionsPromise.then(done).catch(done)
       })
     }
@@ -3845,12 +3857,6 @@
       runImpactedTest(done,
         { isImpacting: true, isEfd: true }
       )
-=======
-        eventsPromise.then(() => {
-          done()
-        }).catch(done)
-      })
->>>>>>> 1c17b956
     })
   })
 })