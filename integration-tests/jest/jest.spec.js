--- conflicted
+++ resolved
@@ -171,15 +171,11 @@
           assert.propertyVal(testEvent.meta, 'test.customtag2', 'customvalue2')
         })
 
-<<<<<<< HEAD
-=======
         suites.forEach(testSuite => {
-          assert.equal(testSuite.meta[TEST_SESSION_NAME], 'my-test-session')
           assert.isTrue(testSuite.meta[TEST_SOURCE_FILE].startsWith('ci-visibility/test/ci-visibility-test'))
           assert.equal(testSuite.metrics[TEST_SOURCE_START], 1)
         })
 
->>>>>>> 9ac2e588
         done()
       })
 
