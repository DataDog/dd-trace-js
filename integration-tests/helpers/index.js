--- conflicted
+++ resolved
@@ -640,19 +640,8 @@
   })
 }
 
-<<<<<<< HEAD
 // we use our own assertObjectContains, to account for any types
 const assertObjectContains = function assertObjectContains (actual, expected) {
-=======
-// @ts-expect-error assert.partialDeepStrictEqual does not exist on older Node.js versions
-// eslint-disable-next-line n/no-unsupported-features/node-builtins
-const assertObjectContains = assert.partialDeepStrictEqual || function assertObjectContains (actual, expected, msg) {
-  if (expected === null || typeof expected !== 'object') {
-    assert.strictEqual(actual, expected, msg)
-    return
-  }
-
->>>>>>> 86b4f716
   if (Array.isArray(expected)) {
     assert.ok(Array.isArray(actual), `${msg ?? ''}Expected array but got ${inspect(actual)}`)
     let startIndex = 0
@@ -679,7 +668,7 @@
   }
 
   for (const [key, val] of Object.entries(expected)) {
-<<<<<<< HEAD
+    assert.ok(Object.hasOwn(actual, key), `Expected object to have key ${key}`)
     if (val === ANY_STRING) {
       assert.strictEqual(typeof actual[key], 'string', `Expected ${key} to be a string but got ${typeof actual[key]}`)
     } else if (val === ANY_NUMBER) {
@@ -691,11 +680,6 @@
       assert.notStrictEqual(actual[key], null)
       assert.strictEqual(typeof actual[key], 'object')
       assertObjectContains(actual[key], val)
-=======
-    assert.ok(Object.hasOwn(actual, key), msg)
-    if (val !== null && typeof val === 'object') {
-      assertObjectContains(actual[key], val, msg)
->>>>>>> 86b4f716
     } else {
       assert.ok(actual, msg)
       assert.strictEqual(actual[key], expected[key], msg)
