'use strict'

const { exec, execSync } = require('child_process')
<<<<<<< HEAD
const path = require('path')
const fs = require('fs')
=======
const satisfies = require('semifies')
>>>>>>> db66b0a2

const getPort = require('get-port')
const { assert } = require('chai')

const {
  createSandbox,
  getCiVisAgentlessConfig,
  getCiVisEvpProxyConfig
} = require('../helpers')
const { FakeCiVisIntake } = require('../ci-visibility-intake')
const webAppServer = require('../ci-visibility/web-app-server')
const webAppServerWithRedirect = require('../ci-visibility/web-app-server-with-redirect')
const {
  TEST_STATUS,
  TEST_SOURCE_START,
  TEST_TYPE,
  TEST_SOURCE_FILE,
  TEST_PARAMETERS,
  TEST_BROWSER_NAME,
  TEST_IS_NEW,
  TEST_IS_RETRY,
  TEST_EARLY_FLAKE_ENABLED,
  TEST_SUITE,
  TEST_CODE_OWNERS,
  TEST_SESSION_NAME,
  TEST_LEVEL_EVENT_TYPES,
  TEST_RETRY_REASON,
  DD_TEST_IS_USER_PROVIDED_SERVICE,
  TEST_MANAGEMENT_ENABLED,
  TEST_MANAGEMENT_IS_QUARANTINED,
  TEST_MANAGEMENT_IS_DISABLED,
  DD_CAPABILITIES_TEST_IMPACT_ANALYSIS,
  DD_CAPABILITIES_EARLY_FLAKE_DETECTION,
  DD_CAPABILITIES_AUTO_TEST_RETRIES,
  DD_CAPABILITIES_TEST_MANAGEMENT_QUARANTINE,
  DD_CAPABILITIES_TEST_MANAGEMENT_DISABLE,
  DD_CAPABILITIES_TEST_MANAGEMENT_ATTEMPT_TO_FIX,
  TEST_MANAGEMENT_IS_ATTEMPT_TO_FIX,
  TEST_HAS_FAILED_ALL_RETRIES,
  TEST_NAME,
  TEST_MANAGEMENT_ATTEMPT_TO_FIX_PASSED,
  TEST_IS_RUM_ACTIVE,
  TEST_BROWSER_VERSION,
  TEST_RETRY_REASON_TYPES,
  TEST_IS_MODIFIED,
  DD_CAPABILITIES_IMPACTED_TESTS
} = require('../../packages/dd-trace/src/plugins/util/test')
const { DD_HOST_CPU_COUNT } = require('../../packages/dd-trace/src/plugins/util/env')
const { ERROR_MESSAGE } = require('../../packages/dd-trace/src/constants')
const { DD_MAJOR } = require('../../version')

const NUM_RETRIES_EFD = 3

const versions = [DD_MAJOR >= 6 ? '1.38.0' : '1.18.0', 'latest']

versions.forEach((version) => {
  // TODO: Remove this once we drop suppport for v5
  const contextNewVersions = (...args) => {
    if (satisfies(version, '>=1.38.0') || version === 'latest') {
      context(...args)
    }
  }
  describe(`playwright@${version}`, () => {
    let sandbox, cwd, receiver, childProcess, webAppPort, webPortWithRedirect

    before(async function () {
      // bump from 60 to 90 seconds because playwright is heavy
      this.timeout(90000)
      sandbox = await createSandbox([`@playwright/test@${version}`, 'typescript'], true)
      cwd = sandbox.folder
      const { NODE_OPTIONS, ...restOfEnv } = process.env
      // Install chromium (configured in integration-tests/playwright.config.js)
      // *Be advised*: this means that we'll only be using chromium for this test suite
      execSync('npx playwright install chromium', { cwd, env: restOfEnv, stdio: 'inherit' })
      webAppPort = await getPort()
      webAppServer.listen(webAppPort)
      webPortWithRedirect = await getPort()
      webAppServerWithRedirect.listen(webPortWithRedirect)
    })

    after(async () => {
      await sandbox.remove()
      await new Promise(resolve => webAppServer.close(resolve))
      await new Promise(resolve => webAppServerWithRedirect.close(resolve))
    })

    beforeEach(async function () {
      const port = await getPort()
      receiver = await new FakeCiVisIntake(port).start()
    })

    afterEach(async () => {
      childProcess.kill()
      await receiver.stop()
    })
    const reportMethods = ['agentless', 'evp proxy']

    reportMethods.forEach((reportMethod) => {
      context(`reporting via ${reportMethod}`, () => {
        it('can run and report tests', (done) => {
          const envVars = reportMethod === 'agentless'
            ? getCiVisAgentlessConfig(receiver.port)
            : getCiVisEvpProxyConfig(receiver.port)
          const reportUrl = reportMethod === 'agentless' ? '/api/v2/citestcycle' : '/evp_proxy/v2/api/v2/citestcycle'

          receiver.gatherPayloadsMaxTimeout(({ url }) => url === reportUrl, payloads => {
            const metadataDicts = payloads.flatMap(({ payload }) => payload.metadata)

            metadataDicts.forEach(metadata => {
              for (const testLevel of TEST_LEVEL_EVENT_TYPES) {
                assert.equal(metadata[testLevel][TEST_SESSION_NAME], 'my-test-session')
              }
            })

            const events = payloads.flatMap(({ payload }) => payload.events)

            const testSessionEvent = events.find(event => event.type === 'test_session_end')
            const testModuleEvent = events.find(event => event.type === 'test_module_end')
            const testSuiteEvents = events.filter(event => event.type === 'test_suite_end')
            const testEvents = events.filter(event => event.type === 'test')

            const stepEvents = events.filter(event => event.type === 'span')

            assert.include(testSessionEvent.content.resource, 'test_session.playwright test')
            assert.equal(testSessionEvent.content.meta[TEST_STATUS], 'fail')
            assert.include(testModuleEvent.content.resource, 'test_module.playwright test')
            assert.equal(testModuleEvent.content.meta[TEST_STATUS], 'fail')
            assert.equal(testSessionEvent.content.meta[TEST_TYPE], 'browser')
            assert.equal(testModuleEvent.content.meta[TEST_TYPE], 'browser')

            assert.exists(testSessionEvent.content.meta[ERROR_MESSAGE])
            assert.exists(testModuleEvent.content.meta[ERROR_MESSAGE])

            assert.includeMembers(testSuiteEvents.map(suite => suite.content.resource), [
              'test_suite.todo-list-page-test.js',
              'test_suite.landing-page-test.js',
              'test_suite.skipped-suite-test.js'
            ])

            assert.includeMembers(testSuiteEvents.map(suite => suite.content.meta[TEST_STATUS]), [
              'pass',
              'fail',
              'skip'
            ])

            testSuiteEvents.forEach(testSuiteEvent => {
              if (testSuiteEvent.content.meta[TEST_STATUS] === 'fail') {
                assert.exists(testSuiteEvent.content.meta[ERROR_MESSAGE])
              }
              assert.isTrue(testSuiteEvent.content.meta[TEST_SOURCE_FILE].endsWith('-test.js'))
              assert.equal(testSuiteEvent.content.metrics[TEST_SOURCE_START], 1)
              assert.exists(testSuiteEvent.content.metrics[DD_HOST_CPU_COUNT])
            })

            assert.includeMembers(testEvents.map(test => test.content.resource), [
              'landing-page-test.js.highest-level-describe' +
              '  leading and trailing spaces    should work with passing tests',
              'landing-page-test.js.highest-level-describe' +
              '  leading and trailing spaces    should work with skipped tests',
              'landing-page-test.js.highest-level-describe' +
              '  leading and trailing spaces    should work with fixme',
              'landing-page-test.js.highest-level-describe' +
              '  leading and trailing spaces    should work with annotated tests',
              'todo-list-page-test.js.playwright should work with failing tests',
              'todo-list-page-test.js.should work with fixme root'
            ])

            assert.includeMembers(testEvents.map(test => test.content.meta[TEST_STATUS]), [
              'pass',
              'fail',
              'skip'
            ])

            testEvents.forEach(testEvent => {
              assert.exists(testEvent.content.metrics[TEST_SOURCE_START])
              assert.equal(
                testEvent.content.meta[TEST_SOURCE_FILE].startsWith('ci-visibility/playwright-tests/'), true
              )
              assert.equal(testEvent.content.meta[DD_TEST_IS_USER_PROVIDED_SERVICE], 'false')
              // Can read DD_TAGS
              assert.propertyVal(testEvent.content.meta, 'test.customtag', 'customvalue')
              assert.propertyVal(testEvent.content.meta, 'test.customtag2', 'customvalue2')
              // Adds the browser used
              assert.propertyVal(testEvent.content.meta, TEST_BROWSER_NAME, 'chromium')
              assert.propertyVal(
                testEvent.content.meta,
                TEST_PARAMETERS,
                JSON.stringify({ arguments: { browser: 'chromium' }, metadata: {} })
              )
              assert.exists(testEvent.content.metrics[DD_HOST_CPU_COUNT])
            })

            stepEvents.forEach(stepEvent => {
              assert.equal(stepEvent.content.name, 'playwright.step')
              assert.property(stepEvent.content.meta, 'playwright.step')
            })
            const annotatedTest = testEvents.find(test =>
              test.content.resource.endsWith('should work with annotated tests')
            )

            assert.propertyVal(annotatedTest.content.meta, 'test.memory.usage', 'low')
            assert.propertyVal(annotatedTest.content.metrics, 'test.memory.allocations', 16)
            assert.notProperty(annotatedTest.content.meta, 'test.invalid')
          }).then(() => done()).catch(done)

          childProcess = exec(
            './node_modules/.bin/playwright test -c playwright.config.js',
            {
              cwd,
              env: {
                ...envVars,
                PW_BASE_URL: `http://localhost:${webAppPort}`,
                DD_TAGS: 'test.customtag:customvalue,test.customtag2:customvalue2',
                DD_TEST_SESSION_NAME: 'my-test-session',
                DD_SERVICE: undefined
              },
              stdio: 'pipe'
            }
          )
        })
      })
    })

    it('works when tests are compiled to a different location', function (done) {
      // this has shown some flakiness
      this.retries(1)
      let testOutput = ''

      receiver.gatherPayloadsMaxTimeout(({ url }) => url === '/api/v2/citestcycle', payloads => {
        const events = payloads.flatMap(({ payload }) => payload.events)
        const testEvents = events.filter(event => event.type === 'test')
        assert.includeMembers(testEvents.map(test => test.content.resource), [
          'playwright-tests-ts/one-test.js.playwright should work with passing tests',
          'playwright-tests-ts/one-test.js.playwright should work with skipped tests'
        ])
        assert.include(testOutput, '1 passed')
        assert.include(testOutput, '1 skipped')
        assert.notInclude(testOutput, 'TypeError')
      }, 25000).then(() => done()).catch(done)

      childProcess = exec(
        'node ./node_modules/typescript/bin/tsc' +
        '&& ./node_modules/.bin/playwright test -c ci-visibility/playwright-tests-ts-out',
        {
          cwd,
          env: {
            ...getCiVisAgentlessConfig(receiver.port),
            PW_BASE_URL: `http://localhost:${webAppPort}`,
            PW_RUNNER_DEBUG: '1'
          },
          stdio: 'inherit'
        }
      )
      childProcess.stdout.on('data', chunk => {
        testOutput += chunk.toString()
      })
      childProcess.stderr.on('data', chunk => {
        testOutput += chunk.toString()
      })
    })

    it('works when before all fails and step durations are negative', (done) => {
      receiver.gatherPayloadsMaxTimeout(({ url }) => url === '/api/v2/citestcycle', payloads => {
        const events = payloads.flatMap(({ payload }) => payload.events)

        const testSuiteEvent = events.find(event => event.type === 'test_suite_end').content
        const testSessionEvent = events.find(event => event.type === 'test_session_end').content

        assert.propertyVal(testSuiteEvent.meta, TEST_STATUS, 'fail')
        assert.propertyVal(testSessionEvent.meta, TEST_STATUS, 'fail')
        assert.exists(testSuiteEvent.meta[ERROR_MESSAGE])
        assert.include(testSessionEvent.meta[ERROR_MESSAGE], 'Test suites failed: 1')
      }).then(() => done()).catch(done)

      childProcess = exec(
        './node_modules/.bin/playwright test -c playwright.config.js',
        {
          cwd,
          env: {
            ...getCiVisAgentlessConfig(receiver.port),
            PW_BASE_URL: `http://localhost:${webAppPort}`,
            TEST_DIR: './ci-visibility/playwright-tests-error',
            TEST_TIMEOUT: 3000
          },
          stdio: 'pipe'
        }
      )
    })

    contextNewVersions('early flake detection', () => {
      it('retries new tests', (done) => {
        receiver.setSettings({
          early_flake_detection: {
            enabled: true,
            slow_test_retries: {
              '5s': NUM_RETRIES_EFD
            }
          },
          known_tests_enabled: true
        })

        receiver.setKnownTests(
          {
            playwright: {
              'landing-page-test.js': [
                // it will be considered new
                // 'highest-level-describe  leading and trailing spaces    should work with passing tests',
                'highest-level-describe  leading and trailing spaces    should work with skipped tests',
                'highest-level-describe  leading and trailing spaces    should work with fixme',
                'highest-level-describe  leading and trailing spaces    should work with annotated tests'
              ],
              'skipped-suite-test.js': [
                'should work with fixme root'
              ],
              'todo-list-page-test.js': [
                'playwright should work with failing tests',
                'should work with fixme root'
              ]
            }
          }
        )

        const receiverPromise = receiver
          .gatherPayloadsMaxTimeout(({ url }) => url === '/api/v2/citestcycle', (payloads) => {
            const events = payloads.flatMap(({ payload }) => payload.events)

            const testSession = events.find(event => event.type === 'test_session_end').content
            assert.propertyVal(testSession.meta, TEST_EARLY_FLAKE_ENABLED, 'true')

            const tests = events.filter(event => event.type === 'test').map(event => event.content)
            const newTests = tests.filter(test =>
              test.resource.endsWith('should work with passing tests')
            )
            newTests.forEach(test => {
              assert.propertyVal(test.meta, TEST_IS_NEW, 'true')
            })

            const retriedTests = tests.filter(test => test.meta[TEST_IS_RETRY] === 'true')

            assert.equal(retriedTests.length, NUM_RETRIES_EFD)

            retriedTests.forEach(test => {
              assert.propertyVal(test.meta, TEST_RETRY_REASON, TEST_RETRY_REASON_TYPES.efd)
            })

            // all but one has been retried
            assert.equal(retriedTests.length, newTests.length - 1)
          })

        childProcess = exec(
          './node_modules/.bin/playwright test -c playwright.config.js',
          {
            cwd,
            env: {
              ...getCiVisAgentlessConfig(receiver.port),
              PW_BASE_URL: `http://localhost:${webAppPort}`
            },
            stdio: 'pipe'
          }
        )

        childProcess.on('exit', () => {
          receiverPromise.then(() => done()).catch(done)
        })
      })

      it('is disabled if DD_CIVISIBILITY_EARLY_FLAKE_DETECTION_ENABLED is false', (done) => {
        receiver.setSettings({
          early_flake_detection: {
            enabled: true,
            slow_test_retries: {
              '5s': NUM_RETRIES_EFD
            }
          },
          known_tests_enabled: true
        })

        receiver.setKnownTests(
          {
            playwright: {
              'landing-page-test.js': [
                // it will be considered new
                // 'highest-level-describe  leading and trailing spaces    should work with passing tests',
                'highest-level-describe  leading and trailing spaces    should work with skipped tests',
                'highest-level-describe  leading and trailing spaces    should work with fixme',
                'highest-level-describe  leading and trailing spaces    should work with annotated tests'
              ],
              'skipped-suite-test.js': [
                'should work with fixme root'
              ],
              'todo-list-page-test.js': [
                'playwright should work with failing tests',
                'should work with fixme root'
              ]
            }
          }
        )

        const receiverPromise = receiver
          .gatherPayloadsMaxTimeout(({ url }) => url === '/api/v2/citestcycle', (payloads) => {
            const events = payloads.flatMap(({ payload }) => payload.events)
            const tests = events.filter(event => event.type === 'test').map(event => event.content)

            const newTests = tests.filter(test =>
              test.resource.endsWith('should work with passing tests')
            )
            // new tests are detected but not retried
            newTests.forEach(test => {
              assert.propertyVal(test.meta, TEST_IS_NEW, 'true')
            })

            const retriedTests = tests.filter(test => test.meta[TEST_IS_RETRY] === 'true')
            assert.equal(retriedTests.length, 0)
          })

        childProcess = exec(
          './node_modules/.bin/playwright test -c playwright.config.js',
          {
            cwd,
            env: {
              ...getCiVisAgentlessConfig(receiver.port),
              PW_BASE_URL: `http://localhost:${webAppPort}`,
              DD_CIVISIBILITY_EARLY_FLAKE_DETECTION_ENABLED: 'false'
            },
            stdio: 'pipe'
          }
        )

        childProcess.on('exit', () => {
          receiverPromise.then(() => done()).catch(done)
        })
      })

      it('does not retry tests that are skipped', (done) => {
        receiver.setSettings({
          early_flake_detection: {
            enabled: true,
            slow_test_retries: {
              '5s': NUM_RETRIES_EFD
            }
          },
          known_tests_enabled: true
        })

        receiver.setKnownTests(
          {
            playwright: {
              'landing-page-test.js': [
                'highest-level-describe  leading and trailing spaces    should work with passing tests',
                // new but not retried because it's skipped
                // 'highest-level-describe  leading and trailing spaces    should work with skipped tests',
                // new but not retried because it's skipped
                // 'highest-level-describe  leading and trailing spaces    should work with fixme',
                'highest-level-describe  leading and trailing spaces    should work with annotated tests'
              ],
              'skipped-suite-test.js': [
                'should work with fixme root'
              ],
              'todo-list-page-test.js': [
                'playwright should work with failing tests',
                'should work with fixme root'
              ]
            }
          }
        )

        const receiverPromise = receiver
          .gatherPayloadsMaxTimeout(({ url }) => url === '/api/v2/citestcycle', (payloads) => {
            const events = payloads.flatMap(({ payload }) => payload.events)
            const tests = events.filter(event => event.type === 'test').map(event => event.content)

            const newTests = tests.filter(test =>
              test.resource.endsWith('should work with skipped tests') ||
              test.resource.endsWith('should work with fixme')
            )
            // no retries
            assert.equal(newTests.length, 2)
            newTests.forEach(test => {
              assert.propertyVal(test.meta, TEST_IS_NEW, 'true')
            })

            const retriedTests = tests.filter(test => test.meta[TEST_IS_RETRY] === 'true')

            assert.equal(retriedTests.length, 0)
          })

        childProcess = exec(
          './node_modules/.bin/playwright test -c playwright.config.js',
          {
            cwd,
            env: {
              ...getCiVisAgentlessConfig(receiver.port),
              PW_BASE_URL: `http://localhost:${webAppPort}`
            },
            stdio: 'pipe'
          }
        )

        childProcess.on('exit', () => {
          receiverPromise.then(() => done()).catch(done)
        })
      })

      it('does not run EFD if the known tests request fails', (done) => {
        receiver.setSettings({
          early_flake_detection: {
            enabled: true,
            slow_test_retries: {
              '5s': NUM_RETRIES_EFD
            }
          },
          known_tests_enabled: true
        })

        receiver.setKnownTestsResponseCode(500)
        receiver.setKnownTests({})

        const receiverPromise = receiver
          .gatherPayloadsMaxTimeout(({ url }) => url === '/api/v2/citestcycle', (payloads) => {
            const events = payloads.flatMap(({ payload }) => payload.events)
            const tests = events.filter(event => event.type === 'test').map(event => event.content)

            assert.equal(tests.length, 7)
            const testSession = events.find(event => event.type === 'test_session_end').content
            assert.notProperty(testSession.meta, TEST_EARLY_FLAKE_ENABLED)

            const newTests = tests.filter(test => test.meta[TEST_IS_NEW] === 'true')
            assert.equal(newTests.length, 0)

            const retriedTests = tests.filter(test => test.meta[TEST_IS_RETRY] === 'true')
            assert.equal(retriedTests.length, 0)
          })

        childProcess = exec(
          './node_modules/.bin/playwright test -c playwright.config.js',
          {
            cwd,
            env: {
              ...getCiVisAgentlessConfig(receiver.port),
              PW_BASE_URL: `http://localhost:${webAppPort}`
            },
            stdio: 'pipe'
          }
        )

        childProcess.on('exit', () => {
          receiverPromise
            .then(() => done())
            .catch(done)
        })
      })

      it('disables early flake detection if known tests should not be requested', (done) => {
        receiver.setSettings({
          early_flake_detection: {
            enabled: true,
            slow_test_retries: {
              '5s': NUM_RETRIES_EFD
            }
          },
          known_tests_enabled: false
        })

        receiver.setKnownTests(
          {
            playwright: {
              'landing-page-test.js': [
                // it will be considered new
                // 'highest-level-describe  leading and trailing spaces    should work with passing tests',
                'highest-level-describe  leading and trailing spaces    should work with skipped tests',
                'highest-level-describe  leading and trailing spaces    should work with fixme',
                'highest-level-describe  leading and trailing spaces    should work with annotated tests'
              ],
              'skipped-suite-test.js': [
                'should work with fixme root'
              ],
              'todo-list-page-test.js': [
                'playwright should work with failing tests',
                'should work with fixme root'
              ]
            }
          }
        )

        const receiverPromise = receiver
          .gatherPayloadsMaxTimeout(({ url }) => url === '/api/v2/citestcycle', (payloads) => {
            const events = payloads.flatMap(({ payload }) => payload.events)

            const testSession = events.find(event => event.type === 'test_session_end').content
            assert.notProperty(testSession.meta, TEST_EARLY_FLAKE_ENABLED)

            const tests = events.filter(event => event.type === 'test').map(event => event.content)
            const newTests = tests.filter(test =>
              test.resource.endsWith('should work with passing tests')
            )
            newTests.forEach(test => {
              assert.notProperty(test.meta, TEST_IS_NEW)
            })

            const retriedTests = tests.filter(test => test.meta[TEST_IS_RETRY] === 'true')
            assert.equal(retriedTests.length, 0)
          })

        childProcess = exec(
          './node_modules/.bin/playwright test -c playwright.config.js',
          {
            cwd,
            env: {
              ...getCiVisAgentlessConfig(receiver.port),
              PW_BASE_URL: `http://localhost:${webAppPort}`
            },
            stdio: 'pipe'
          }
        )

        childProcess.on('exit', () => {
          receiverPromise.then(() => done()).catch(done)
        })
      })
    })

    it('does not crash when maxFailures=1 and there is an error', (done) => {
      receiver.gatherPayloadsMaxTimeout(({ url }) => url.endsWith('citestcycle'), payloads => {
        const events = payloads.flatMap(({ payload }) => payload.events)

        const testEvents = events.filter(event => event.type === 'test')

        assert.includeMembers(testEvents.map(test => test.content.resource), [
          'failing-test-and-another-test.js.should work with failing tests',
          'failing-test-and-another-test.js.does not crash afterwards'
        ])
      }).then(() => done()).catch(done)

      childProcess = exec(
        './node_modules/.bin/playwright test -c playwright.config.js',
        {
          cwd,
          env: {
            ...getCiVisAgentlessConfig(receiver.port),
            PW_BASE_URL: `http://localhost:${webAppPort}`,
            MAX_FAILURES: 1,
            TEST_DIR: './ci-visibility/playwright-tests-max-failures'
          },
          stdio: 'pipe'
        }
      )
    })

    context('flaky test retries', () => {
      it('can automatically retry flaky tests', (done) => {
        receiver.setSettings({
          itr_enabled: false,
          code_coverage: false,
          tests_skipping: false,
          flaky_test_retries_enabled: true,
          early_flake_detection: {
            enabled: false
          }
        })

        const receiverPromise = receiver
          .gatherPayloadsMaxTimeout(({ url }) => url === '/api/v2/citestcycle', (payloads) => {
            const events = payloads.flatMap(({ payload }) => payload.events)
            const tests = events.filter(event => event.type === 'test').map(event => event.content)

            assert.equal(tests.length, 3)

            const failedTests = tests.filter(test => test.meta[TEST_STATUS] === 'fail')
            assert.equal(failedTests.length, 2)

            const failedRetryTests = failedTests.filter(
              test => test.meta[TEST_RETRY_REASON] === TEST_RETRY_REASON_TYPES.atr
            )
            assert.equal(failedRetryTests.length, 1) // the first one is not a retry

            const passedTests = tests.filter(test => test.meta[TEST_STATUS] === 'pass')
            assert.equal(passedTests.length, 1)
            assert.equal(passedTests[0].meta[TEST_IS_RETRY], 'true')
            assert.equal(passedTests[0].meta[TEST_RETRY_REASON], TEST_RETRY_REASON_TYPES.atr)
          }, 30000)

        childProcess = exec(
          './node_modules/.bin/playwright test -c playwright.config.js',
          {
            cwd,
            env: {
              ...getCiVisAgentlessConfig(receiver.port),
              PW_BASE_URL: `http://localhost:${webAppPort}`,
              TEST_DIR: './ci-visibility/playwright-tests-automatic-retry'
            },
            stdio: 'pipe'
          }
        )

        childProcess.on('exit', () => {
          receiverPromise
            .then(() => done())
            .catch(done)
        })
      })

      it('is disabled if DD_CIVISIBILITY_FLAKY_RETRY_ENABLED is false', (done) => {
        receiver.setSettings({
          itr_enabled: false,
          code_coverage: false,
          tests_skipping: false,
          flaky_test_retries_enabled: true,
          early_flake_detection: {
            enabled: false
          }
        })

        const receiverPromise = receiver
          .gatherPayloadsMaxTimeout(({ url }) => url === '/api/v2/citestcycle', (payloads) => {
            const events = payloads.flatMap(({ payload }) => payload.events)
            const tests = events.filter(event => event.type === 'test').map(event => event.content)

            assert.equal(tests.length, 1)
            assert.equal(tests.filter(
              (test) => test.meta[TEST_RETRY_REASON] === TEST_RETRY_REASON_TYPES.atr
            ).length, 0)
          }, 30000)

        childProcess = exec(
          './node_modules/.bin/playwright test -c playwright.config.js',
          {
            cwd,
            env: {
              ...getCiVisAgentlessConfig(receiver.port),
              PW_BASE_URL: `http://localhost:${webAppPort}`,
              DD_CIVISIBILITY_FLAKY_RETRY_ENABLED: 'false',
              TEST_DIR: './ci-visibility/playwright-tests-automatic-retry'
            },
            stdio: 'pipe'
          }
        )

        childProcess.on('exit', () => {
          receiverPromise
            .then(() => done())
            .catch(done)
        })
      })

      it('retries DD_CIVISIBILITY_FLAKY_RETRY_COUNT times', (done) => {
        receiver.setSettings({
          itr_enabled: false,
          code_coverage: false,
          tests_skipping: false,
          flaky_test_retries_enabled: true,
          early_flake_detection: {
            enabled: false
          }
        })

        const receiverPromise = receiver
          .gatherPayloadsMaxTimeout(({ url }) => url === '/api/v2/citestcycle', (payloads) => {
            const events = payloads.flatMap(({ payload }) => payload.events)
            const tests = events.filter(event => event.type === 'test').map(event => event.content)

            assert.equal(tests.length, 2)

            const failedTests = tests.filter(test => test.meta[TEST_STATUS] === 'fail')
            assert.equal(failedTests.length, 2)

            const failedRetryTests = failedTests.filter(
              test => test.meta[TEST_RETRY_REASON] === TEST_RETRY_REASON_TYPES.atr
            )
            assert.equal(failedRetryTests.length, 1)
          }, 30000)

        childProcess = exec(
          './node_modules/.bin/playwright test -c playwright.config.js',
          {
            cwd,
            env: {
              ...getCiVisAgentlessConfig(receiver.port),
              PW_BASE_URL: `http://localhost:${webAppPort}`,
              TEST_DIR: './ci-visibility/playwright-tests-automatic-retry',
              DD_CIVISIBILITY_FLAKY_RETRY_COUNT: 1
            },
            stdio: 'pipe'
          }
        )

        childProcess.on('exit', () => {
          receiverPromise
            .then(() => done())
            .catch(done)
        })
      })
    })

    it('correctly calculates test code owners when working directory is not repository root', (done) => {
      const eventsPromise = receiver
        .gatherPayloadsMaxTimeout(({ url }) => url.endsWith('/api/v2/citestcycle'), (payloads) => {
          const events = payloads.flatMap(({ payload }) => payload.events)

          const test = events.find(event => event.type === 'test').content
          const testSuite = events.find(event => event.type === 'test_suite_end').content
          // The test is in a subproject
          assert.notEqual(test.meta[TEST_SOURCE_FILE], test.meta[TEST_SUITE])
          assert.equal(test.meta[TEST_CODE_OWNERS], JSON.stringify(['@datadog-dd-trace-js']))
          assert.equal(testSuite.meta[TEST_CODE_OWNERS], JSON.stringify(['@datadog-dd-trace-js']))
        })

      childProcess = exec(
        '../../node_modules/.bin/playwright test',
        {
          cwd: `${cwd}/ci-visibility/subproject`,
          env: {
            ...getCiVisAgentlessConfig(receiver.port),
            PW_BASE_URL: `http://localhost:${webAppPort}`,
            PW_RUNNER_DEBUG: '1',
            TEST_DIR: '.'
          },
          stdio: 'inherit'
        }
      )

      childProcess.on('exit', () => {
        eventsPromise.then(() => {
          done()
        }).catch(done)
      })
    })

    contextNewVersions('known tests without early flake detection', () => {
      it('detects new tests without retrying them', (done) => {
        receiver.setSettings({
          known_tests_enabled: true
        })

        receiver.setKnownTests(
          {
            playwright: {
              'landing-page-test.js': [
                // it will be considered new
                // 'highest-level-describe  leading and trailing spaces    should work with passing tests',
                'highest-level-describe  leading and trailing spaces    should work with skipped tests',
                'highest-level-describe  leading and trailing spaces    should work with fixme',
                'highest-level-describe  leading and trailing spaces    should work with annotated tests'
              ],
              'skipped-suite-test.js': [
                'should work with fixme root'
              ],
              'todo-list-page-test.js': [
                'playwright should work with failing tests',
                'should work with fixme root'
              ]
            }
          }
        )

        const receiverPromise = receiver
          .gatherPayloadsMaxTimeout(({ url }) => url === '/api/v2/citestcycle', (payloads) => {
            const events = payloads.flatMap(({ payload }) => payload.events)

            const testSession = events.find(event => event.type === 'test_session_end').content
            assert.notProperty(testSession.meta, TEST_EARLY_FLAKE_ENABLED)

            const tests = events.filter(event => event.type === 'test').map(event => event.content)
            const newTests = tests.filter(test =>
              test.resource.endsWith('should work with passing tests')
            )
            // new tests detected but no retries
            newTests.forEach(test => {
              assert.propertyVal(test.meta, TEST_IS_NEW, 'true')
            })

            const retriedTests = tests.filter(test => test.meta[TEST_IS_RETRY] === 'true')
            assert.equal(retriedTests.length, 0)
          })

        childProcess = exec(
          './node_modules/.bin/playwright test -c playwright.config.js',
          {
            cwd,
            env: {
              ...getCiVisAgentlessConfig(receiver.port),
              PW_BASE_URL: `http://localhost:${webAppPort}`
            },
            stdio: 'pipe'
          }
        )

        childProcess.on('exit', () => {
          receiverPromise.then(() => done()).catch(done)
        })
      })
    })

    it('sets _dd.test.is_user_provided_service to true if DD_SERVICE is used', (done) => {
      const receiverPromise = receiver
        .gatherPayloadsMaxTimeout(({ url }) => url === '/api/v2/citestcycle', (payloads) => {
          const events = payloads.flatMap(({ payload }) => payload.events)

          const tests = events.filter(event => event.type === 'test').map(event => event.content)
          tests.forEach(test => {
            assert.equal(test.meta[DD_TEST_IS_USER_PROVIDED_SERVICE], 'true')
          })
        })

      childProcess = exec(
        './node_modules/.bin/playwright test -c playwright.config.js',
        {
          cwd,
          env: {
            ...getCiVisAgentlessConfig(receiver.port),
            PW_BASE_URL: `http://localhost:${webAppPort}`,
            DD_SERVICE: 'my-service'
          },
          stdio: 'pipe'
        }
      )

      childProcess.on('exit', () => {
        receiverPromise.then(() => done()).catch(done)
      })
    })

    contextNewVersions('test management', () => {
      context('attempt to fix', () => {
        beforeEach(() => {
          receiver.setTestManagementTests({
            playwright: {
              suites: {
                'attempt-to-fix-test.js': {
                  tests: {
                    'attempt to fix should attempt to fix failed test': {
                      properties: {
                        attempt_to_fix: true
                      }
                    }
                  }
                }
              }
            }
          })
        })

        const getTestAssertions = ({
          isAttemptingToFix,
          shouldAlwaysPass,
          shouldFailSometimes,
          isDisabled,
          isQuarantined
        }) =>
          receiver
            .gatherPayloadsMaxTimeout(({ url }) => url === '/api/v2/citestcycle', (payloads) => {
              const events = payloads.flatMap(({ payload }) => payload.events)
              const tests = events.filter(event => event.type === 'test').map(event => event.content)
              const testSession = events.find(event => event.type === 'test_session_end').content

              if (isAttemptingToFix) {
                assert.propertyVal(testSession.meta, TEST_MANAGEMENT_ENABLED, 'true')
              } else {
                assert.notProperty(testSession.meta, TEST_MANAGEMENT_ENABLED)
              }

              const attemptedToFixTests = tests.filter(
                test => test.meta[TEST_NAME] === 'attempt to fix should attempt to fix failed test'
              )

              if (isAttemptingToFix) {
                assert.equal(attemptedToFixTests.length, 4)
              } else {
                assert.equal(attemptedToFixTests.length, 1)
              }

              if (isDisabled) {
                const numDisabledTests = attemptedToFixTests.filter(test =>
                  test.meta[TEST_MANAGEMENT_IS_DISABLED] === 'true'
                ).length
                assert.equal(numDisabledTests, attemptedToFixTests.length)
              }

              if (isQuarantined) {
                const numQuarantinedTests = attemptedToFixTests.filter(test =>
                  test.meta[TEST_MANAGEMENT_IS_QUARANTINED] === 'true'
                ).length
                assert.equal(numQuarantinedTests, attemptedToFixTests.length)
              }

              // Retried tests are in randomly order, so we just count number of tests
              const countAttemptToFixTests = attemptedToFixTests.filter(test =>
                test.meta[TEST_MANAGEMENT_IS_ATTEMPT_TO_FIX] === 'true'
              ).length

              const countRetriedAttemptToFixTests = attemptedToFixTests.filter(test =>
                test.meta[TEST_MANAGEMENT_IS_ATTEMPT_TO_FIX] === 'true' &&
                test.meta[TEST_IS_RETRY] === 'true' &&
                test.meta[TEST_RETRY_REASON] === TEST_RETRY_REASON_TYPES.atf
              ).length

              const testsMarkedAsFailedAllRetries = attemptedToFixTests.filter(test =>
                test.meta[TEST_HAS_FAILED_ALL_RETRIES] === 'true'
              ).length

              const testsMarkedAsPassedAllRetries = attemptedToFixTests.filter(test =>
                test.meta[TEST_MANAGEMENT_ATTEMPT_TO_FIX_PASSED] === 'true'
              ).length

              const testsMarkedAsFailed = attemptedToFixTests.filter(test =>
                test.meta[TEST_MANAGEMENT_ATTEMPT_TO_FIX_PASSED] === 'false'
              ).length

              if (isAttemptingToFix) {
                assert.equal(countAttemptToFixTests, attemptedToFixTests.length)
                assert.equal(countRetriedAttemptToFixTests, attemptedToFixTests.length - 1)
                if (shouldAlwaysPass) {
                  assert.equal(testsMarkedAsFailedAllRetries, 0)
                  assert.equal(testsMarkedAsFailed, 0)
                  assert.equal(testsMarkedAsPassedAllRetries, 1)
                } else if (shouldFailSometimes) {
                  assert.equal(testsMarkedAsFailedAllRetries, 0)
                  assert.equal(testsMarkedAsFailed, 1)
                  assert.equal(testsMarkedAsPassedAllRetries, 0)
                } else { // always fail
                  assert.equal(testsMarkedAsFailedAllRetries, 1)
                  assert.equal(testsMarkedAsFailed, 1)
                  assert.equal(testsMarkedAsPassedAllRetries, 0)
                }
              } else {
                assert.equal(countAttemptToFixTests, 0)
                assert.equal(countRetriedAttemptToFixTests, 0)
                assert.equal(testsMarkedAsFailedAllRetries, 0)
                assert.equal(testsMarkedAsPassedAllRetries, 0)
              }
            })

        const runAttemptToFixTest = (done, {
          isAttemptingToFix,
          isQuarantined,
          extraEnvVars,
          shouldAlwaysPass,
          shouldFailSometimes,
          isDisabled
        } = {}) => {
          const testAssertionsPromise = getTestAssertions({
            isAttemptingToFix,
            shouldAlwaysPass,
            shouldFailSometimes,
            isDisabled,
            isQuarantined
          })

          childProcess = exec(
            './node_modules/.bin/playwright test -c playwright.config.js attempt-to-fix-test.js',
            {
              cwd,
              env: {
                ...getCiVisAgentlessConfig(receiver.port),
                PW_BASE_URL: `http://localhost:${webAppPort}`,
                TEST_DIR: './ci-visibility/playwright-tests-test-management',
                ...(shouldAlwaysPass ? { SHOULD_ALWAYS_PASS: '1' } : {}),
                ...(shouldFailSometimes ? { SHOULD_FAIL_SOMETIMES: '1' } : {}),
                ...extraEnvVars
              },
              stdio: 'pipe'
            }
          )

          childProcess.on('exit', (exitCode) => {
            testAssertionsPromise.then(() => {
              if (isQuarantined || isDisabled || shouldAlwaysPass) {
                // even though a test fails, the exit code is 0 because the test is quarantined
                assert.equal(exitCode, 0)
              } else {
                assert.equal(exitCode, 1)
              }
              done()
            }).catch(done)
          })
        }

        it('can attempt to fix and mark last attempt as failed if every attempt fails', (done) => {
          receiver.setSettings({ test_management: { enabled: true, attempt_to_fix_retries: 3 } })

          runAttemptToFixTest(done, { isAttemptingToFix: true })
        })

        it('can attempt to fix and mark last attempt as passed if every attempt passes', (done) => {
          receiver.setSettings({ test_management: { enabled: true, attempt_to_fix_retries: 3 } })

          runAttemptToFixTest(done, { isAttemptingToFix: true, shouldAlwaysPass: true })
        })

        it('can attempt to fix and not mark last attempt if attempts both pass and fail', (done) => {
          receiver.setSettings({ test_management: { enabled: true, attempt_to_fix_retries: 3 } })

          runAttemptToFixTest(done, { isAttemptingToFix: true, shouldFailSometimes: true })
        })

        it('does not attempt to fix tests if test management is not enabled', (done) => {
          receiver.setSettings({ test_management: { enabled: false, attempt_to_fix_retries: 3 } })

          runAttemptToFixTest(done)
        })

        it('does not enable attempt to fix tests if DD_TEST_MANAGEMENT_ENABLED is set to false', (done) => {
          receiver.setSettings({ test_management: { enabled: true, attempt_to_fix_retries: 3 } })

          runAttemptToFixTest(done, { extraEnvVars: { DD_TEST_MANAGEMENT_ENABLED: '0' } })
        })

        it('does not fail retry if a test is quarantined', (done) => {
          receiver.setSettings({ test_management: { enabled: true, attempt_to_fix_retries: 3 } })
          receiver.setTestManagementTests({
            playwright: {
              suites: {
                'attempt-to-fix-test.js': {
                  tests: {
                    'attempt to fix should attempt to fix failed test': {
                      properties: {
                        attempt_to_fix: true,
                        quarantined: true
                      }
                    }
                  }
                }
              }
            }
          })

          runAttemptToFixTest(done, { isAttemptingToFix: true, isQuarantined: true })
        })

        it('does not fail retry if a test is disabled', (done) => {
          receiver.setSettings({ test_management: { enabled: true, attempt_to_fix_retries: 3 } })
          receiver.setTestManagementTests({
            playwright: {
              suites: {
                'attempt-to-fix-test.js': {
                  tests: {
                    'attempt to fix should attempt to fix failed test': {
                      properties: {
                        attempt_to_fix: true,
                        disabled: true
                      }
                    }
                  }
                }
              }
            }
          })

          runAttemptToFixTest(done, { isAttemptingToFix: true, isDisabled: true })
        })
      })

      context('disabled', () => {
        beforeEach(() => {
          receiver.setTestManagementTests({
            playwright: {
              suites: {
                'disabled-test.js': {
                  tests: {
                    'disable should disable test': {
                      properties: {
                        disabled: true
                      }
                    }
                  }
                }
              }
            }
          })
        })

        const getTestAssertions = (isDisabling) =>
          receiver
            .gatherPayloadsMaxTimeout(({ url }) => url === '/api/v2/citestcycle', (payloads) => {
              const events = payloads.flatMap(({ payload }) => payload.events)

              const testSession = events.find(event => event.type === 'test_session_end').content
              if (isDisabling) {
                assert.propertyVal(testSession.meta, TEST_MANAGEMENT_ENABLED, 'true')
              } else {
                assert.notProperty(testSession.meta, TEST_MANAGEMENT_ENABLED)
              }

              const skippedTest = events.find(event => event.type === 'test').content

              if (isDisabling) {
                assert.equal(skippedTest.meta[TEST_STATUS], 'skip')
                assert.propertyVal(skippedTest.meta, TEST_MANAGEMENT_IS_DISABLED, 'true')
              } else {
                assert.equal(skippedTest.meta[TEST_STATUS], 'fail')
                assert.notProperty(skippedTest.meta, TEST_MANAGEMENT_IS_DISABLED)
              }
            })

        const runDisableTest = (done, isDisabling, extraEnvVars) => {
          const testAssertionsPromise = getTestAssertions(isDisabling)

          childProcess = exec(
            './node_modules/.bin/playwright test -c playwright.config.js disabled-test.js',
            {
              cwd,
              env: {
                ...getCiVisAgentlessConfig(receiver.port),
                PW_BASE_URL: `http://localhost:${webAppPort}`,
                TEST_DIR: './ci-visibility/playwright-tests-test-management',
                ...extraEnvVars
              },
              stdio: 'pipe'
            }
          )

          childProcess.on('exit', (exitCode) => {
            testAssertionsPromise.then(() => {
              if (isDisabling) {
                assert.equal(exitCode, 0)
              } else {
                assert.equal(exitCode, 1)
              }
              done()
            }).catch(done)
          })
        }

        it('can disable tests', (done) => {
          receiver.setSettings({ test_management: { enabled: true } })

          runDisableTest(done, true)
        })

        it('fails if disable is not enabled', (done) => {
          receiver.setSettings({ test_management: { enabled: false } })

          runDisableTest(done, false)
        })

        it('does not enable disable tests if DD_TEST_MANAGEMENT_ENABLED is set to false', (done) => {
          receiver.setSettings({ test_management: { enabled: true } })

          runDisableTest(done, false, { DD_TEST_MANAGEMENT_ENABLED: '0' })
        })
      })

      context('quarantine', () => {
        beforeEach(() => {
          receiver.setTestManagementTests({
            playwright: {
              suites: {
                'quarantine-test.js': {
                  tests: {
                    'quarantine should quarantine failed test': {
                      properties: {
                        quarantined: true
                      }
                    }
                  }
                }
              }
            }
          })
        })

        const getTestAssertions = (isQuarantining) =>
          receiver
            .gatherPayloadsMaxTimeout(({ url }) => url === '/api/v2/citestcycle', (payloads) => {
              const events = payloads.flatMap(({ payload }) => payload.events)

              const testSession = events.find(event => event.type === 'test_session_end').content
              if (isQuarantining) {
                assert.propertyVal(testSession.meta, TEST_MANAGEMENT_ENABLED, 'true')
              } else {
                assert.notProperty(testSession.meta, TEST_MANAGEMENT_ENABLED)
              }

              const failedTest = events.find(event => event.type === 'test').content

              if (isQuarantining) {
                // TODO: manage to run the test
                assert.equal(failedTest.meta[TEST_STATUS], 'skip')
                assert.propertyVal(failedTest.meta, TEST_MANAGEMENT_IS_QUARANTINED, 'true')
              } else {
                assert.equal(failedTest.meta[TEST_STATUS], 'fail')
                assert.notProperty(failedTest.meta, TEST_MANAGEMENT_IS_QUARANTINED)
              }
            })

        const runQuarantineTest = (done, isQuarantining, extraEnvVars) => {
          const testAssertionsPromise = getTestAssertions(isQuarantining)

          childProcess = exec(
            './node_modules/.bin/playwright test -c playwright.config.js quarantine-test.js',
            {
              cwd,
              env: {
                ...getCiVisAgentlessConfig(receiver.port),
                PW_BASE_URL: `http://localhost:${webAppPort}`,
                TEST_DIR: './ci-visibility/playwright-tests-test-management',
                ...extraEnvVars
              },
              stdio: 'pipe'
            }
          )

          childProcess.on('exit', (exitCode) => {
            testAssertionsPromise.then(() => {
              if (isQuarantining) {
                assert.equal(exitCode, 0)
              } else {
                assert.equal(exitCode, 1)
              }
              done()
            }).catch(done)
          })
        }

        it('can quarantine tests', (done) => {
          receiver.setSettings({ test_management: { enabled: true } })

          runQuarantineTest(done, true)
        })

        it('fails if quarantine is not enabled', (done) => {
          receiver.setSettings({ test_management: { enabled: false } })

          runQuarantineTest(done, false)
        })

        it('does not enable quarantine tests if DD_TEST_MANAGEMENT_ENABLED is set to false', (done) => {
          receiver.setSettings({ test_management: { enabled: true } })

          runQuarantineTest(done, false, { DD_TEST_MANAGEMENT_ENABLED: '0' })
        })
      })
    })

    context('libraries capabilities', () => {
      it('adds capabilities to tests', (done) => {
        const eventsPromise = receiver
          .gatherPayloadsMaxTimeout(({ url }) => url.endsWith('/api/v2/citestcycle'), payloads => {
            const metadataDicts = payloads.flatMap(({ payload }) => payload.metadata)

            assert.isNotEmpty(metadataDicts)
            metadataDicts.forEach(metadata => {
              assert.equal(metadata.test[DD_CAPABILITIES_TEST_IMPACT_ANALYSIS], undefined)
              assert.equal(metadata.test[DD_CAPABILITIES_EARLY_FLAKE_DETECTION], '1')
              assert.equal(metadata.test[DD_CAPABILITIES_AUTO_TEST_RETRIES], '1')
              assert.equal(metadata.test[DD_CAPABILITIES_IMPACTED_TESTS], '1')
              assert.equal(metadata.test[DD_CAPABILITIES_TEST_MANAGEMENT_QUARANTINE], '1')
              assert.equal(metadata.test[DD_CAPABILITIES_TEST_MANAGEMENT_DISABLE], '1')
              assert.equal(metadata.test[DD_CAPABILITIES_TEST_MANAGEMENT_ATTEMPT_TO_FIX], '4')
              // capabilities logic does not overwrite test session name
              assert.equal(metadata.test[TEST_SESSION_NAME], 'my-test-session-name')
            })
          })

        childProcess = exec(
          './node_modules/.bin/playwright test -c playwright.config.js',
          {
            cwd,
            env: {
              ...getCiVisAgentlessConfig(receiver.port),
              PW_BASE_URL: `http://localhost:${webAppPort}`,
              TEST_DIR: './ci-visibility/playwright-tests-test-capabilities',
              DD_TEST_SESSION_NAME: 'my-test-session-name'
            },
            stdio: 'pipe'
          }
        )

        childProcess.on('exit', () => {
          eventsPromise.then(() => {
            done()
          }).catch(done)
        })
      })
    })

    contextNewVersions('active test span', () => {
      it('can grab the test span and add tags', (done) => {
        const receiverPromise = receiver
          .gatherPayloadsMaxTimeout(({ url }) => url === '/api/v2/citestcycle', (payloads) => {
            const events = payloads.flatMap(({ payload }) => payload.events)

            const test = events.find(event => event.type === 'test').content

            assert.equal(test.meta['test.custom_tag'], 'this is custom')
          })

        childProcess = exec(
          './node_modules/.bin/playwright test -c playwright.config.js active-test-span-tags-test.js',
          {
            cwd,
            env: {
              ...getCiVisAgentlessConfig(receiver.port),
              PW_BASE_URL: `http://localhost:${webAppPort}`,
              TEST_DIR: './ci-visibility/playwright-tests-active-test-span'
            },
            stdio: 'pipe'
          }
        )

        childProcess.on('exit', () => {
          receiverPromise.then(() => done()).catch(done)
        })
      })

      it('can grab the test span and add spans', (done) => {
        const receiverPromise = receiver
          .gatherPayloadsMaxTimeout(({ url }) => url === '/api/v2/citestcycle', (payloads) => {
            const events = payloads.flatMap(({ payload }) => payload.events)

            const test = events.find(event => event.type === 'test').content
            const spans = events.filter(event => event.type === 'span').map(event => event.content)

            const customSpan = spans.find(span => span.name === 'my custom span')

            assert.exists(customSpan)
            assert.equal(customSpan.meta['test.really_custom_tag'], 'this is really custom')

            // custom span is children of active test span
            assert.equal(customSpan.trace_id.toString(), test.trace_id.toString())
            assert.equal(customSpan.parent_id.toString(), test.span_id.toString())
          })

        childProcess = exec(
          './node_modules/.bin/playwright test -c playwright.config.js active-test-span-custom-span-test.js',
          {
            cwd,
            env: {
              ...getCiVisAgentlessConfig(receiver.port),
              PW_BASE_URL: `http://localhost:${webAppPort}`,
              TEST_DIR: './ci-visibility/playwright-tests-active-test-span'
            },
            stdio: 'pipe'
          }
        )

        childProcess.on('exit', () => {
          receiverPromise.then(() => done()).catch(done)
        })
      })
    })

    contextNewVersions('correlation between tests and RUM sessions', () => {
      const getTestAssertions = ({ isRedirecting }) =>
        receiver
          .gatherPayloadsMaxTimeout(({ url }) => url === '/api/v2/citestcycle', (payloads) => {
            const events = payloads.flatMap(({ payload }) => payload.events)
            const playwrightTest = events.find(event => event.type === 'test').content
            if (isRedirecting) {
              assert.notProperty(playwrightTest.meta, TEST_IS_RUM_ACTIVE)
              assert.notProperty(playwrightTest.meta, TEST_BROWSER_VERSION)
            } else {
              assert.property(playwrightTest.meta, TEST_IS_RUM_ACTIVE, 'true')
              assert.property(playwrightTest.meta, TEST_BROWSER_VERSION)
            }
            assert.include(playwrightTest.meta, {
              [TEST_BROWSER_NAME]: 'chromium',
              [TEST_TYPE]: 'browser'
            })
          })

      const runTest = (done, { isRedirecting }, extraEnvVars) => {
        const testAssertionsPromise = getTestAssertions({ isRedirecting })

        childProcess = exec(
          './node_modules/.bin/playwright test -c playwright.config.js active-test-span-rum-test.js',
          {
            cwd,
            env: {
              ...getCiVisAgentlessConfig(receiver.port),
              PW_BASE_URL: `http://localhost:${isRedirecting ? webPortWithRedirect : webAppPort}`,
              TEST_DIR: './ci-visibility/playwright-tests-rum',
              ...extraEnvVars
            },
            stdio: 'pipe'
          }
        )

        childProcess.on('exit', () => {
          testAssertionsPromise.then(() => done()).catch(done)
        })
      }

      it('can correlate tests and RUM sessions', (done) => {
        runTest(done, { isRedirecting: false })
      })

      it('do not crash when redirecting and RUM sessions are not active', (done) => {
        runTest(done, { isRedirecting: true })
      })
    })

    context('run session status', () => {
      it('session status is not changed if it fails before running any test', (done) => {
        const receiverPromise = receiver
          .gatherPayloadsMaxTimeout(({ url }) => url === '/api/v2/citestcycle', (payloads) => {
            const events = payloads.flatMap(({ payload }) => payload.events)
            const testSession = events.find(event => event.type === 'test_session_end').content
            assert.equal(testSession.meta[TEST_STATUS], 'fail')
          })

        receiver.setSettings({ test_management: { enabled: true } })

        childProcess = exec(
          './node_modules/.bin/playwright test -c playwright.config.js exit-code-test.js',
          {
            cwd,
            env: {
              ...getCiVisAgentlessConfig(receiver.port),
              PW_BASE_URL: `http://localhost:${webAppPort}`,
              TEST_DIR: './ci-visibility/playwright-tests-exit-code'
            },
            stdio: 'pipe'
          }
        )

        childProcess.on('exit', (exitCode) => {
          assert.equal(exitCode, 1)
          receiverPromise.then(() => done()).catch(done)
        })
      })
    })

    context('impacted tests', () => {
      beforeEach(() => {
        receiver.setKnownTests({
          playwright: {
            'ci-visibility/playwright-tests-impacted-tests/impacted-test.js': ['impacted test should be impacted']
          }
        })
      })

      // Add git setup before running impacted tests
      before(function () {
        execSync('git checkout -b feature-branch', { cwd, stdio: 'ignore' })
        fs.writeFileSync(
          path.join(cwd, 'ci-visibility/playwright-tests-impacted-tests/impacted-test.js'),
          `const { test, expect } = require('@playwright/test')

           test.beforeEach(async ({ page }) => {
             await page.goto(process.env.PW_BASE_URL)
           })

           test.describe('impacted test', () => {
             test('should be impacted', async ({ page }) => {
               await expect(page.locator('.hello-world')).toHaveText([
                 'Hello Worldd'
               ])
             })
           })`
        )
        execSync('git add ci-visibility/playwright-tests-impacted-tests/impacted-test.js', { cwd, stdio: 'ignore' })
        execSync('git commit -m "modify impacted-test.js" --no-verify', { cwd, stdio: 'ignore' })
      })

      after(function () {
        execSync('git checkout -', { cwd, stdio: 'ignore' })
        execSync('git branch -D feature-branch', { cwd, stdio: 'ignore' })
      })

      const getTestAssertions = ({ isModified, isEfd, isNew }) =>
        receiver
          .gatherPayloadsMaxTimeout(({ url }) => url.endsWith('/api/v2/citestcycle'), (payloads) => {
            const events = payloads.flatMap(({ payload }) => payload.events)
            const tests = events.filter(event => event.type === 'test').map(event => event.content)
            const testSession = events.find(event => event.type === 'test_session_end').content

            if (isEfd) {
              assert.propertyVal(testSession.meta, TEST_EARLY_FLAKE_ENABLED, 'true')
            } else {
              assert.notProperty(testSession.meta, TEST_EARLY_FLAKE_ENABLED)
            }

            const resourceNames = tests.map(span => span.resource)

            assert.includeMembers(resourceNames,
              [
                'impacted-test.js.impacted test should be impacted'
              ]
            )

            const impactedTests = tests.filter(test =>
              test.meta[TEST_SOURCE_FILE] === 'ci-visibility/playwright-tests-impacted-tests/impacted-test.js' &&
              test.meta[TEST_NAME] === 'impacted test should be impacted')

            if (isEfd) {
              assert.equal(impactedTests.length, NUM_RETRIES_EFD + 1) // Retries + original test
            } else {
              assert.equal(impactedTests.length, 1)
            }

            for (const impactedTest of impactedTests) {
              if (isModified) {
                assert.propertyVal(impactedTest.meta, TEST_IS_MODIFIED, 'true')
              } else {
                assert.notProperty(impactedTest.meta, TEST_IS_MODIFIED)
              }
              if (isNew) {
                assert.propertyVal(impactedTest.meta, TEST_IS_NEW, 'true')
              } else {
                assert.notProperty(impactedTest.meta, TEST_IS_NEW)
              }
            }

            if (isEfd) {
              const retriedTests = tests.filter(
                test => test.meta[TEST_IS_RETRY] === 'true' &&
                test.meta[TEST_NAME] === 'impacted test should be impacted'
              )
              assert.equal(retriedTests.length, NUM_RETRIES_EFD)
              let retriedTestNew = 0
              let retriedTestsWithReason = 0
              retriedTests.forEach(test => {
                if (test.meta[TEST_IS_NEW] === 'true') {
                  retriedTestNew++
                }
                if (test.meta[TEST_RETRY_REASON] === TEST_RETRY_REASON_TYPES.efd) {
                  retriedTestsWithReason++
                }
              })
              assert.equal(retriedTestNew, isNew ? NUM_RETRIES_EFD : 0)
              assert.equal(retriedTestsWithReason, NUM_RETRIES_EFD)
            }
          }, 25000)

      const runImpactedTest = (
        done,
        { isModified, isEfd = false, isNew = false },
        extraEnvVars = {}
      ) => {
        const testAssertionsPromise = getTestAssertions({ isModified, isEfd, isNew })

        childProcess = exec(
          './node_modules/.bin/playwright test -c playwright.config.js',
          {
            cwd,
            env: {
              ...getCiVisAgentlessConfig(receiver.port),
              PW_BASE_URL: `http://localhost:${webAppPort}`,
              TEST_DIR: './ci-visibility/playwright-tests-impacted-tests',
              GITHUB_BASE_REF: '',
              ...extraEnvVars
            },
            stdio: 'pipe'
          }
        )

        childProcess.on('exit', () => {
          testAssertionsPromise.then(done).catch(done)
        })
      }

      context('test is not new', () => {
        it('should be detected as impacted', (done) => {
          receiver.setSettings({ impacted_tests_enabled: true })

          runImpactedTest(done, { isModified: true })
        })

        it('should not be detected as impacted if disabled', (done) => {
          receiver.setSettings({ impacted_tests_enabled: false })

          runImpactedTest(done, { isModified: false })
        })

        it('should not be detected as impacted if DD_CIVISIBILITY_IMPACTED_TESTS_DETECTION_ENABLED is false',
          (done) => {
            receiver.setSettings({ impacted_tests_enabled: true })

            runImpactedTest(done,
              { isModified: false },
              { DD_CIVISIBILITY_IMPACTED_TESTS_DETECTION_ENABLED: '0' }
            )
          })
      })

      context('test is new', () => {
        it('should be retried and marked both as new and modified', (done) => {
          receiver.setKnownTests({})
          receiver.setSettings({
            impacted_tests_enabled: true,
            early_flake_detection: {
              enabled: true,
              slow_test_retries: {
                '5s': NUM_RETRIES_EFD
              }
            },
            known_tests_enabled: true
          })
          runImpactedTest(
            done,
            { isModified: true, isEfd: true, isNew: true }
          )
        })
      })
    })
  })
})<|MERGE_RESOLUTION|>--- conflicted
+++ resolved
@@ -1,12 +1,9 @@
 'use strict'
 
 const { exec, execSync } = require('child_process')
-<<<<<<< HEAD
+const satisfies = require('semifies')
 const path = require('path')
 const fs = require('fs')
-=======
-const satisfies = require('semifies')
->>>>>>> db66b0a2
 
 const getPort = require('get-port')
 const { assert } = require('chai')
