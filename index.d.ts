--- conflicted
+++ resolved
@@ -114,11 +114,7 @@
    * @param {User} user Properties of the authenticated user. Accepts custom fields.
    * @returns {Tracer} The Tracer instance for chaining.
    */
-<<<<<<< HEAD
-  setUser(user: User): boolean;
-=======
-  setUser(user: object): Tracer;
->>>>>>> dbb3f8bb
+  setUser(user: User): Tracer;
 }
 
 export declare interface TraceOptions extends Analyzable {
