import { ClientRequest, IncomingMessage, OutgoingMessage, ServerResponse } from "http";
import { LookupFunction } from 'net';
import * as opentracing from "opentracing";
import * as otel from "@opentelemetry/api";
import type { ResolutionDetails, EvaluationContext, Logger, ProviderMetadata } from "@openfeature/core";

/**
 * Tracer is the entry-point of the Datadog tracing implementation.
 */
interface Tracer extends opentracing.Tracer {
  /**
   * Add tracer as a named export
   */
  tracer: Tracer;

  /**
   * For compatibility with NodeNext + esModuleInterop: false
   */
  default: Tracer;

  /**
   * Starts and returns a new Span representing a logical unit of work.
   * @param {string} name The name of the operation.
   * @param {tracer.SpanOptions} [options] Options for the newly created span.
   * @returns {Span} A new Span object.
   */
  startSpan (name: string, options?: tracer.SpanOptions): tracer.Span;

  /**
   * Injects the given SpanContext instance for cross-process propagation
   * within `carrier`
   * @param  {SpanContext} spanContext The SpanContext to inject into the
   *         carrier object. As a convenience, a Span instance may be passed
   *         in instead (in which case its .context() is used for the
   *         inject()).
   * @param  {string} format The format of the carrier.
   * @param  {any} carrier The carrier object.
   */
  inject (spanContext: tracer.SpanContext | tracer.Span, format: string, carrier: any): void;

  /**
   * Returns a SpanContext instance extracted from `carrier` in the given
   * `format`.
   * @param  {string} format The format of the carrier.
   * @param  {any} carrier The carrier object.
   * @return {SpanContext}
   *         The extracted SpanContext, or null if no such SpanContext could
   *         be found in `carrier`
   */
  extract (format: string, carrier: any): tracer.SpanContext | null;

  /**
   * Initializes the tracer. This should be called before importing other libraries.
   */
  init (options?: tracer.TracerOptions): this;

  /**
   * Sets the URL for the trace agent. This should only be called _after_
   * init() is called, only in cases where the URL needs to be set after
   * initialization.
   */
  setUrl (url: string): this;

  /**
   * Enable and optionally configure a plugin.
   * @param plugin The name of a built-in plugin.
   * @param config Configuration options. Can also be `false` to disable the plugin.
   */
  use<P extends keyof Plugins> (plugin: P, config?: Plugins[P] | boolean): this;

  /**
   * Returns a reference to the current scope.
   */
  scope (): tracer.Scope;

  /**
   * Instruments a function by automatically creating a span activated on its
   * scope.
   *
   * The span will automatically be finished when one of these conditions is
   * met:
   *
   * * The function returns a promise, in which case the span will finish when
   * the promise is resolved or rejected.
   * * The function takes a callback as its second parameter, in which case the
   * span will finish when that callback is called.
   * * The function doesn't accept a callback and doesn't return a promise, in
   * which case the span will finish at the end of the function execution.
   */
  trace<T> (name: string, fn: (span: tracer.Span) => T): T;
  trace<T> (name: string, fn: (span: tracer.Span, done: (error?: Error) => void) => T): T;
  trace<T> (name: string, options: tracer.TraceOptions & tracer.SpanOptions, fn: (span?: tracer.Span, done?: (error?: Error) => void) => T): T;

  /**
   * Wrap a function to automatically create a span activated on its
   * scope when it's called.
   *
   * The span will automatically be finished when one of these conditions is
   * met:
   *
   * * The function returns a promise, in which case the span will finish when
   * the promise is resolved or rejected.
   * * The function takes a callback as its last parameter, in which case the
   * span will finish when that callback is called.
   * * The function doesn't accept a callback and doesn't return a promise, in
   * which case the span will finish at the end of the function execution.
   */
  wrap<T = (...args: any[]) => any> (name: string, fn: T): T;
  wrap<T = (...args: any[]) => any> (name: string, options: tracer.TraceOptions & tracer.SpanOptions, fn: T): T;
  wrap<T = (...args: any[]) => any> (name: string, options: (...args: any[]) => tracer.TraceOptions & tracer.SpanOptions, fn: T): T;

  /**
   * Returns an HTML string containing <meta> tags that should be included in
   * the <head> of a document to enable correlating the current trace with the
   * RUM view. Otherwise, it is not possible to associate the trace used to
   * generate the initial HTML document with a given RUM view. The resulting
   * HTML document should not be cached as the meta tags are time-sensitive
   * and are associated with a specific user.
   *
   * Note that this feature is currently not supported by the backend and
   * using it will have no effect.
   */
  getRumData (): string;

  /**
   * Links an authenticated user to the current trace.
   * @param {User} user Properties of the authenticated user. Accepts custom fields.
   * @returns {Tracer} The Tracer instance for chaining.
   */
  setUser (user: tracer.User): Tracer;

  appsec: tracer.Appsec;

  TracerProvider: tracer.opentelemetry.TracerProvider;

  dogstatsd: tracer.DogStatsD;

  /**
   * LLM Observability SDK
   */
  llmobs: tracer.llmobs.LLMObs;

  /**
<<<<<<< HEAD
   * OpenFeature Provider with Remote Config integration.
   *
   * Extends DatadogNodeServerProvider with Remote Config integration for dynamic flag configuration.
   * Enable with DD_FLAGGING_PROVIDER_ENABLED=true.
   *
   * @beta This feature is in preview and not ready for production use
   */
  openfeature: tracer.OpenFeatureProvider;
=======
   * AI Guard SDK
   */
  aiguard: tracer.aiguard.AIGuard;
>>>>>>> 33cf0e55

  /**
   * @experimental
   * Provide same functionality as OpenTelemetry Baggage:
   * https://opentelemetry.io/docs/concepts/signals/baggage/
   *
   * Since the equivalent of OTel Context is implicit in dd-trace-js,
   * these APIs act on the currently active baggage
   *
   * Work with storage('baggage'), therefore do not follow the same continuity as other APIs
   */
  setBaggageItem (key: string, value: string): Record<string, string>;
  getBaggageItem (key: string): string | undefined;
  getAllBaggageItems (): Record<string, string>;
  removeBaggageItem (key: string): Record<string, string>;
  removeAllBaggageItems (): Record<string, string>;
}

// left out of the namespace, so it
// is doesn't need to be exported for Tracer
/** @hidden */
interface Plugins {
  "aerospike": tracer.plugins.aerospike;
  "amqp10": tracer.plugins.amqp10;
  "amqplib": tracer.plugins.amqplib;
  "apollo": tracer.plugins.apollo;
  "avsc": tracer.plugins.avsc;
  "aws-sdk": tracer.plugins.aws_sdk;
  "azure-functions": tracer.plugins.azure_functions;
  "azure-service-bus": tracer.plugins.azure_service_bus;
  "bunyan": tracer.plugins.bunyan;
  "cassandra-driver": tracer.plugins.cassandra_driver;
  "child_process": tracer.plugins.child_process;
  "confluentinc-kafka-javascript": tracer.plugins.confluentinc_kafka_javascript;
  "connect": tracer.plugins.connect;
  "couchbase": tracer.plugins.couchbase;
  "cucumber": tracer.plugins.cucumber;
  "cypress": tracer.plugins.cypress;
  "dns": tracer.plugins.dns;
  "elasticsearch": tracer.plugins.elasticsearch;
  "express": tracer.plugins.express;
  "fastify": tracer.plugins.fastify;
  "fetch": tracer.plugins.fetch;
  "generic-pool": tracer.plugins.generic_pool;
  "google-cloud-pubsub": tracer.plugins.google_cloud_pubsub;
  "google-cloud-vertexai": tracer.plugins.google_cloud_vertexai;
  "graphql": tracer.plugins.graphql;
  "grpc": tracer.plugins.grpc;
  "hapi": tracer.plugins.hapi;
  "hono": tracer.plugins.hono;
  "http": tracer.plugins.http;
  "http2": tracer.plugins.http2;
  "ioredis": tracer.plugins.ioredis;
  "iovalkey": tracer.plugins.iovalkey;
  "jest": tracer.plugins.jest;
  "kafkajs": tracer.plugins.kafkajs
  "knex": tracer.plugins.knex;
  "koa": tracer.plugins.koa;
  "langchain": tracer.plugins.langchain;
  "mariadb": tracer.plugins.mariadb;
  "memcached": tracer.plugins.memcached;
  "microgateway-core": tracer.plugins.microgateway_core;
  "mocha": tracer.plugins.mocha;
  "moleculer": tracer.plugins.moleculer;
  "mongodb-core": tracer.plugins.mongodb_core;
  "mongoose": tracer.plugins.mongoose;
  "mysql": tracer.plugins.mysql;
  "mysql2": tracer.plugins.mysql2;
  "net": tracer.plugins.net;
  "next": tracer.plugins.next;
  "openai": tracer.plugins.openai;
  "opensearch": tracer.plugins.opensearch;
  "oracledb": tracer.plugins.oracledb;
  "playwright": tracer.plugins.playwright;
  "pg": tracer.plugins.pg;
  "pino": tracer.plugins.pino;
  "prisma": tracer.plugins.prisma;
  "protobufjs": tracer.plugins.protobufjs;
  "redis": tracer.plugins.redis;
  "restify": tracer.plugins.restify;
  "rhea": tracer.plugins.rhea;
  "router": tracer.plugins.router;
  "selenium": tracer.plugins.selenium;
  "sharedb": tracer.plugins.sharedb;
  "tedious": tracer.plugins.tedious;
  "undici": tracer.plugins.undici;
  "vitest": tracer.plugins.vitest;
  "winston": tracer.plugins.winston;
}

declare namespace tracer {
  export type SpanOptions = opentracing.SpanOptions;
  export { Tracer };

  export interface TraceOptions extends Analyzable {
    /**
     * The resource you are tracing. The resource name must not be longer than
     * 5000 characters.
     */
    resource?: string,

    /**
     * The service you are tracing. The service name must not be longer than
     * 100 characters.
     */
    service?: string,

    /**
     * The type of request.
     */
    type?: string

    /**
     * An array of span links
     */
    links?: { context: SpanContext, attributes?: Object }[]
  }

  /**
   * Span represents a logical unit of work as part of a broader Trace.
   * Examples of span might include remote procedure calls or a in-process
   * function calls to sub-components. A Trace has a single, top-level "root"
   * Span that in turn may have zero or more child Spans, which in turn may
   * have children.
   */
  export interface Span extends opentracing.Span {
    context (): SpanContext;

    /**
     * Causally links another span to the current span
     *
     * @deprecated In favor of addLink(link: { context: SpanContext, attributes?: Object }).
     * This will be removed in the next major version.
     * @param {SpanContext} context The context of the span to link to.
     * @param {Object} attributes An optional key value pair of arbitrary values.
     * @returns {void}
     */
    addLink (context: SpanContext, attributes?: Object): void;

    /**
     * Adds a single link to the span.
     *
     * Links added after the creation will not affect the sampling decision.
     * It is preferred span links be added at span creation.
     *
     * @param link the link to add.
     */
    addLink (link: { context: SpanContext, attributes?: Object }): void;

    /**
     * Adds multiple links to the span.
     *
     * Links added after the creation will not affect the sampling decision.
     * It is preferred span links be added at span creation.
     *
     * @param links the links to add.
     */
    addLinks (links: { context: SpanContext, attributes?: Object }[]): void;
  }

  /**
   * SpanContext represents Span state that must propagate to descendant Spans
   * and across process boundaries.
   *
   * SpanContext is logically divided into two pieces: the user-level "Baggage"
   * (see setBaggageItem and getBaggageItem) that propagates across Span
   * boundaries and any Tracer-implementation-specific fields that are needed to
   * identify or otherwise contextualize the associated Span instance (e.g., a
   * <trace_id, span_id, sampled> tuple).
   */
  export interface SpanContext extends opentracing.SpanContext {
    /**
     * Returns the string representation of the internal trace ID.
     */
    toTraceId (): string;

    /**
     * Returns the string representation of the internal span ID.
     */
    toSpanId (): string;

    /**
     * Returns the string representation used for DBM integration.
     */
    toTraceparent (): string;
  }

  /**
   * Sampling rule to configure on the priority sampler.
   */
  export interface SamplingRule {
    /**
     * Sampling rate for this rule.
     */
    sampleRate: number

    /**
     * Service on which to apply this rule. The rule will apply to all services if not provided.
     */
    service?: string | RegExp

    /**
     * Operation name on which to apply this rule. The rule will apply to all operation names if not provided.
     */
    name?: string | RegExp
  }

  /**
   * Span sampling rules to ingest single spans where the enclosing trace is dropped
   */
  export interface SpanSamplingRule {
    /**
     * Sampling rate for this rule. Will default to 1.0 (always) if not provided.
     */
    sampleRate?: number

    /**
     * Maximum number of spans matching a span sampling rule to be allowed per second.
     */
    maxPerSecond?: number

    /**
     * Service name or pattern on which to apply this rule. The rule will apply to all services if not provided.
     */
    service?: string

    /**
     * Operation name or pattern on which to apply this rule. The rule will apply to all operation names if not provided.
     */
    name?: string
  }

  /**
   * Selection and priority order of context propagation injection and extraction mechanisms.
   */
  export interface PropagationStyle {
    /**
     * Selection of context propagation injection mechanisms.
     */
    inject: string[],

    /**
     * Selection and priority order of context propagation extraction mechanisms.
     */
    extract: string[]
  }

  /**
   * List of options available to the tracer.
   */
  export interface TracerOptions {
    /**
     * Used to disable APM Tracing when using standalone products
     * @default true
     */
    apmTracingEnabled?: boolean

    /**
     * Whether to enable trace ID injection in log records to be able to correlate
     * traces with logs.
     * @default false
     */
    logInjection?: boolean,

    /**
     * Whether to enable startup logs.
     * @default true
     */
    startupLogs?: boolean,

    /**
     * The service name to be used for this program. If not set, the service name
     * will attempted to be inferred from package.json
     */
    service?: string;

    /**
     * Provide service name mappings for each plugin.
     */
    serviceMapping?: { [key: string]: string };

    /**
     * The url of the trace agent that the tracer will submit to.
     * Takes priority over hostname and port, if set.
     */
    url?: string;

    /**
     * The address of the trace agent that the tracer will submit to.
     * @default '127.0.0.1'
     */
    hostname?: string;

    /**
     * The port of the trace agent that the tracer will submit to.
     * @default 8126
     */
    port?: number | string;

    /**
     * Whether to enable profiling.
     */
    profiling?: boolean

    /**
     * Options specific for the Dogstatsd agent.
     */
    dogstatsd?: {
      /**
       * The hostname of the Dogstatsd agent that the metrics will submitted to.
       */
      hostname?: string

      /**
       * The port of the Dogstatsd agent that the metrics will submitted to.
       * @default 8125
       */
      port?: number
    };

    /**
     * Set an application’s environment e.g. prod, pre-prod, stage.
     */
    env?: string;

    /**
     * The version number of the application. If not set, the version
     * will attempted to be inferred from package.json.
     */
    version?: string;

    /**
     * Controls the ingestion sample rate (between 0 and 1) between the agent and the backend.
     */
    sampleRate?: number;

    /**
     * Global rate limit that is applied on the global sample rate and all rules,
     * and controls the ingestion rate limit between the agent and the backend.
     * Defaults to deferring the decision to the agent.
     */
    rateLimit?: number,

    /**
     * Sampling rules to apply to priority sampling. Each rule is a JSON,
     * consisting of `service` and `name`, which are regexes to match against
     * a trace's `service` and `name`, and a corresponding `sampleRate`. If not
     * specified, will defer to global sampling rate for all spans.
     * @default []
     */
    samplingRules?: SamplingRule[]

    /**
     * Span sampling rules that take effect when the enclosing trace is dropped, to ingest single spans
     * @default []
     */
    spanSamplingRules?: SpanSamplingRule[]

    /**
     * Interval in milliseconds at which the tracer will submit traces to the agent.
     * @default 2000
     */
    flushInterval?: number;

    /**
     *  Number of spans before partially exporting a trace. This prevents keeping all the spans in memory for very large traces.
     * @default 1000
     */
    flushMinSpans?: number;

    /**
     * Whether to enable runtime metrics, or an object specifying whether to enable specific metric types.
     * @default false
     */
    runtimeMetrics?: boolean | {
      enabled?: boolean,
      gc?: boolean,
      eventLoop?: boolean
    }

    /**
     * Custom function for DNS lookups when sending requests to the agent.
     * @default dns.lookup()
     */
    lookup?: LookupFunction

    /**
     * Protocol version to use for requests to the agent. The version configured must be supported by the agent version installed or all traces will be dropped.
     * @default 0.4
     */
    protocolVersion?: string

    /**
     * Deprecated in favor of the global versions of the variables provided under this option
     *
     * @deprecated
     * @hidden
     */
    ingestion?: {
      /**
       * Controls the ingestion sample rate (between 0 and 1) between the agent and the backend.
       */
      sampleRate?: number

      /**
       * Controls the ingestion rate limit between the agent and the backend. Defaults to deferring the decision to the agent.
       */
      rateLimit?: number
    };

    /**
     * Experimental features can be enabled individually using key / value pairs.
     * @default {}
     */
    experimental?: {
      b3?: boolean
      traceparent?: boolean

      /**
       * Whether to add an auto-generated `runtime-id` tag to metrics.
       * @default false
       */
      runtimeId?: boolean

      /**
       * Whether to write traces to log output or agentless, rather than send to an agent
       * @default false
       */
      exporter?: 'log' | 'agent' | 'datadog'

      /**
       * Whether to enable the experimental `getRumData` method.
       * @default false
       */
      enableGetRumData?: boolean

      /**
       * Configuration of the IAST. Can be a boolean as an alias to `iast.enabled`.
       */
      iast?: boolean | IastOptions

      appsec?: {
        /**
         * Configuration of Standalone ASM mode
         * Deprecated in favor of `apmTracingEnabled`.
         *
         * @deprecated
         */
        standalone?: {
          /**
           * Whether to enable Standalone ASM.
           * @default false
           */
          enabled?: boolean
        }
      },

      aiguard?: {
        /**
         * Set to `true` to enable the SDK.
         */
        enabled?: boolean,
        /**
         * URL of the AI Guard REST API.
         */
        endpoint?: string,
        /**
         * Timeout used in calls to the AI Guard REST API in milliseconds (default 5000)
         */
        timeout?: number,
        /**
         * Maximum number of conversational messages allowed to be set in the meta-struct
         */
        maxMessagesLength?: number,
        /**
         * Max size of the content property set in the meta-struct
         */
        maxContentSize?: number
      }

      /**
       * Configuration for Feature Flagging & Experimentation.
       *
       * @beta This feature is in preview and not ready for production use
       */
      flaggingProvider?: {
        /**
         * Whether to enable the feature flagging provider.
         * Requires Remote Config to be properly configured.
         *
         * @default false
         */
        enabled?: boolean
      }
    };

    /**
     * Whether to load all built-in plugins.
     * @default true
     */
    plugins?: boolean;

    /**
     * Custom logger to be used by the tracer (if debug = true),
     * should support error(), warn(), info(), and debug() methods
     * see https://datadog.github.io/dd-trace-js/#custom-logging
     */
    logger?: {
      error: (err: Error | string) => void;
      warn: (message: string) => void;
      info: (message: string) => void;
      debug: (message: string) => void;
    };

    /**
     * Global tags that should be assigned to every span.
     */
    tags?: { [key: string]: any };

    /**
     * Specifies which scope implementation to use. The default is to use the best
     * implementation for the runtime. Only change this if you know what you are
     * doing.
     */
    scope?: 'async_hooks' | 'async_local_storage' | 'async_resource' | 'sync' | 'noop'

    /**
     * Whether to report the hostname of the service host. This is used when the agent is deployed on a different host and cannot determine the hostname automatically.
     * @default false
     */
    reportHostname?: boolean

    /**
     * A string representing the minimum tracer log level to use when debug logging is enabled
     * @default 'debug'
     */
    logLevel?: 'error' | 'debug'

    /**
     * If false, require a parent in order to trace.
     * @default true
     * @deprecated since version 4.0
     */
    orphanable?: boolean

    /**
     * Enables DBM to APM link using tag injection.
     * @default 'disabled'
     */
    dbmPropagationMode?: 'disabled' | 'service' | 'full'

    /**
     * Configuration of the AppSec protection. Can be a boolean as an alias to `appsec.enabled`.
     */
    appsec?: boolean | {
      /**
       * Whether to enable AppSec.
       * @default false
       */
      enabled?: boolean,

      /**
       * Specifies a path to a custom rules file.
       */
      rules?: string,

      /**
       * Controls the maximum amount of traces sampled by AppSec attacks, per second.
       * @default 100
       */
      rateLimit?: number,

      /**
       * Controls the maximum amount of time in microseconds the WAF is allowed to run synchronously for.
       * @default 5000
       */
      wafTimeout?: number,

      /**
       * Specifies a regex that will redact sensitive data by its key in attack reports.
       */
      obfuscatorKeyRegex?: string,

      /**
       * Specifies a regex that will redact sensitive data by its value in attack reports.
       */
      obfuscatorValueRegex?: string,

      /**
       * Specifies a path to a custom blocking template html file.
       */
      blockedTemplateHtml?: string,

      /**
       * Specifies a path to a custom blocking template json file.
       */
      blockedTemplateJson?: string,

      /**
       * Specifies a path to a custom blocking template json file for graphql requests
       */
      blockedTemplateGraphql?: string,

      /**
       * Controls the automated user event tracking configuration
       */
      eventTracking?: {
        /**
         * Controls the automated user tracking mode for user IDs and logins collections. Possible values:
         * *  'anonymous': will hash user IDs and user logins before collecting them
         * *  'anon': alias for 'anonymous'
         * *  'safe': deprecated alias for 'anonymous'
         *
         * *  'identification': will collect user IDs and logins without redaction
         * *  'ident': alias for 'identification'
         * *  'extended': deprecated alias for 'identification'
         *
         * *  'disabled': will not collect user IDs and logins
         *
         * Unknown values will be considered as 'disabled'
         * @default 'identification'
         */
        mode?:
          'anonymous' | 'anon' | 'safe' |
          'identification' | 'ident' | 'extended' |
          'disabled'
      },
      /**
       * Configuration for Api Security
       */
      apiSecurity?: {
        /** Whether to enable Api Security.
         * @default true
         */
        enabled?: boolean,

        /** Whether to enable endpoint collection for API Security.
         * @default true
         */
        endpointCollectionEnabled?: boolean,

        /** Maximum number of endpoints that can be serialized per message.
         * @default 300
         */
        endpointCollectionMessageLimit?: number,
      },
      /**
       * Configuration for RASP
       */
      rasp?: {
        /** Whether to enable RASP.
         * @default false
         */
        enabled?: boolean,

        /** Whether to enable request body collection on RASP event
         * @default false
         */
        bodyCollection?: boolean
      },
      /**
       * Configuration for stack trace reporting
       */
      stackTrace?: {
        /** Whether to enable stack trace reporting.
         * @default true
         */
        enabled?: boolean,

        /** Specifies the maximum number of stack traces to be reported.
         * @default 2
         */
        maxStackTraces?: number,

        /** Specifies the maximum depth of a stack trace to be reported.
         * @default 32
         */
        maxDepth?: number,
      },
      /**
       * Configuration for extended headers collection tied to security events
       */
      extendedHeadersCollection?: {
        /** Whether to enable extended headers collection
         * @default false
         */
        enabled: boolean,

        /** Whether to redact collected headers
         * @default true
         */
        redaction: boolean,

        /** Specifies the maximum number of headers collected.
         * @default 50
         */
        maxHeaders: number,
      }
    }

    /**
     * Configuration for Code Origin for Spans.
     */
    codeOriginForSpans?: {
      /**
       * Whether to enable Code Origin for Spans.
       * @default true
       */
      enabled?: boolean
    }

    /**
     * Configuration of the IAST. Can be a boolean as an alias to `iast.enabled`.
     */
    iast?: boolean | IastOptions

    /**
     * Configuration of ASM Remote Configuration
     */
    remoteConfig?: {
      /**
       * Specifies the remote configuration polling interval in seconds
       * @default 5
       */
      pollInterval?: number,
    }

    /**
     * Whether to enable client IP collection from relevant IP headers
     * @default false
     */
    clientIpEnabled?: boolean

    /**
     * Custom header name to source the http.client_ip tag from.
     */
    clientIpHeader?: string,

    /**
     * The selection and priority order of context propagation injection and extraction mechanisms.
     */
    propagationStyle?: string[] | PropagationStyle

    /**
     * Cloud payload report as tags
     */
    cloudPayloadTagging?: {
      /**
       *  Additional JSONPath queries to replace with `redacted` in request payloads
       *  Undefined or invalid JSONPath queries disable the feature for requests.
       */
      request?: string,
      /**
       *  Additional JSONPath queries to replace with `redacted` in response payloads
       *  Undefined or invalid JSONPath queries disable the feature for responses.
       */
      response?: string,
      /**
       *  Maximum depth of payload traversal for tags
       */
      maxDepth?: number
    }

    /**
     * Configuration enabling LLM Observability. Enablement is superseded by the DD_LLMOBS_ENABLED environment variable.
     */
    llmobs?: llmobs.LLMObsEnableOptions
  }

  /**
   * User object that can be passed to `tracer.setUser()`.
   */
  export interface User {
    /**
     * Unique identifier of the user.
     * Mandatory.
     */
    id: string,

    /**
     * Email of the user.
     */
    email?: string,

    /**
     * User-friendly name of the user.
     */
    name?: string,

    /**
     * Session ID of the user.
     */
    session_id?: string,

    /**
     * Role the user is making the request under.
     */
    role?: string,

    /**
     * Scopes or granted authorizations the user currently possesses.
     * The value could come from the scope associated with an OAuth2
     * Access Token or an attribute value in a SAML 2 Assertion.
     */
    scope?: string,

    /**
     * Custom fields to attach to the user (RBAC, Oauth, etc...).
     */
    [key: string]: string | undefined
  }

  export interface DogStatsD {
    /**
     * Increments a metric by the specified value, optionally specifying tags.
     * @param stat The dot-separated metric name.
     * @param value The amount to increment the stat by.
     * @param tags Tags to pass along, such as `{ foo: 'bar' }`. Values are combined with config.tags.
     */
    increment(stat: string, value?: number, tags?: Record<string, string|number> | string[]): void

    /**
     * Decrements a metric by the specified value, optionally specifying tags.
     * @param stat The dot-separated metric name.
     * @param value The amount to decrement the stat by.
     * @param tags Tags to pass along, such as `{ foo: 'bar' }`. Values are combined with config.tags.
     */
    decrement(stat: string, value?: number, tags?: Record<string, string|number> | string[]): void

    /**
     * Sets a distribution value, optionally specifying tags.
     * @param stat The dot-separated metric name.
     * @param value The amount to increment the stat by.
     * @param tags Tags to pass along, such as `{ foo: 'bar' }`. Values are combined with config.tags.
     */
    distribution(stat: string, value?: number, tags?: Record<string, string|number> | string[]): void

    /**
     * Sets a gauge value, optionally specifying tags.
     * @param stat The dot-separated metric name.
     * @param value The amount to increment the stat by.
     * @param tags Tags to pass along, such as `{ foo: 'bar' }`. Values are combined with config.tags.
     */
    gauge(stat: string, value?: number, tags?: Record<string, string|number> | string[]): void

    /**
     * Sets a histogram value, optionally specifying tags.
     * @param stat The dot-separated metric name.
     * @param value The amount to increment the stat by.
     * @param tags Tags to pass along, such as `{ foo: 'bar' }`. Values are combined with config.tags.
     */
    histogram(stat: string, value?: number, tags?: Record<string, string|number> | string[]): void

    /**
     * Forces any unsent metrics to be sent
     *
     * @beta This method is experimental and could be removed in future versions.
     */
    flush(): void
  }

  export interface EventTrackingV2 {
    /**
     * Links a successful login event to the current trace. Will link the passed user to the current trace with Appsec.setUser() internally.
     * @param {string} login The login key (username, email...) used by the user to authenticate.
     * @param {User} user Properties of the authenticated user. Accepts custom fields. Can be null.
     * @param {any} metadata Custom fields to link to the login success event.
     */
    trackUserLoginSuccess(login: string, user?: User | null, metadata?: any): void;

    /**
     * Links a successful login event to the current trace. Will link the passed user to the current trace with Appsec.setUser() internally.
     * @param {string} login The login key (username, email...) used by the user to authenticate.
     * @param {string} userId Identifier of the authenticated user.
     * @param {any} metadata Custom fields to link to the login success event.
     */
    trackUserLoginSuccess(login: string, userId: string, metadata?: any): void;

    /**
     * Links a failed login event to the current trace.
     * @param {string} login The login key (username, email...) used by the user to authenticate.
     * @param {boolean} exists If the user exists.
     * @param {any} metadata Custom fields to link to the login failure event.
     */
    trackUserLoginFailure(login: string, exists: boolean, metadata?: any): void;

    /**
     * Links a failed login event to the current trace.
     * @param {string} login The login key (username, email...) used by the user to authenticate.
     * @param {any} metadata Custom fields to link to the login failure event.
     */
    trackUserLoginFailure(login: string, metadata?: any): void;
  }

  export interface Appsec {
    /**
     * Links a successful login event to the current trace. Will link the passed user to the current trace with Appsec.setUser() internally.
     * @param {User} user Properties of the authenticated user. Accepts custom fields.
     * @param {[key: string]: string} metadata Custom fields to link to the login success event.
     *
     * @beta This method is in beta and could change in future versions.
     *
     * @deprecated In favor of eventTrackingV2.trackUserLoginSuccess
     */
    trackUserLoginSuccessEvent(user: User, metadata?: { [key: string]: string }): void

    /**
     * Links a failed login event to the current trace.
     * @param {string} userId The user id of the attempted login.
     * @param {boolean} exists If the user id exists.
     * @param {[key: string]: string} metadata Custom fields to link to the login failure event.
     *
     * @beta This method is in beta and could change in future versions.
     *
     * @deprecated In favor of eventTrackingV2.trackUserLoginFailure
     */
    trackUserLoginFailureEvent(userId: string, exists: boolean, metadata?: { [key: string]: string }): void

    /**
     * Links a custom event to the current trace.
     * @param {string} eventName The name of the event.
     * @param {[key: string]: string} metadata Custom fields to link to the event.
     *
     * @beta This method is in beta and could change in future versions.
     */
    trackCustomEvent(eventName: string, metadata?: { [key: string]: string }): void

    /**
     * Checks if the passed user should be blocked according to AppSec rules.
     * If no user is linked to the current trace, will link the passed user to it.
     * @param {User} user Properties of the authenticated user. Accepts custom fields.
     * @return {boolean} Indicates whether the user should be blocked.
     *
     * @beta This method is in beta and could change in the future
     */
    isUserBlocked(user: User): boolean

    /**
     * Sends a "blocked" template response based on the request accept header and ends the response.
     * **You should stop processing the request after calling this function!**
     * @param {IncomingMessage} req Can be passed to force which request to act on. Optional.
     * @param {OutgoingMessage} res Can be passed to force which response to act on. Optional.
     * @return {boolean} Indicates if the action was successful.
     *
     * @beta This method is in beta and could change in the future
     */
    blockRequest(req?: IncomingMessage, res?: OutgoingMessage): boolean

    /**
     * Links an authenticated user to the current trace.
     * @param {User} user Properties of the authenticated user. Accepts custom fields.
     *
     * @beta This method is in beta and could change in the future
     */
    setUser(user: User): void

    eventTrackingV2: EventTrackingV2
  }

<<<<<<< HEAD
  /**
   * Flagging Provider (OpenFeature-compatible).
   *
   * Wraps @datadog/openfeature-node-server with Remote Config integration for dynamic flag configuration.
   * Implements the OpenFeature Provider interface for flag evaluation.
   *
   * @beta This feature is in preview and not ready for production use
   */
  export interface OpenFeatureProvider {
    /**
     * Metadata about this provider.
     */
    metadata: ProviderMetadata;

    /**
     * Resolves a boolean flag value.
     *
     * @param flagKey The key of the flag to evaluate
     * @param defaultValue The default value to return if evaluation fails
     * @param context Evaluation context (e.g., user attributes)
     * @param logger Optional logger instance
     * @returns Promise resolving to evaluation result with value and reason
     */
    resolveBooleanEvaluation(flagKey: string, defaultValue: boolean, context: EvaluationContext, logger: Logger): Promise<ResolutionDetails<boolean>>;

    /**
     * Resolves a string flag value.
     *
     * @param flagKey The key of the flag to evaluate
     * @param defaultValue The default value to return if evaluation fails
     * @param context Evaluation context (e.g., user attributes)
     * @param logger Optional logger instance
     * @returns Promise resolving to evaluation result with value and reason
     */
    resolveStringEvaluation(flagKey: string, defaultValue: string, context: EvaluationContext, logger: Logger): Promise<ResolutionDetails<string>>;

    /**
     * Resolves a number flag value.
     *
     * @param flagKey The key of the flag to evaluate
     * @param defaultValue The default value to return if evaluation fails
     * @param context Evaluation context (e.g., user attributes)
     * @param logger Optional logger instance
     * @returns Promise resolving to evaluation result with value and reason
     */
    resolveNumberEvaluation(flagKey: string, defaultValue: number, context: EvaluationContext, logger: Logger): Promise<ResolutionDetails<number>>;

    /**
     * Resolves an object flag value.
     *
     * @param flagKey The key of the flag to evaluate
     * @param defaultValue The default value to return if evaluation fails
     * @param context Evaluation context (e.g., user attributes)
     * @param logger Optional logger instance
     * @returns Promise resolving to evaluation result with value and reason
     */
    resolveObjectEvaluation<T = any>(flagKey: string, defaultValue: T, context: EvaluationContext, logger: Logger): Promise<ResolutionDetails<T>>;

    /**
     * Gets the current flag configuration.
     *
     * @returns The current configuration object
     */
    getConfiguration(): any;

    /**
     * Sets the flag configuration.
     *
     * @param config The configuration object to set
     */
    setConfiguration(config: any): void;
=======
  export namespace aiguard {

    /**
     * Represents a tool call made by an AI assistant in an agentic workflow.
     */
    export interface ToolCall {
      /**
       * Unique identifier for this specific tool call instance used to correlate the call with its response.
       */
      id: string;
      /**
       * Details about the function being invoked.
       */
      function: {
        /**
         * The name of the tool/function to be called.
         */
        name: string;
        /**
         * String containing the arguments to pass to the tool.
         */
        arguments: string;
      };
    }

    /**
     * A standard conversational message exchanged with a Large Language Model (LLM).
     */
    export interface TextMessage {
      /**
       * The role of the message sender in the conversation (e.g.: 'system', 'user', 'assistant').
       */
      role: string;
      /**
       * The textual content of the message.
       */
      content: string;
    }

    /**
     * A message from an AI assistant containing only textual content.
     */
    export interface AssistantTextMessage {
      /**
       * The role identifier, always set to 'assistant'
       */
      role: "assistant";
      /**
       * The textual response content from the assistant.
       */
      content: string;
      /**
       * Explicitly excluded when content is present to maintain type safety.
       */
      tool_calls?: never;
    }

    /**
     * A message from an AI assistant that initiates one or more tool calls.
     */
    export interface AssistantToolCallMessage {
      /**
       * The role identifier, always set to 'assistant'
       */
      role: "assistant";
      /**
       * Array of tool calls that the assistant wants to execute.
       */
      tool_calls: ToolCall[];
      /**
       * Explicitly excluded when tool calls are present to maintain type safety.
       */
      content?: never;
    }

    /**
     * A message containing the result of a tool invocation.
     */
    export interface ToolMessage {
      /**
       * The role identifier, always set to 'tool' for tool execution results.
       */
      role: "tool";
      /**
       * The unique identifier linking this result to the original tool call.
       * Must correspond to a ToolCall.id from a previous AssistantToolCallMessage.
       */
      tool_call_id: string;
      /**
       * The output returned by the tool execution.
       */
      content: string;
    }

    export type Message =
      | TextMessage
      | AssistantTextMessage
      | AssistantToolCallMessage
      | ToolMessage;

    /**
     * The result returned by AI Guard after evaluating a conversation.
     */
    export interface Evaluation {
      /**
       * The security action determined by AI Guard:
       * - 'ALLOW': The conversation is safe to proceed
       * - 'DENY': The current conversation exchange should be blocked
       * - 'ABORT': The full workflow should be terminated immediately
       */
      action: 'ALLOW' | 'DENY' | 'ABORT';
      /**
       * Human-readable explanation for why this action was chosen.
       */
      reason: string;
    }

    /**
     * Error thrown when AI Guard evaluation determines that a conversation should be blocked
     * and the client is configured to enforce blocking mode.
     */
    export interface AIGuardAbortError extends Error {
      /**
       * Human-readable explanation from AI Guard describing why the conversation was blocked.
       */
      reason: string;
    }

    /**
     * Error thrown when the AI Guard SDK encounters communication failures or API errors while attempting to
     * evaluate conversations.
     */
    export interface AIGuardClientError extends Error {
      /**
       * Detailed error information returned by the AI Guard API, formatted according to the JSON:API error
       * specification.
       */
      errors?: unknown[];
      /**
       * The underlying error that caused the communication failure, such as network timeouts, connection refused,
       * or JSON parsing errors.
       */
      cause?: Error;
    }

    /**
     * AI Guard security client for evaluating AI conversations.
     */
    export interface AIGuard {
      /**
       * Evaluates a conversation thread.
       *
       * @param messages - Array of conversation messages
       * @param opts - Optional configuration object:
       *   - `block`: When true, throws an exception if evaluation result is not 'ALLOW'
       *              and the AI Guard service has blocking mode enabled (default: false).
       * @returns Promise resolving to an Evaluation with the security decision and reasoning.
       *          The promise rejects with AIGuardAbortError when `opts.block` is true and the evaluation result would block the request.
       *          The promise rejects with AIGuardClientError when communication with the AI Guard service fails.
       */
      evaluate (messages: Message[], opts?: { block?: boolean }): Promise<Evaluation>;
    }
>>>>>>> 33cf0e55
  }

  /** @hidden */
  type anyObject = {
    [key: string]: any;
  };

  /** @hidden */
  interface TransportRequestParams {
    method: string;
    path: string;
    body?: anyObject;
    bulkBody?: anyObject;
    querystring?: anyObject;
  }

  /**
   * The Datadog Scope Manager. This is used for context propagation.
   */
  export interface Scope {
    /**
     * Get the current active span or null if there is none.
     *
     * @returns {Span} The active span.
     */
    active (): Span | null;

    /**
     * Activate a span in the scope of a function.
     *
     * @param {Span} span The span to activate.
     * @param {Function} fn Function that will have the span activated on its scope.
     * @returns The return value of the provided function.
     */
    activate<T> (span: Span, fn: ((...args: any[]) => T)): T;

    /**
     * Binds a target to the provided span, or the active span if omitted.
     *
     * @param {Function|Promise} fn Target that will have the span activated on its scope.
     * @param {Span} [span=scope.active()] The span to activate.
     * @returns The bound target.
     */
    bind<T extends (...args: any[]) => void> (fn: T, span?: Span | null): T;
    bind<V, T extends (...args: any[]) => V> (fn: T, span?: Span | null): T;
    bind<T> (fn: Promise<T>, span?: Span | null): Promise<T>;
  }

  /** @hidden */
  interface Analyzable {
    /**
     * Whether to measure the span. Can also be set to a key-value pair with span
     * names as keys and booleans as values for more granular control.
     */
    measured?: boolean | { [key: string]: boolean };
  }

  export namespace plugins {
    /** @hidden */
    interface Integration {
      /**
       * The service name to be used for this plugin.
       */
      service?: string | any;

      /** Whether to enable the plugin.
       * @default true
       */
      enabled?: boolean;
    }

    /** @hidden */
    interface Instrumentation extends Integration, Analyzable {}

    /** @hidden */
    interface Http extends Instrumentation {
      /**
       * List of URLs/paths that should be instrumented.
       *
       * Note that when used for an http client the entry represents a full
       * outbound URL (`https://example.org/api/foo`) but when used as a
       * server the entry represents an inbound path (`/api/foo`).
       *
       * @default /^.*$/
       */
      allowlist?: string | RegExp | ((urlOrPath: string) => boolean) | (string | RegExp | ((urlOrPath: string) => boolean))[];

      /**
       * Deprecated in favor of `allowlist`.
       *
       * @deprecated
       * @hidden
       */
      whitelist?: string | RegExp | ((urlOrPath: string) => boolean) | (string | RegExp | ((urlOrPath: string) => boolean))[];

      /**
       * List of URLs/paths that should not be instrumented. Takes precedence over
       * allowlist if a URL matches an entry in both.
       *
       * Note that when used for an http client the entry represents a full
       * outbound URL (`https://example.org/api/foo`) but when used as a
       * server the entry represents an inbound path (`/api/foo`).
       *
       * @default []
       */
      blocklist?: string | RegExp | ((urlOrPath: string) => boolean) | (string | RegExp | ((urlOrPath: string) => boolean))[];

      /**
       * Deprecated in favor of `blocklist`.
       *
       * @deprecated
       * @hidden
       */
      blacklist?: string | RegExp | ((urlOrPath: string) => boolean) | (string | RegExp | ((urlOrPath: string) => boolean))[];

      /**
       * An array of headers to include in the span metadata.
       *
       * @default []
       */
      headers?: string[];

      /**
       * Callback function to determine if there was an error. It should take a
       * status code as its only parameter and return `true` for success or `false`
       * for errors.
       *
       * @default code => code < 500
       */
      validateStatus?: (code: number) => boolean;

      /**
       * Enable injection of tracing headers into requests signed with AWS IAM headers.
       * Disable this if you get AWS signature errors (HTTP 403).
       *
       * @default false
       */
      enablePropagationWithAmazonHeaders?: boolean;
    }

    /** @hidden */
    interface HttpServer extends Http {
      /**
       * Callback function to determine if there was an error. It should take a
       * status code as its only parameter and return `true` for success or `false`
       * for errors.
       *
       * @default code => code < 500
       */
      validateStatus?: (code: number) => boolean;

      /**
       * Hooks to run before spans are finished.
       */
      hooks?: {
        /**
         * Hook to execute just before the request span finishes.
         */
        request?: (span?: Span, req?: IncomingMessage, res?: ServerResponse) => any;
      };

      /**
       * Whether to enable instrumentation of <plugin>.middleware spans
       *
       * @default true
       */
      middleware?: boolean;
    }

    /** @hidden */
    interface HttpClient extends Http {
      /**
       * Use the remote endpoint host as the service name instead of the default.
       *
       * @default false
       */
      splitByDomain?: boolean;

      /**
       * Callback function to determine if there was an error. It should take a
       * status code as its only parameter and return `true` for success or `false`
       * for errors.
       *
       * @default code => code < 400 || code >= 500
       */
      validateStatus?: (code: number) => boolean;

      /**
       * Hooks to run before spans are finished.
       */
      hooks?: {
        /**
         * Hook to execute just before the request span finishes.
         */
        request?: (span?: Span, req?: ClientRequest, res?: IncomingMessage) => any;
      };

      /**
       * List of urls to which propagation headers should not be injected
       */
      propagationBlocklist?: string | RegExp | ((url: string) => boolean) | (string | RegExp | ((url: string) => boolean))[];
    }

    /** @hidden */
    interface Http2Client extends Http {
      /**
       * Use the remote endpoint host as the service name instead of the default.
       *
       * @default false
       */
      splitByDomain?: boolean;

      /**
       * Callback function to determine if there was an error. It should take a
       * status code as its only parameter and return `true` for success or `false`
       * for errors.
       *
       * @default code => code < 400 || code >= 500
       */
      validateStatus?: (code: number) => boolean;
    }

    /** @hidden */
    interface Http2Server extends Http {
      /**
       * Callback function to determine if there was an error. It should take a
       * status code as its only parameter and return `true` for success or `false`
       * for errors.
       *
       * @default code => code < 500
       */
      validateStatus?: (code: number) => boolean;
    }

    /** @hidden */
    interface Grpc extends Instrumentation {
      /**
       * An array of metadata entries to record. Can also be a callback that returns
       * the key/value pairs to record. For example, using
       * `variables => variables` would record all variables.
       */
      metadata?: string[] | ((variables: { [key: string]: any }) => { [key: string]: any });
    }

    /** @hidden */
    interface Moleculer extends Instrumentation {
      /**
       * Whether to include context meta as tags.
       *
       * @default false
       */
      meta?: boolean;
    }

    /** @hidden */
    interface Prisma extends Instrumentation {}

    /** @hidden */
    interface PrismaClient extends Prisma {}

    /** @hidden */
    interface PrismaEngine extends Prisma {}

    /**
     * This plugin automatically instruments the
     * [aerospike](https://github.com/aerospike/aerospike-client-nodejs) for module versions >= v3.16.2.
     */
    interface aerospike extends Instrumentation {}

    /**
     * This plugin automatically instruments the
     * [amqp10](https://github.com/noodlefrenzy/node-amqp10) module.
     */
    interface amqp10 extends Instrumentation {}

    /**
     * This plugin automatically instruments the
     * [amqplib](https://github.com/squaremo/amqp.node) module.
     */
    interface amqplib extends Instrumentation {}

    /**
     * Currently this plugin automatically instruments
     * [@apollo/gateway](https://github.com/apollographql/federation) for module versions >= v2.3.0.
     * This module uses graphql operations to service requests & thus generates graphql spans.
     * We recommend disabling the graphql plugin if you only want to trace @apollo/gateway
     */
    interface apollo extends Instrumentation {
      /**
       * Whether to include the source of the operation within the query as a tag
       * on every span. This may contain sensitive information and should only be
       * enabled if sensitive data is always sent as variables and not in the
       * query text.
       *
       * @default false
       */
      source?: boolean;

      /**
       * Whether to enable signature calculation for the resource name. This can
       * be disabled if your apollo/gateway operations always have a name. Note that when
       * disabled all queries will need to be named for this to work properly.
       *
       * @default true
       */
      signature?: boolean;
    }

    /**
     * This plugin automatically patches the [avsc](https://github.com/mtth/avsc) module
     * to collect avro message schemas when Datastreams Monitoring is enabled.
     */
    interface avsc extends Integration {}

    /**
     * This plugin automatically instruments the
     * [aws-sdk](https://github.com/aws/aws-sdk-js) module.
     */
    interface aws_sdk extends Instrumentation {
      /**
       * Whether to add a suffix to the service name so that each AWS service has its own service name.
       * @default true
       */
      splitByAwsService?: boolean;

      /**
       * Whether to inject all messages during batch AWS SQS, Kinesis, and SNS send operations. Normal
       * behavior is to inject the first message in batch send operations.
       * @default false
       */
      batchPropagationEnabled?: boolean;

      /**
       * Hooks to run before spans are finished.
       */
      hooks?: {
        /**
         * Hook to execute just before the aws span finishes.
         */
        request?: (span?: Span, response?: anyObject) => any;
      };

      /**
       * Configuration for individual services to enable/disable them. Message
       * queue services can also configure the producer and consumer individually
       * by passing an object with a `producer` and `consumer` properties. The
       * list of valid service keys is in the service-specific section of
       * https://docs.aws.amazon.com/AWSJavaScriptSDK/latest/AWS/Config.html
       */
      [key: string]: boolean | Object | undefined;
    }

    /**
     * This plugin automatically instruments the
     * @azure/functions module.
    */
    interface azure_functions extends Instrumentation {}

    /**
     * This plugin automatically instruments the
     * @azure/service-bus module
     */
    interface azure_service_bus extends Integration {}
    /**
     * This plugin patches the [bunyan](https://github.com/trentm/node-bunyan)
     * to automatically inject trace identifiers in log records when the
     * [logInjection](interfaces/traceroptions.html#logInjection) option is enabled
     * on the tracer.
     */
    interface bunyan extends Integration {}

    /**
     * This plugin automatically instruments the
     * [cassandra-driver](https://github.com/datastax/nodejs-driver) module.
     */
    interface cassandra_driver extends Instrumentation {}

    /**
     * This plugin automatically instruments the
     * [child_process](https://nodejs.org/api/child_process.html) module.
     */
    interface child_process extends Instrumentation {}

    /**
     * This plugin automatically instruments the
     * [confluentinc-kafka-javascript](https://github.com/confluentinc/confluent-kafka-js) module.
     */
    interface confluentinc_kafka_javascript extends Instrumentation {}

    /**
     * This plugin automatically instruments the
     * [connect](https://github.com/senchalabs/connect) module.
     */
    interface connect extends HttpServer {}

    /**
     * This plugin automatically instruments the
     * [couchbase](https://www.npmjs.com/package/couchbase) module.
     */
    interface couchbase extends Instrumentation {}

    /**
     * This plugin automatically instruments the
     * [cucumber](https://www.npmjs.com/package/@cucumber/cucumber) module.
     */
    interface cucumber extends Integration {}

    /**
     * This plugin automatically instruments the
     * [cypress](https://github.com/cypress-io/cypress) module.
     */
    interface cypress extends Integration {}

    /**
     * This plugin automatically instruments the
     * [dns](https://nodejs.org/api/dns.html) module.
     */
    interface dns extends Instrumentation {}

    /**
     * This plugin automatically instruments the
     * [elasticsearch](https://github.com/elastic/elasticsearch-js) module.
     */
    interface elasticsearch extends Instrumentation {
      /**
       * Hooks to run before spans are finished.
       */
      hooks?: {
        /**
         * Hook to execute just before the query span finishes.
         */
        query?: (span?: Span, params?: TransportRequestParams) => any;
      };
    }

    /**
     * This plugin automatically instruments the
     * [express](http://expressjs.com/) module.
     */
    interface express extends HttpServer {}

    /**
     * This plugin automatically instruments the
     * [fastify](https://www.fastify.io/) module.
     */
    interface fastify extends HttpServer {}

    /**
     * This plugin automatically instruments the
     * [fetch](https://nodejs.org/api/globals.html#fetch) global.
     */
    interface fetch extends HttpClient {}

    /**
     * This plugin patches the [generic-pool](https://github.com/coopernurse/node-pool)
     * module to bind the callbacks the the caller context.
     */
    interface generic_pool extends Integration {}

    /**
     * This plugin automatically instruments the
     * [@google-cloud/pubsub](https://github.com/googleapis/nodejs-pubsub) module.
     */
    interface google_cloud_pubsub extends Integration {}

    /**
     * This plugin automatically instruments the
     * [@google-cloud/vertexai](https://github.com/googleapis/nodejs-vertexai) module.
     */
    interface google_cloud_vertexai extends Integration {}

    /** @hidden */
    interface ExecutionArgs {
      schema: any,
      document: any,
      rootValue?: any,
      contextValue?: any,
      variableValues?: any,
      operationName?: string,
      fieldResolver?: any,
      typeResolver?: any,
    }

    /**
     * This plugin automatically instruments the
     * [graphql](https://github.com/graphql/graphql-js) module.
     *
     * The `graphql` integration uses the operation name as the span resource name.
     * If no operation name is set, the resource name will always be just `query`,
     * `mutation` or `subscription`.
     *
     * For example:
     *
     * ```graphql
     * # good, the resource name will be `query HelloWorld`
     * query HelloWorld {
     *   hello
     *   world
     * }
     *
     * # bad, the resource name will be `query`
     * {
     *   hello
     *   world
     * }
     * ```
     */
    interface graphql extends Instrumentation {
      /**
       * The maximum depth of fields/resolvers to instrument. Set to `0` to only
       * instrument the operation or to `-1` to instrument all fields/resolvers.
       *
       * @default -1
       */
      depth?: number;

      /**
       * Whether to include the source of the operation within the query as a tag
       * on every span. This may contain sensitive information and should only be
       * enabled if sensitive data is always sent as variables and not in the
       * query text.
       *
       * @default false
       */
      source?: boolean;

      /**
       * An array of variable names to record. Can also be a callback that returns
       * the key/value pairs to record. For example, using
       * `variables => variables` would record all variables.
       */
      variables?: string[] | ((variables: { [key: string]: any }) => { [key: string]: any });

      /**
       * Whether to collapse list items into a single element. (i.e. single
       * `users.*.name` span instead of `users.0.name`, `users.1.name`, etc)
       *
       * @default true
       */
      collapse?: boolean;

      /**
       * Whether to enable signature calculation for the resource name. This can
       * be disabled if your GraphQL operations always have a name. Note that when
       * disabled all queries will need to be named for this to work properly.
       *
       * @default true
       */
      signature?: boolean;

      /**
       * An object of optional callbacks to be executed during the respective
       * phase of a GraphQL operation. Undefined callbacks default to a noop
       * function.
       *
       * @default {}
       */
      hooks?: {
        execute?: (span?: Span, args?: ExecutionArgs, res?: any) => void;
        validate?: (span?: Span, document?: any, errors?: any) => void;
        parse?: (span?: Span, source?: any, document?: any) => void;
      }
    }

    /**
     * This plugin automatically instruments the
     * [grpc](https://github.com/grpc/grpc-node) module.
     */
    interface grpc extends Grpc {
      /**
       * Configuration for gRPC clients.
       */
      client?: Grpc,

      /**
       * Configuration for gRPC servers.
       */
      server?: Grpc
    }

    /**
     * This plugin automatically instruments the
     * [hapi](https://hapijs.com/) module.
     */
    interface hapi extends HttpServer {}

    /**
     * This plugin automatically instruments the
     * [hono](https://hono.dev/) module.
     */
    interface hono extends HttpServer {}

    /**
     * This plugin automatically instruments the
     * [http](https://nodejs.org/api/http.html) module.
     *
     * By default any option set at the root will apply to both clients and
     * servers. To configure only one or the other, use the `client` and `server`
     * options.
     */
    interface http extends HttpClient, HttpServer {
      /**
       * Configuration for HTTP clients.
       */
      client?: HttpClient | boolean,

      /**
       * Configuration for HTTP servers.
       */
      server?: HttpServer | boolean

      /**
       * Hooks to run before spans are finished.
       */
      hooks?: {
        /**
         * Hook to execute just before the request span finishes.
         */
        request?: (
          span?: Span,
          req?: IncomingMessage | ClientRequest,
          res?: ServerResponse | IncomingMessage
        ) => any;
      };
    }

    /**
     * This plugin automatically instruments the
     * [http2](https://nodejs.org/api/http2.html) module.
     *
     * By default any option set at the root will apply to both clients and
     * servers. To configure only one or the other, use the `client` and `server`
     * options.
     */
    interface http2 extends Http2Client, Http2Server {
      /**
       * Configuration for HTTP clients.
       */
      client?: Http2Client | boolean,

      /**
       * Configuration for HTTP servers.
       */
      server?: Http2Server | boolean
    }

    /**
     * This plugin automatically instruments the
     * [ioredis](https://github.com/luin/ioredis) module.
     */
    interface ioredis extends Instrumentation {
      /**
       * List of commands that should be instrumented. Commands must be in
       * lowercase for example 'xread'.
       *
       * @default /^.*$/
       */
      allowlist?: string | RegExp | ((command: string) => boolean) | (string | RegExp | ((command: string) => boolean))[];

      /**
       * Deprecated in favor of `allowlist`.
       *
       * @deprecated
       * @hidden
       */
      whitelist?: string | RegExp | ((command: string) => boolean) | (string | RegExp | ((command: string) => boolean))[];

      /**
       * List of commands that should not be instrumented. Takes precedence over
       * allowlist if a command matches an entry in both. Commands must be in
       * lowercase for example 'xread'.
       *
       * @default []
       */
      blocklist?: string | RegExp | ((command: string) => boolean) | (string | RegExp | ((command: string) => boolean))[];

      /**
       * Deprecated in favor of `blocklist`.
       *
       * @deprecated
       * @hidden
       */
      blacklist?: string | RegExp | ((command: string) => boolean) | (string | RegExp | ((command: string) => boolean))[];

      /**
       * Whether to use a different service name for each Redis instance based
       * on the configured connection name of the client.
       *
       * @default false
       */
      splitByInstance?: boolean;
    }

    /**
     * This plugin automatically instruments the
     * [iovalkey](https://github.com/valkey-io/iovalkey) module.
     */
    interface iovalkey extends Instrumentation {
      /**
       * List of commands that should be instrumented. Commands must be in
       * lowercase for example 'xread'.
       *
       * @default /^.*$/
       */
      allowlist?: string | RegExp | ((command: string) => boolean) | (string | RegExp | ((command: string) => boolean))[];

      /**
       * Deprecated in favor of `allowlist`.
       *
       * @deprecated
       * @hidden
       */
      whitelist?: string | RegExp | ((command: string) => boolean) | (string | RegExp | ((command: string) => boolean))[];

      /**
       * List of commands that should not be instrumented. Takes precedence over
       * allowlist if a command matches an entry in both. Commands must be in
       * lowercase for example 'xread'.
       *
       * @default []
       */
      blocklist?: string | RegExp | ((command: string) => boolean) | (string | RegExp | ((command: string) => boolean))[];

      /**
       * Deprecated in favor of `blocklist`.
       *
       * @deprecated
       * @hidden
       */
      blacklist?: string | RegExp | ((command: string) => boolean) | (string | RegExp | ((command: string) => boolean))[];

      /**
       * Whether to use a different service name for each Redis instance based
       * on the configured connection name of the client.
       *
       * @default false
       */
      splitByInstance?: boolean;
    }

    /**
     * This plugin automatically instruments the
     * [jest](https://github.com/jestjs/jest) module.
     */
    interface jest extends Integration {}

    /**
     * This plugin patches the [knex](https://knexjs.org/)
     * module to bind the promise callback the the caller context.
     */
    interface knex extends Integration {}

    /**
     * This plugin automatically instruments the
     * [koa](https://koajs.com/) module.
     */
    interface koa extends HttpServer {}

    /**
     * This plugin automatically instruments the
     * [kafkajs](https://kafka.js.org/) module.
     */
    interface kafkajs extends Instrumentation {}

    /**
     * This plugin automatically instruments the
     * [langchain](https://js.langchain.com/) module
     */
    interface langchain extends Instrumentation {}

    /**
     * This plugin automatically instruments the
     * [ldapjs](https://github.com/ldapjs/node-ldapjs/) module.
     */
    interface ldapjs extends Instrumentation {}

    /**
     * This plugin automatically instruments the
     * [mariadb](https://github.com/mariadb-corporation/mariadb-connector-nodejs) module.
     */
    interface mariadb extends mysql {}

    /**
     * This plugin automatically instruments the
     * [memcached](https://github.com/3rd-Eden/memcached) module.
     */
    interface memcached extends Instrumentation {}

    /**
     * This plugin automatically instruments the
     * [microgateway-core](https://github.com/apigee/microgateway-core) module.
     */
    interface microgateway_core extends HttpServer {}

    /**
     * This plugin automatically instruments the
     * [mocha](https://mochajs.org/) module.
     */
    interface mocha extends Integration {}

    /**
     * This plugin automatically instruments the
     * [moleculer](https://moleculer.services/) module.
     */
    interface moleculer extends Moleculer {
      /**
       * Configuration for Moleculer clients. Set to false to disable client
       * instrumentation.
       */
      client?: boolean | Moleculer;

      /**
       * Configuration for Moleculer servers. Set to false to disable server
       * instrumentation.
       */
      server?: boolean | Moleculer;
    }

    /**
     * This plugin automatically instruments the
     * [mongodb-core](https://github.com/mongodb-js/mongodb-core) module.
     */
    interface mongodb_core extends Instrumentation {
      /**
       * Whether to enable mongo heartbeats spans.
       *
       * @default true
       */
      heartbeatEnabled?: boolean;

      /**
       * Whether to include the query contents in the resource name.
       */
      queryInResourceName?: boolean;
    }

    /**
     * This plugin automatically instruments the
     * [mongoose](https://mongoosejs.com/) module.
     */
    interface mongoose extends Instrumentation {}

    /**
     * This plugin automatically instruments the
     * [mysql](https://github.com/mysqljs/mysql) module.
     */
    interface mysql extends Instrumentation {
      service?: string | ((params: any) => string);
    }

    /**
     * This plugin automatically instruments the
     * [mysql2](https://github.com/sidorares/node-mysql2) module.
     */
    interface mysql2 extends mysql {}

    /**
     * This plugin automatically instruments the
     * [net](https://nodejs.org/api/net.html) module.
     */
    interface net extends Instrumentation {}

    /**
     * This plugin automatically instruments the
     * [next](https://nextjs.org/) module.
     */
    interface next extends Instrumentation {
      /**
       * Hooks to run before spans are finished.
       */
      hooks?: {
        /**
         * Hook to execute just before the request span finishes.
         */
        request?: (span?: Span, req?: IncomingMessage, res?: ServerResponse) => any;
      };
    }

    /**
     * This plugin automatically instruments the
     * [openai](https://platform.openai.com/docs/api-reference?lang=node.js) module.
     *
     * Note that for logs to work you'll need to set the `DD_API_KEY` environment variable.
     * You'll also need to adjust any firewall settings to allow the tracer to communicate
     * with `http-intake.logs.datadoghq.com`.
     *
     * Note that for metrics to work you'll need to enable
     * [DogStatsD](https://docs.datadoghq.com/developers/dogstatsd/?tab=hostagent#setup)
     * in the agent.
     */
    interface openai extends Instrumentation {}

    /**
     * This plugin automatically instruments the
     * [opensearch](https://github.com/opensearch-project/opensearch-js) module.
     */
    interface opensearch extends elasticsearch {}

    /**
     * This plugin automatically instruments the
     * [oracledb](https://github.com/oracle/node-oracledb) module.
     */
    interface oracledb extends Instrumentation {
      /**
       * The service name to be used for this plugin. If a function is used, it will be passed the connection parameters and its return value will be used as the service name.
       */
      service?: string | ((params: any) => string);
    }

    /**
    * This plugin automatically instruments the
    * [playwright](https://github.com/microsoft/playwright) module.
    */
    interface playwright extends Integration {}

    /**
     * This plugin automatically instruments the
     * [pg](https://node-postgres.com/) module.
     */
    interface pg extends Instrumentation {
      /**
       * The service name to be used for this plugin. If a function is used, it will be passed the connection parameters and its return value will be used as the service name.
       */
      service?: string | ((params: any) => string);
      /**
       * The database monitoring propagation mode to be used for this plugin.
       */
      dbmPropagationMode?: string;
      /**
       * Appends the SQL comment propagation to the query string. Prepends the comment if `false`. For long query strings, the appended propagation comment might be truncated, causing loss of correlation between the query and trace.
       */
      appendComment?: boolean;
    }

    /**
     * This plugin patches the [pino](http://getpino.io)
     * to automatically inject trace identifiers in log records when the
     * [logInjection](interfaces/traceroptions.html#logInjection) option is enabled
     * on the tracer.
     */
    interface pino extends Integration {}

    /**
     * This plugin automatically instruments the
     * [@prisma/client](https://www.prisma.io/docs/orm/prisma-client) module.
     */
    interface prisma extends PrismaClient, PrismaEngine {
      /**
       * Configuration for prisma client.
       */
      client?: PrismaClient | boolean,

      /**
       * Configuration for Prisma engine.
       */
      engine?: PrismaEngine | boolean
    }

    /**
     * This plugin automatically patches the [protobufjs](https://protobufjs.github.io/protobuf.js/)
     * to collect protobuf message schemas when Datastreams Monitoring is enabled.
     */
    interface protobufjs extends Integration {}

    /**
     * This plugin automatically instruments the
     * [redis](https://github.com/NodeRedis/node_redis) module.
     */
    interface redis extends Instrumentation {
      /**
       * List of commands that should be instrumented.
       *
       * @default /^.*$/
       */
      allowlist?: string | RegExp | ((command: string) => boolean) | (string | RegExp | ((command: string) => boolean))[];

      /**
       * Deprecated in favor of `allowlist`.
       *
       * deprecated
       * @hidden
       */
      whitelist?: string | RegExp | ((command: string) => boolean) | (string | RegExp | ((command: string) => boolean))[];

      /**
       * List of commands that should not be instrumented. Takes precedence over
       * allowlist if a command matches an entry in both.
       *
       * @default []
       */
      blocklist?: string | RegExp | ((command: string) => boolean) | (string | RegExp | ((command: string) => boolean))[];

      /**
       * Deprecated in favor of `blocklist`.
       *
       * @deprecated
       * @hidden
       */
      blacklist?: string | RegExp | ((command: string) => boolean) | (string | RegExp | ((command: string) => boolean))[];
    }

    /**
     * This plugin automatically instruments the
     * [restify](http://restify.com/) module.
     */
    interface restify extends HttpServer {}

    /**
     * This plugin automatically instruments the
     * [rhea](https://github.com/amqp/rhea) module.
     */
    interface rhea extends Instrumentation {}

    /**
     * This plugin automatically instruments the
     * [router](https://github.com/pillarjs/router) module.
     */
    interface router extends Integration {}

    /**
    * This plugin automatically instruments the
    * [selenium-webdriver](https://www.npmjs.com/package/selenium-webdriver) module.
    */
    interface selenium extends Integration {}

    /**
     * This plugin automatically instruments the
     * [sharedb](https://github.com/share/sharedb) module.
     */
    interface sharedb extends Integration {
      /**
       * Hooks to run before spans are finished.
       */
      hooks?: {
        /**
         * Hook to execute just when the span is created.
         */
        receive?: (span?: Span, request?: any) => any;

        /**
         * Hook to execute just when the span is finished.
         */
        reply?: (span?: Span, request?: any, response?: any) => any;
      };
    }

    /**
     * This plugin automatically instruments the
     * [tedious](https://github.com/tediousjs/tedious/) module.
     */
    interface tedious extends Instrumentation {}

    /**
     * This plugin automatically instruments the
     * [undici](https://github.com/nodejs/undici) module.
     */
    interface undici extends HttpClient {}

    /**
     * This plugin automatically instruments the
     * [vitest](https://github.com/vitest-dev/vitest) module.
     */
    interface vitest extends Integration {}

    /**
     * This plugin patches the [winston](https://github.com/winstonjs/winston)
     * to automatically inject trace identifiers in log records when the
     * [logInjection](interfaces/traceroptions.html#logInjection) option is enabled
     * on the tracer.
     */
    interface winston extends Integration {}
  }

  export namespace opentelemetry {
    /**
     * A registry for creating named {@link Tracer}s.
     */
    export interface TracerProvider extends otel.TracerProvider {
      /**
       * Construct a new TracerProvider to register with @opentelemetry/api
       *
       * @param config Configuration object for the TracerProvider
       * @returns TracerProvider A TracerProvider instance
       */
      new(config?: Record<string, unknown>): TracerProvider;

      /**
       * Returns a Tracer, creating one if one with the given name and version is
       * not already created.
       *
       * @param name The name of the tracer or instrumentation library.
       * @param version The version of the tracer or instrumentation library.
       * @param options The options of the tracer or instrumentation library.
       * @returns Tracer A Tracer with the given name and version
       */
      getTracer(name: string, version?: string, options?: any): Tracer;

      /**
       * Register this tracer provider with @opentelemetry/api
       */
      register(): void;
    }

    /**
     * Tracer provides an interface for creating {@link Span}s.
     */
    export interface Tracer extends otel.Tracer {
      /**
       * Starts a new {@link Span}. Start the span without setting it on context.
       *
       * This method do NOT modify the current Context.
       *
       * @param name The name of the span
       * @param [options] SpanOptions used for span creation
       * @param [context] Context to use to extract parent
       * @returns Span The newly created span
       * @example
       *     const span = tracer.startSpan('op');
       *     span.setAttribute('key', 'value');
       *     span.end();
       */
      startSpan(name: string, options?: SpanOptions, context?: Context): Span;

      /**
       * Starts a new {@link Span} and calls the given function passing it the
       * created span as first argument.
       * Additionally the new span gets set in context and this context is activated
       * for the duration of the function call.
       *
       * @param name The name of the span
       * @param [options] SpanOptions used for span creation
       * @param [context] Context to use to extract parent
       * @param fn function called in the context of the span and receives the newly created span as an argument
       * @returns return value of fn
       * @example
       *     const something = tracer.startActiveSpan('op', span => {
       *       try {
       *         do some work
       *         span.setStatus({code: SpanStatusCode.OK});
       *         return something;
       *       } catch (err) {
       *         span.setStatus({
       *           code: SpanStatusCode.ERROR,
       *           message: err.message,
       *         });
       *         throw err;
       *       } finally {
       *         span.end();
       *       }
       *     });
       *
       * @example
       *     const span = tracer.startActiveSpan('op', span => {
       *       try {
       *         do some work
       *         return span;
       *       } catch (err) {
       *         span.setStatus({
       *           code: SpanStatusCode.ERROR,
       *           message: err.message,
       *         });
       *         throw err;
       *       }
       *     });
       *     do some more work
       *     span.end();
       */
      startActiveSpan<F extends (span: Span) => unknown>(name: string, options: SpanOptions, context: otel.Context, fn: F): ReturnType<F>;
      startActiveSpan<F extends (span: Span) => unknown>(name: string, options: SpanOptions, fn: F): ReturnType<F>;
      startActiveSpan<F extends (span: Span) => unknown>(name: string, fn: F): ReturnType<F>;
    }

    /**
     * An interface that represents a span. A span represents a single operation
     * within a trace. Examples of span might include remote procedure calls or a
     * in-process function calls to sub-components. A Trace has a single, top-level
     * "root" Span that in turn may have zero or more child Spans, which in turn
     * may have children.
     *
     * Spans are created by the {@link Tracer.startSpan} method.
     */
    export interface Span extends otel.Span {
      /**
       * Returns the {@link SpanContext} object associated with this Span.
       *
       * Get an immutable, serializable identifier for this span that can be used
       * to create new child spans. Returned SpanContext is usable even after the
       * span ends.
       *
       * @returns the SpanContext object associated with this Span.
       */
      spanContext(): SpanContext;

      /**
       * Sets an attribute to the span.
       *
       * Sets a single Attribute with the key and value passed as arguments.
       *
       * @param key the key for this attribute.
       * @param value the value for this attribute. Setting a value null or
       *              undefined is invalid and will result in undefined behavior.
       */
      setAttribute(key: string, value: SpanAttributeValue): this;

      /**
       * Sets attributes to the span.
       *
       * @param attributes the attributes that will be added.
       *                   null or undefined attribute values
       *                   are invalid and will result in undefined behavior.
       */
      setAttributes(attributes: SpanAttributes): this;

      /**
       * Adds an event to the Span.
       *
       * @param name the name of the event.
       * @param [attributesOrStartTime] the attributes that will be added; these are
       *     associated with this event. Can be also a start time
       *     if type is {@link TimeInput} and 3rd param is undefined
       * @param [startTime] start time of the event.
       */
      addEvent(name: string, attributesOrStartTime?: SpanAttributes | TimeInput, startTime?: TimeInput): this;

      /**
       * Sets a status to the span. If used, this will override the default Span
       * status. Default is {@link otel.SpanStatusCode.UNSET}. SetStatus overrides the value
       * of previous calls to SetStatus on the Span.
       *
       * @param status the SpanStatus to set.
       */
      setStatus(status: SpanStatus): this;

      /**
       * Updates the Span name.
       *
       * This will override the name provided via {@link Tracer.startSpan}.
       *
       * Upon this update, any sampling behavior based on Span name will depend on
       * the implementation.
       *
       * @param name the Span name.
       */
      updateName(name: string): this;

      /**
       * Marks the end of Span execution.
       *
       * Call to End of a Span MUST not have any effects on child spans. Those may
       * still be running and can be ended later.
       *
       * Do not return `this`. The Span generally should not be used after it
       * is ended so chaining is not desired in this context.
       *
       * @param [endTime] the time to set as Span's end time. If not provided,
       *     use the current time as the span's end time.
       */
      end(endTime?: TimeInput): void;

      /**
       * Returns the flag whether this span will be recorded.
       *
       * @returns true if this Span is active and recording information like events
       *     with the `AddEvent` operation and attributes using `setAttributes`.
       */
      isRecording(): boolean;

      /**
       * Sets exception as a span event
       * @param exception the exception the only accepted values are string or Error
       * @param [time] the time to set as Span's event time. If not provided,
       *     use the current time.
       */
      recordException(exception: Exception, time?: TimeInput): void;

      /**
       * Causally links another span to the current span
       *
       * @deprecated In favor of addLink(link: otel.Link). This will be removed in the next major version.
       * @param {otel.SpanContext} context The context of the span to link to.
       * @param {SpanAttributes} attributes An optional key value pair of arbitrary values.
       * @returns {void}
       */
      addLink(context: otel.SpanContext, attributes?: SpanAttributes): void;

      /**
       * Adds a single link to the span.
       *
       * Links added after the creation will not affect the sampling decision.
       * It is preferred span links be added at span creation.
       *
       * @param link the link to add.
       */
      addLink(link: otel.Link): this;

      /**
       * Adds multiple links to the span.
       *
       * Links added after the creation will not affect the sampling decision.
       * It is preferred span links be added at span creation.
       *
       * @param links the links to add.
       */
      addLinks(links: otel.Link[]): this;
    }

    /**
     * A SpanContext represents the portion of a {@link Span} which must be
     * serialized and propagated along side of a {@link otel.Baggage}.
     */
    export interface SpanContext extends otel.SpanContext {
      /**
       * The ID of the trace that this span belongs to. It is worldwide unique
       * with practically sufficient probability by being made as 16 randomly
       * generated bytes, encoded as a 32 lowercase hex characters corresponding to
       * 128 bits.
       */
      traceId: string;

      /**
       * The ID of the Span. It is globally unique with practically sufficient
       * probability by being made as 8 randomly generated bytes, encoded as a 16
       * lowercase hex characters corresponding to 64 bits.
       */
      spanId: string;

      /**
       * Only true if the SpanContext was propagated from a remote parent.
       */
      isRemote?: boolean;

      /**
       * Trace flags to propagate.
       *
       * It is represented as 1 byte (bitmap). Bit to represent whether trace is
       * sampled or not. When set, the least significant bit documents that the
       * caller may have recorded trace data. A caller who does not record trace
       * data out-of-band leaves this flag unset.
       *
       * see {@link otel.TraceFlags} for valid flag values.
       */
      traceFlags: number;

      /**
       * Tracing-system-specific info to propagate.
       *
       * The tracestate field value is a `list` as defined below. The `list` is a
       * series of `list-members` separated by commas `,`, and a list-member is a
       * key/value pair separated by an equals sign `=`. Spaces and horizontal tabs
       * surrounding `list-members` are ignored. There can be a maximum of 32
       * `list-members` in a `list`.
       * More Info: https://www.w3.org/TR/trace-context/#tracestate-field
       *
       * Examples:
       *     Single tracing system (generic format):
       *         tracestate: rojo=00f067aa0ba902b7
       *     Multiple tracing systems (with different formatting):
       *         tracestate: rojo=00f067aa0ba902b7,congo=t61rcWkgMzE
       */
      traceState?: TraceState;
    }

    export type Context = otel.Context;
    export type Exception = otel.Exception;
    export type SpanAttributes = otel.SpanAttributes;
    export type SpanAttributeValue = otel.SpanAttributeValue;
    export type SpanOptions = otel.SpanOptions;
    export type SpanStatus = otel.SpanStatus;
    export type TimeInput = otel.TimeInput;
    export type TraceState = otel.TraceState;
  }

  /**
   * Iast configuration used in `tracer` and `tracer.experimental` options
   */
  interface IastOptions {
    /**
     * Whether to enable IAST.
     * @default false
     */
    enabled?: boolean,

    /**
     * Controls the percentage of requests that iast will analyze
     * @default 30
     */
    requestSampling?: number,

    /**
     * Controls how many request can be analyzing code vulnerabilities at the same time
     * @default 2
     */
    maxConcurrentRequests?: number,

    /**
     * Controls how many code vulnerabilities can be detected in the same request
     * @default 2
     */
    maxContextOperations?: number,

    /**
     * Defines the pattern to ignore cookie names in the vulnerability hash calculation
     * @default ".{32,}"
     * @deprecated This property has no effect because hash calculation algorithm has been updated for cookie vulnerabilities
     */
    cookieFilterPattern?: string,

    /**
     * Defines the number of rows to taint in data coming from databases
     * @default 1
     */
    dbRowsToTaint?: number,

    /**
     * Whether to enable vulnerability deduplication
     */
    deduplicationEnabled?: boolean,

    /**
     * Whether to enable vulnerability redaction
     * @default true
     */
    redactionEnabled?: boolean,

    /**
     * Specifies a regex that will redact sensitive source names in vulnerability reports.
     */
    redactionNamePattern?: string,

    /**
     * Specifies a regex that will redact sensitive source values in vulnerability reports.
     */
    redactionValuePattern?: string,

    /**
     * Allows to enable security controls.
     */
    securityControlsConfiguration?: string,

    /**
     * Specifies the verbosity of the sent telemetry. Default 'INFORMATION'
     */
    telemetryVerbosity?: string,

    /**
     * Configuration for stack trace reporting
     */
    stackTrace?: {
      /** Whether to enable stack trace reporting.
       * @default true
       */
      enabled?: boolean,
    }
  }

  export namespace llmobs {
    export interface LLMObs {

      /**
       * Whether or not LLM Observability is enabled.
       */
      enabled: boolean,

      /**
       * Enable LLM Observability tracing.
       */
      enable (options: LLMObsEnableOptions): void,

      /**
       * Disable LLM Observability tracing.
       */
      disable (): void,

      /**
       * Instruments a function by automatically creating a span activated on its
       * scope.
       *
       * The span will automatically be finished when one of these conditions is
       * met:
       *
       * * The function returns a promise, in which case the span will finish when
       * the promise is resolved or rejected.
       * * The function takes a callback as its second parameter, in which case the
       * span will finish when that callback is called.
       * * The function doesn't accept a callback and doesn't return a promise, in
       * which case the span will finish at the end of the function execution.
       * @param fn The function to instrument.
       * @param options Optional LLM Observability span options.
       * @returns The return value of the function.
       */
      trace<T> (options: LLMObsNamedSpanOptions, fn: (span: tracer.Span, done: (error?: Error) => void) => T): T

      /**
       * Wrap a function to automatically create a span activated on its
       * scope when it's called.
       *
       * The span will automatically be finished when one of these conditions is
       * met:
       *
       * * The function returns a promise, in which case the span will finish when
       * the promise is resolved or rejected.
       * * The function takes a callback as its last parameter, in which case the
       * span will finish when that callback is called.
       * * The function doesn't accept a callback and doesn't return a promise, in
       * which case the span will finish at the end of the function execution.
       * @param fn The function to instrument.
       * @param options Optional LLM Observability span options.
       * @returns A new function that wraps the provided function with span creation.
       */
      wrap<T = (...args: any[]) => any> (options: LLMObsNamelessSpanOptions, fn: T): T

      /**
       * Decorate a function in a javascript runtime that supports function decorators.
       * Note that this is **not** supported in the Node.js runtime, but is in TypeScript.
       *
       * In TypeScript, this decorator is only supported in contexts where general TypeScript
       * function decorators are supported.
       *
       * @param options Optional LLM Observability span options.
       */
      decorate (options: llmobs.LLMObsNamelessSpanOptions): any

      /**
       * Returns a representation of a span to export its span and trace IDs.
       * If no span is provided, the current LLMObs-type span will be used.
       * @param span Optional span to export.
       * @returns An object containing the span and trace IDs.
       */
      exportSpan (span?: tracer.Span): llmobs.ExportedLLMObsSpan


      /**
       * Sets inputs, outputs, tags, metadata, and metrics as provided for a given LLM Observability span.
       * Note that with the exception of tags, this method will override any existing values for the provided fields.
       *
       * For example:
       * ```javascript
       * llmobs.trace({ kind: 'llm', name: 'myLLM', modelName: 'gpt-4o', modelProvider: 'openai' }, () => {
       *  llmobs.annotate({
       *    inputData: [{ content: 'system prompt', role: 'system' }, { content: 'user prompt', role: 'user' }],
       *    outputData: { content: 'response', role: 'ai' },
       *    metadata: { temperature: 0.7 },
       *    tags: { host: 'localhost' },
       *    metrics: { inputTokens: 10, outputTokens: 20, totalTokens: 30 }
       *  })
       * })
       * ```
       *
       * @param span The span to annotate (defaults to the current LLM Observability span if not provided)
       * @param options An object containing the inputs, outputs, tags, metadata, and metrics to set on the span.
       */
      annotate (options: llmobs.AnnotationOptions): void
      annotate (span: tracer.Span | undefined, options: llmobs.AnnotationOptions): void

      /**
       * Register a processor to be called on each LLMObs span.
       *
       * This can be used to modify the span before it is sent to LLMObs. For example, you can modify the input/output.
       * You can also return `null` to omit the span entirely from being sent to LLM Observability.
       *
       * Otherwise, if the return value from the processor is not an instance of `LLMObservabilitySpan`, the span will be dropped.
       *
       * To deregister the processor, call `llmobs.deregisterProcessor()`
       * @param processor A function that will be called for each span.
       * @throws {Error} If a processor is already registered.
       */
      registerProcessor (processor: ((span: LLMObservabilitySpan) => LLMObservabilitySpan | null)): void

      /**
       * Deregister a processor.
       */
      deregisterProcessor (): void

      /**
       * Submits a custom evaluation metric for a given span ID and trace ID.
       * @param spanContext The span context of the span to submit the evaluation metric for.
       * @param options An object containing the label, metric type, value, and tags of the evaluation metric.
       */
      submitEvaluation (spanContext: llmobs.ExportedLLMObsSpan, options: llmobs.EvaluationOptions): void

      /**
       * Flushes any remaining spans and evaluation metrics to LLM Observability.
       */
      flush (): void
    }

    interface LLMObservabilitySpan {
      /**
       * The input content associated with the span.
       */
      input: { content: string, role?: string }[]

      /**
       * The output content associated with the span.
       */
      output: { content: string, role?: string }[]

      /**
       * Get a tag from the span.
       * @param key The key of the tag to get.
       * @returns The value of the tag, or `undefined` if the tag does not exist.
       */
      getTag (key: string): string | undefined
    }

    interface EvaluationOptions {
      /**
       * The name of the evaluation metric
       */
      label: string,

      /**
       * The type of evaluation metric, one of 'categorical' or 'score'
       */
      metricType: 'categorical' | 'score',

      /**
       * The value of the evaluation metric.
       * Must be string for 'categorical' metrics and number for 'score' metrics.
       */
      value: string | number,

      /**
       * An object of string key-value pairs to tag the evaluation metric with.
       */
      tags?: { [key: string]: any },

      /**
       * The name of the ML application
       */
      mlApp?: string,

      /**
       * The timestamp in milliseconds when the evaluation metric result was generated.
       */
      timestampMs?: number
    }

    interface Document {
      /**
       * Document text
       */
      text?: string,

      /**
       * Document name
       */
      name?: string,

      /**
       * Document ID
       */
      id?: string,

      /**
       * Score of the document retrieval as a source of ground truth
       */
      score?: number
    }

    /**
     * Represents a single LLM chat model message
     */
    interface Message {
      /**
       * Content of the message.
       */
      content: string,

      /**
       * Role of the message (ie system, user, ai)
       */
      role?: string,

      /**
       * Tool calls of the message
       */
      toolCalls?: ToolCall[],
    }

    /**
     * Represents a single tool call for an LLM chat model message
     */
    interface ToolCall {
      /**
       * Name of the tool
       */
      name?: string,

      /**
       * Arguments passed to the tool
       */
      arguments?: { [key: string]: any },

      /**
       * The tool ID
       */
      toolId?: string,

      /**
       * The tool type
       */
      type?: string
    }

    /**
     * Annotation options for LLM Observability spans.
     */
    interface AnnotationOptions {
      /**
       * A single input string, object, or a list of objects based on the span kind:
       * 1. LLM spans: accepts a string, or an object of the form {content: "...", role: "..."}, or a list of objects with the same signature.
       * 2. Embedding spans: accepts a string, list of strings, or an object of the form {text: "...", ...}, or a list of objects with the same signature.
       * 3. Other: any JSON serializable type
       */
      inputData?: string | Message | Message[] | Document | Document[] | { [key: string]: any },

      /**
       * A single output string, object, or a list of objects based on the span kind:
       * 1. LLM spans: accepts a string, or an object of the form {content: "...", role: "..."}, or a list of objects with the same signature.
       * 2. Retrieval spans: An object containing any of the key value pairs {name: str, id: str, text: str, source: number} or a list of dictionaries with the same signature.
       * 3. Other: any JSON serializable type
       */
      outputData?: string | Message | Message[] | Document | Document[] | { [key: string]: any },

      /**
       * Object of JSON serializable key-value metadata pairs relevant to the input/output operation described by the LLM Observability span.
       */
      metadata?: { [key: string]: any },

      /**
       * Object of JSON serializable key-value metrics (number) pairs, such as `{input,output,total}Tokens`
       */
      metrics?: { [key: string]: number },

      /**
       * Object of JSON serializable key-value tag pairs to set or update on the LLM Observability span regarding the span's context.
       */
      tags?: { [key: string]: any }
    }

    /**
     * An object containing the span ID and trace ID of interest
     */
    interface ExportedLLMObsSpan {
      /**
       * Trace ID associated with the span of interest
       */
      traceId: string,

      /**
       * Span ID associated with the span of interest
       */
      spanId: string,
    }

    interface LLMObsSpanOptions extends SpanOptions {
      /**
       * LLM Observability span kind. One of `agent`, `workflow`, `task`, `tool`, `retrieval`, `embedding`, or `llm`.
       */
      kind: llmobs.spanKind,

      /**
       * The ID of the underlying user session. Required for tracking sessions.
       */
      sessionId?: string,

      /**
       * The name of the ML application that the agent is orchestrating.
       * If not provided, the default value will be set to mlApp provided during initialization, or `DD_LLMOBS_ML_APP`.
       */
      mlApp?: string,

      /**
       * The name of the invoked LLM or embedding model. Only used on `llm` and `embedding` spans.
       */
      modelName?: string,

      /**
       * The name of the invoked LLM or embedding model provider. Only used on `llm` and `embedding` spans.
       * If not provided for LLM or embedding spans, a default value of 'custom' will be set.
       */
      modelProvider?: string,
    }

    interface LLMObsNamedSpanOptions extends LLMObsSpanOptions {
      /**
       * The name of the traced operation. This is a required option.
       */
      name: string,
    }

    interface LLMObsNamelessSpanOptions extends LLMObsSpanOptions {
      /**
       * The name of the traced operation.
       */
      name?: string,
    }

    /**
     * Options for enabling LLM Observability tracing.
     */
    interface LLMObsEnableOptions {
      /**
       * The name of your ML application.
       */
      mlApp?: string,

      /**
       * Set to `true` to disable sending data that requires a Datadog Agent.
       */
      agentlessEnabled?: boolean,
    }

    /** @hidden */
    type spanKind = 'agent' | 'workflow' | 'task' | 'tool' | 'retrieval' | 'embedding' | 'llm'
  }
}

/**
 * Singleton returned by the module. It has to be initialized before it will
 * start tracing. If not initialized, or initialized and disabled, it will use
 * a no-op implementation.
 */
declare const tracer: Tracer;

export = tracer;<|MERGE_RESOLUTION|>--- conflicted
+++ resolved
@@ -141,7 +141,6 @@
   llmobs: tracer.llmobs.LLMObs;
 
   /**
-<<<<<<< HEAD
    * OpenFeature Provider with Remote Config integration.
    *
    * Extends DatadogNodeServerProvider with Remote Config integration for dynamic flag configuration.
@@ -150,11 +149,11 @@
    * @beta This feature is in preview and not ready for production use
    */
   openfeature: tracer.OpenFeatureProvider;
-=======
+
+  /**
    * AI Guard SDK
    */
   aiguard: tracer.aiguard.AIGuard;
->>>>>>> 33cf0e55
 
   /**
    * @experimental
@@ -1114,7 +1113,6 @@
     eventTrackingV2: EventTrackingV2
   }
 
-<<<<<<< HEAD
   /**
    * Flagging Provider (OpenFeature-compatible).
    *
@@ -1186,7 +1184,8 @@
      * @param config The configuration object to set
      */
     setConfiguration(config: any): void;
-=======
+  }
+
   export namespace aiguard {
 
     /**
@@ -1349,7 +1348,6 @@
        */
       evaluate (messages: Message[], opts?: { block?: boolean }): Promise<Evaluation>;
     }
->>>>>>> 33cf0e55
   }
 
   /** @hidden */
