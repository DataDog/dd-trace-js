import { ClientRequest, IncomingMessage, ServerResponse } from "http";
import { LookupFunction } from 'net';
import * as opentracing from "opentracing";
import { SpanOptions } from "opentracing/lib/tracer";

export { SpanOptions };

/**
 * Tracer is the entry-point of the Datadog tracing implementation.
 */
export declare interface Tracer extends opentracing.Tracer {
  /**
   * Starts and returns a new Span representing a logical unit of work.
   * @param {string} name The name of the operation.
   * @param {SpanOptions} [options] Options for the newly created span.
   * @returns {Span} A new Span object.
   */
  startSpan(name: string, options?: SpanOptions): Span;

  /**
   * Injects the given SpanContext instance for cross-process propagation
   * within `carrier`
   * @param  {SpanContext} spanContext The SpanContext to inject into the
   *         carrier object. As a convenience, a Span instance may be passed
   *         in instead (in which case its .context() is used for the
   *         inject()).
   * @param  {string} format The format of the carrier.
   * @param  {any} carrier The carrier object.
   */
  inject(spanContext: SpanContext | Span, format: string, carrier: any): void;

  /**
   * Returns a SpanContext instance extracted from `carrier` in the given
   * `format`.
   * @param  {string} format The format of the carrier.
   * @param  {any} carrier The carrier object.
   * @return {SpanContext}
   *         The extracted SpanContext, or null if no such SpanContext could
   *         be found in `carrier`
   */
  extract(format: string, carrier: any): SpanContext | null;

  /**
   * Initializes the tracer. This should be called before importing other libraries.
   */
  init(options?: TracerOptions): this;

  /**
   * Sets the URL for the trace agent. This should only be called _after_
   * init() is called, only in cases where the URL needs to be set after
   * initialization.
   */
  setUrl(url: string): this;

  /**
   * Enable and optionally configure a plugin.
   * @param plugin The name of a built-in plugin.
   * @param config Configuration options. Can also be `false` to disable the plugin.
   */
  use<P extends keyof Plugins>(plugin: P, config?: Plugins[P] | boolean): this;

  /**
   * Returns a reference to the current scope.
   */
  scope(): Scope;

  /**
   * Instruments a function by automatically creating a span activated on its
   * scope.
   *
   * The span will automatically be finished when one of these conditions is
   * met:
   *
   * * The function returns a promise, in which case the span will finish when
   * the promise is resolved or rejected.
   * * The function takes a callback as its second parameter, in which case the
   * span will finish when that callback is called.
   * * The function doesn't accept a callback and doesn't return a promise, in
   * which case the span will finish at the end of the function execution.
   *
   * If the `orphanable` option is set to false, the function will not be traced
   * unless there is already an active span or `childOf` option.
   */
  trace<T>(name: string, fn: (span?: Span, fn?: (error?: Error) => any) => T): T;
  trace<T>(name: string, options: TraceOptions & SpanOptions, fn: (span?: Span, done?: (error?: Error) => string) => T): T;

  /**
   * Wrap a function to automatically create a span activated on its
   * scope when it's called.
   *
   * The span will automatically be finished when one of these conditions is
   * met:
   *
   * * The function returns a promise, in which case the span will finish when
   * the promise is resolved or rejected.
   * * The function takes a callback as its last parameter, in which case the
   * span will finish when that callback is called.
   * * The function doesn't accept a callback and doesn't return a promise, in
   * which case the span will finish at the end of the function execution.
   */
  wrap<T = (...args: any[]) => any>(name: string, fn: T, requiresParent?: boolean): T;
  wrap<T = (...args: any[]) => any>(name: string, options: TraceOptions & SpanOptions, fn: T): T;
  wrap<T = (...args: any[]) => any>(name: string, options: (...args: any[]) => TraceOptions & SpanOptions, fn: T): T;

  /**
   * Create and return a string that can be included in the <head> of a
   * document to enable RUM tracing to include it. The resulting string
   * should not be cached.
   */
  getRumData(): string;
}

export declare interface TraceOptions extends Analyzable {
  /**
   * The resource you are tracing. The resource name must not be longer than
   * 5000 characters.
   */
  resource?: string,

  /**
   * The service you are tracing. The service name must not be longer than
   * 100 characters.
   */
  service?: string,

  /**
   * The type of request.
   */
  type?: string
}

/**
 * Span represents a logical unit of work as part of a broader Trace.
 * Examples of span might include remote procedure calls or a in-process
 * function calls to sub-components. A Trace has a single, top-level "root"
 * Span that in turn may have zero or more child Spans, which in turn may
 * have children.
 */
export declare interface Span extends opentracing.Span {
  context(): SpanContext;
}

/**
 * SpanContext represents Span state that must propagate to descendant Spans
 * and across process boundaries.
 *
 * SpanContext is logically divided into two pieces: the user-level "Baggage"
 * (see setBaggageItem and getBaggageItem) that propagates across Span
 * boundaries and any Tracer-implementation-specific fields that are needed to
 * identify or otherwise contextualize the associated Span instance (e.g., a
 * <trace_id, span_id, sampled> tuple).
 */
export declare interface SpanContext extends opentracing.SpanContext {
  /**
   * Returns the string representation of the internal trace ID.
   */
  toTraceId(): string;

  /**
   * Returns the string representation of the internal span ID.
   */
  toSpanId(): string;
}

/**
 * Sampling rule to configure on the priority sampler.
 */
export declare interface SamplingRule {
  /**
   * Sampling rate for this rule.
   */
  sampleRate: Number

  /**
   * Service on which to apply this rule. The rule will apply to all services if not provided.
   */
  service?: string | RegExp

  /**
   * Operation name on which to apply this rule. The rule will apply to all operation names if not provided.
   */
  name?: string | RegExp
}

/**
 * List of options available to the tracer.
 */
export declare interface TracerOptions {
  /**
   * Whether to enable the tracer.
   * @default true
   */
  enabled?: boolean;

  /**
   * Enable debug logging in the tracer.
   * @default false
   */
  debug?: boolean;

  /**
   * Whether to enable trace ID injection in log records to be able to correlate
   * traces with logs.
   * @default false
   */
  logInjection?: boolean,

  /**
   * Whether to enable startup logs.
   * @default true
   */
  startupLogs?: boolean,

  /**
   * Enable Trace Analytics.
   * @default false
   */
  analytics?: boolean;

  /**
   * The service name to be used for this program. If not set, the service name
   * will attempted to be inferred from package.json
   */
  service?: string;

  /**
   * The url of the trace agent that the tracer will submit to.
   * Takes priority over hostname and port, if set.
   */
  url?: string;

  /**
   * The address of the trace agent that the tracer will submit to.
   * @default 'localhost'
   */
  hostname?: string;

  /**
   * The port of the trace agent that the tracer will submit to.
   * @default 8126
   */
  port?: number | string;

  /**
   * Options specific for the Dogstatsd agent.
   */
  dogstatsd?: {
    /**
     * The hostname of the Dogstatsd agent that the metrics will submitted to.
     */
    hostname?: string

    /**
     * The port of the Dogstatsd agent that the metrics will submitted to.
     * @default 8125
     */
    port?: number
  };

  /**
   * Set an application’s environment e.g. prod, pre-prod, stage.
   */
  env?: string;

  /**
   * The version number of the application. If not set, the version
   * will attempted to be inferred from package.json.
   */
  version?: string;

  /**
   * Percentage of spans to sample as a float between 0 and 1.
   * @default 1
   */
  sampleRate?: number;

  /**
   * Interval in milliseconds at which the tracer will submit traces to the agent.
   * @default 2000
   */
  flushInterval?: number;

  /**
   * Whether to enable runtime metrics.
   * @default false
   */
  runtimeMetrics?: boolean

  /**
   * Whether to track the scope of async functions. This is needed for async/await to work with non-native promises (thenables). Only disable this if you are sure only native promises are used with async/await, or if you are using Node >=14.5 since the issue has been fixed in that version.
   * @default true
   */
  trackAsyncScope?: boolean

  /**
   * Custom function for DNS lookups when sending requests to the agent.
   * @default dns.lookup()
   */
  lookup?: LookupFunction

  /**
   * Protocol version to use for requests to the agent. The version configured must be supported by the agent version installed or all traces will be dropped.
   * @default 0.4
   */
  protocolVersion?: string

  /**
   * Configuration of the ingestion between the agent and the backend.
   */
  ingestion?: {
    /**
     * Controls the ingestion sample rate (between 0 and 1) between the agent and the backend.
     */
    sampleRate?: number

    /**
     * Controls the ingestion rate limit between the agent and the backend.
     */
    rateLimit?: number
  };

  /**
   * Experimental features can be enabled all at once by using true or individually using key / value pairs.
   * @default {}
   */
  experimental?: boolean | {
    b3?: boolean

    /**
     * Whether to add an auto-generated `runtime-id` tag to spans and metrics.
     * @default false
     */
    runtimeId?: boolean

    /**
     * Whether to write traces to log output, rather than send to an agent
     * @default false
     */
    exporter?: 'log' | 'browser' | 'agent'

    /**
     * List of origins to whitelist for distributed tracing. This is used to determine whether to propagate context from the browser for CORS.
     * @default []
     */
    distributedTracingOriginWhitelist?: (string|RegExp)[]

    /**
     * Configuration of the priority sampler. Supports a global config and rules by span name or service name. The first matching rule is applied, and if no rule matches it falls back to the global config or on the rates provided by the agent if there is no global config.
     */
    sampler?: {
      /**
       * Sample rate to apply globally when no other rule is matched. Omit to fallback on the dynamic rates returned by the agent instead.
       */
      sampleRate?: Number,

      /**
       * Global rate limit that is applied on the global sample rate and all rules.
       * @default 100
       */
      rateLimit?: Number,

      /**
       * Sampling rules to apply to priority sampling.
       * @default []
       */
      rules?: SamplingRule[]
    }

    /**
     * Whether to enable the experimental `getRumData` method.
     * @default false
     */
    enableGetRumData?: boolean

    /**
     * Whether to set the error flag when an error occurs in an internal span.
     * @default false
     */
    internalErrors?: boolean
  };

  /**
   * Whether to load all built-in plugins.
   * @default true
   */
  plugins?: boolean;

  /**
   * Custom logger to be used by the tracer (if debug = true),
   * should support error(), warn(), info(), and debug() methods
   * see https://datadog.github.io/dd-trace-js/#custom-logging
   */
  logger?: {
    error: (err: Error | string) => void;
    warn: (message: string) => void;
    info: (message: string) => void;
    debug: (message: string) => void;
  };

  /**
   * Global tags that should be assigned to every span.
   */
  tags?: { [key: string]: any };

  /**
   * Specifies which scope implementation to use. The default is to use the best
   * implementation for the runtime. Only change this if you know what you are
   * doing.
   */
  scope?: 'async_hooks' | 'async_local_storage' | 'noop'

  /**
   * Whether to report the hostname of the service host. This is used when the agent is deployed on a different host and cannot determine the hostname automatically.
   * @default false
   */
  reportHostname?: boolean

  /**
   * Client token for browser tracing. Can be generated in the UI at `Integrations -> APIs`.
   */
  clientToken?: string

  /**
   * A string representing the minimum tracer log level to use when debug logging is enabled
   * @default 'debug'
   */
  logLevel?: 'error' | 'debug'

  /**
   * If false, require a parent in order to trace.
   * @default true
   */
  orphanable?: boolean
}

/** @hidden */
interface EventEmitter {
  emit(eventName: string | symbol, ...args: any[]): any;
  on?(eventName: string | symbol, listener: (...args: any[]) => any): any;
  off?(eventName: string | symbol, listener: (...args: any[]) => any): any;
  addListener?(eventName: string | symbol, listener: (...args: any[]) => any): any;
  removeListener?(eventName: string | symbol, listener: (...args: any[]) => any): any;
}

/** @hidden */
declare type anyObject = {
  [key: string]: any;
};

/** @hidden */
interface TransportRequestParams {
  method: string;
  path: string;
  body?: anyObject;
  bulkBody?: anyObject;
  querystring?: anyObject;
}

/**
 * The Datadog Scope Manager. This is used for context propagation.
 */
export declare interface Scope {
  /**
   * Get the current active span or null if there is none.
   *
   * @returns {Span} The active span.
   */
  active(): Span | null;

  /**
   * Activate a span in the scope of a function.
   *
   * @param {Span} span The span to activate.
   * @param {Function} fn Function that will have the span activated on its scope.
   * @returns The return value of the provided function.
   */
  activate<T>(span: Span, fn: ((...args: any[]) => T)): T;

  /**
   * Binds a target to the provided span, or the active span if omitted.
   *
   * @param {Function|Promise|EventEmitter} target Target that will have the span activated on its scope.
   * @param {Span} [span=scope.active()] The span to activate.
   * @returns The bound target.
   */
  bind<T extends (...args: any[]) => void>(fn: T, span?: Span | null): T;
  bind<V, T extends (...args: any[]) => V>(fn: T, span?: Span | null): T;
  bind<T>(fn: Promise<T>, span?: Span | null): Promise<T>;
  bind(emitter: EventEmitter, span?: Span | null): EventEmitter;
}

/** @hidden */
interface Plugins {
  "amqp10": plugins.amqp10;
  "amqplib": plugins.amqplib;
  "aws-sdk": plugins.aws_sdk;
  "bluebird": plugins.bluebird;
  "bunyan": plugins.bunyan;
  "cassandra-driver": plugins.cassandra_driver;
  "connect": plugins.connect;
  "couchbase": plugins.couchbase;
  "dns": plugins.dns;
  "elasticsearch": plugins.elasticsearch;
  "express": plugins.express;
  "fastify": plugins.fastify;
  "fs": plugins.fs;
  "generic-pool": plugins.generic_pool;
  "google-cloud-pubsub": plugins.google_cloud_pubsub;
  "graphql": plugins.graphql;
  "grpc": plugins.grpc;
  "hapi": plugins.hapi;
  "http": plugins.http;
  "http2": plugins.http2;
  "ioredis": plugins.ioredis;
<<<<<<< HEAD
  "kafkajs": plugins.kafkajs
=======
  "jest": plugins.jest;
>>>>>>> a07b82c8
  "knex": plugins.knex;
  "koa": plugins.koa;
  "limitd-client": plugins.limitd_client;
  "memcached": plugins.memcached;
  "microgateway-core": plugins.microgateway_core;
  "mongodb-core": plugins.mongodb_core;
  "mongoose": plugins.mongoose;
  "mysql": plugins.mysql;
  "mysql2": plugins.mysql2;
  "net": plugins.net;
  "paperplane": plugins.paperplane;
  "pg": plugins.pg;
  "pino": plugins.pino;
  "promise-js": plugins.promise_js;
  "promise": plugins.promise;
  "q": plugins.q;
  "redis": plugins.redis;
  "restify": plugins.restify;
  "rhea": plugins.rhea;
  "router": plugins.router;
  "tedious": plugins.tedious;
  "when": plugins.when;
  "winston": plugins.winston;
}

/** @hidden */
interface Analyzable {
  /**
   * Whether to enable App Analytics. Can also be set to a number instead to
   * control the sample rate, or to an key-value pair with span names as keys
   * and booleans or sample rates as values for more granular control.
   */
  analytics?: boolean | number | { [key: string]: boolean | number };
}

declare namespace plugins {
  /** @hidden */
  interface Integration {
    /**
     * The service name to be used for this plugin.
     */
    service?: string | any;

    /** Whether to enable the plugin.
     * @default true
     */
    enabled?: boolean;
  }

  /** @hidden */
  interface Instrumentation extends Integration, Analyzable {}

  /** @hidden */
  interface Http extends Instrumentation {
    /**
     * List of URLs that should be instrumented.
     *
     * @default /^.*$/
     */
    whitelist?: string | RegExp | ((url: string) => boolean) | (string | RegExp | ((url: string) => boolean))[];

    /**
     * List of URLs that should not be instrumented. Takes precedence over
     * whitelist if a URL matches an entry in both.
     *
     * @default []
     */
    blacklist?: string | RegExp | ((url: string) => boolean) | (string | RegExp | ((url: string) => boolean))[];

    /**
     * An array of headers to include in the span metadata.
     *
     * @default []
     */
    headers?: string[];

    /**
     * Callback function to determine if there was an error. It should take a
     * status code as its only parameter and return `true` for success or `false`
     * for errors.
     *
     * @default code => code < 500
     */
    validateStatus?: (code: number) => boolean;
  }

  /** @hidden */
  interface HttpServer extends Http {
    /**
     * Callback function to determine if there was an error. It should take a
     * status code as its only parameter and return `true` for success or `false`
     * for errors.
     *
     * @default code => code < 500
     */
    validateStatus?: (code: number) => boolean;

    /**
     * Hooks to run before spans are finished.
     */
    hooks?: {
      /**
       * Hook to execute just before the request span finishes.
       */
      request?: (span?: opentracing.Span, req?: IncomingMessage, res?: ServerResponse) => any;
    };

    /**
     * Whether to enable instrumention of <plugin>.middleware spans
     *
     * @default true
     */
    middleware?: boolean;
  }

  /** @hidden */
  interface HttpClient extends Http {
    /**
     * Use the remote endpoint host as the service name instead of the default.
     *
     * @default false
     */
    splitByDomain?: boolean;

    /**
     * Callback function to determine if there was an error. It should take a
     * status code as its only parameter and return `true` for success or `false`
     * for errors.
     *
     * @default code => code < 400
     */
    validateStatus?: (code: number) => boolean;

    /**
     * Hooks to run before spans are finished.
     */
    hooks?: {
      /**
       * Hook to execute just before the request span finishes.
       */
      request?: (span?: opentracing.Span, req?: ClientRequest, res?: IncomingMessage) => any;
    };
  }

  /** @hidden */
  interface Http2Client extends Http {
    /**
     * Use the remote endpoint host as the service name instead of the default.
     *
     * @default false
     */
    splitByDomain?: boolean;

    /**
     * Callback function to determine if there was an error. It should take a
     * status code as its only parameter and return `true` for success or `false`
     * for errors.
     *
     * @default code => code < 400
     */
    validateStatus?: (code: number) => boolean;
  }

  /** @hidden */
  interface Http2Server extends Http {
    /**
     * Callback function to determine if there was an error. It should take a
     * status code as its only parameter and return `true` for success or `false`
     * for errors.
     *
     * @default code => code < 500
     */
    validateStatus?: (code: number) => boolean;
  }

  /** @hidden */
  interface Grpc extends Instrumentation {
    /**
     * An array of metadata entries to record. Can also be a callback that returns
     * the key/value pairs to record. For example, using
     * `variables => variables` would record all variables.
     */
    metadata?: string[] | ((variables: { [key: string]: any }) => { [key: string]: any });
  }

  /**
   * This plugin automatically instruments the
   * [amqp10](https://github.com/noodlefrenzy/node-amqp10) module.
   */
  interface amqp10 extends Instrumentation {}

  /**
   * This plugin automatically instruments the
   * [amqplib](https://github.com/squaremo/amqp.node) module.
   */
  interface amqplib extends Instrumentation {}

  /**
   * This plugin automatically instruments the
   * [aws-sdk](https://github.com/aws/aws-sdk-js) module.
   */
  interface aws_sdk extends Instrumentation {
    /**
     * Whether to add a suffix to the service name so that each AWS service has its own service name.
     * @default true
     */
    splitByAwsService?: boolean;

    /**
     * Hooks to run before spans are finished.
     */
    hooks?: {
      /**
       * Hook to execute just before the aws span finishes.
       */
      request?: (span?: opentracing.Span, response?: anyObject) => any;
    };
  }

  /**
   * This plugin patches the [bluebird](https://github.com/petkaantonov/bluebird)
   * module to bind the promise callback the the caller context.
   */
  interface bluebird extends Integration {}

  /**
   * This plugin patches the [bunyan](https://github.com/trentm/node-bunyan)
   * to automatically inject trace identifiers in log records when the
   * [logInjection](interfaces/traceroptions.html#logInjection) option is enabled
   * on the tracer.
   */
  interface bunyan extends Integration {}

  /**
   * This plugin automatically instruments the
   * [cassandra-driver](https://github.com/datastax/nodejs-driver) module.
   */
  interface cassandra_driver extends Instrumentation {}

  /**
   * This plugin automatically instruments the
   * [connect](https://github.com/senchalabs/connect) module.
   */
  interface connect extends HttpServer {}

  /**
   * This plugin automatically instruments the
   * [couchbase](https://www.npmjs.com/package/couchbase) module.
   */
  interface couchbase extends Instrumentation {}

  /**
   * This plugin automatically instruments the
   * [dns](https://nodejs.org/api/dns.html) module.
   */
  interface dns extends Instrumentation {}

  /**
   * This plugin automatically instruments the
   * [elasticsearch](https://github.com/elastic/elasticsearch-js) module.
   */
  interface elasticsearch extends Instrumentation {
    /**
     * Hooks to run before spans are finished.
     */
    hooks?: {
      /**
       * Hook to execute just before the query span finishes.
       */
      query?: (span?: opentracing.Span, params?: TransportRequestParams) => any;
    };
  }

  /**
   * This plugin automatically instruments the
   * [express](http://expressjs.com/) module.
   */
  interface express extends HttpServer {}

  /**
   * This plugin automatically instruments the
   * [fastify](https://www.fastify.io/) module.
   */
  interface fastify extends HttpServer {}

  /**
   * This plugin automatically instruments the
   * [fs](https://nodejs.org/api/fs.html) module.
   */
  interface fs extends Instrumentation {}

  /**
   * This plugin patches the [generic-pool](https://github.com/coopernurse/node-pool)
   * module to bind the callbacks the the caller context.
   */
  interface generic_pool extends Integration {}

  /**
   * This plugin automatically instruments the
   * [@google-cloud/pubsub](https://github.com/googleapis/nodejs-pubsub) module.
   */
  interface google_cloud_pubsub extends Integration {}

  /** @hidden */
  interface ExecutionArgs {
    schema: any,
    document: any,
    rootValue?: any,
    contextValue?: any,
    variableValues?: any,
    operationName?: string,
    fieldResolver?: any,
    typeResolver?: any,
  }

  /**
   * This plugin automatically instruments the
   * [graphql](https://github.com/graphql/graphql-js) module.
   *
   * The `graphql` integration uses the operation name as the span resource name.
   * If no operation name is set, the resource name will always be just `query`,
   * `mutation` or `subscription`.
   *
   * For example:
   *
   * ```graphql
   * # good, the resource name will be `query HelloWorld`
   * query HelloWorld {
   *   hello
   *   world
   * }
   *
   * # bad, the resource name will be `query`
   * {
   *   hello
   *   world
   * }
   * ```
   */
  interface graphql extends Instrumentation {
    /**
     * The maximum depth of fields/resolvers to instrument. Set to `0` to only
     * instrument the operation or to `-1` to instrument all fields/resolvers.
     *
     * @default -1
     */
    depth?: number;

    /**
     * An array of variable names to record. Can also be a callback that returns
     * the key/value pairs to record. For example, using
     * `variables => variables` would record all variables.
     */
    variables?: string[] | ((variables: { [key: string]: any }) => { [key: string]: any });

    /**
     * Whether to collapse list items into a single element. (i.e. single
     * `users.*.name` span instead of `users.0.name`, `users.1.name`, etc)
     *
     * @default true
     */
    collapse?: boolean;

    /**
     * Whether to enable signature calculation for the resource name. This can
     * be disabled if your GraphQL operations always have a name.
     *
     * @default true
     */
    signature?: boolean;

    /**
     * An object of optional callbacks to be executed during the respective
     * phase of a GraphQL operation. Undefined callbacks default to a noop
     * function.
     *
     * @default {}
     */
    hooks?: {
      execute?: (span?: Span, args?: ExecutionArgs, res?: any) => void;
    }
  }

  /**
   * This plugin automatically instruments the
   * [grpc](https://github.com/grpc/grpc-node) module.
   */
  interface grpc extends Grpc {
    /**
     * Configuration for gRPC clients.
     */
    client?: Grpc,

    /**
     * Configuration for gRPC servers.
     */
    server?: Grpc
  }

  /**
   * This plugin automatically instruments the
   * [hapi](https://hapijs.com/) module.
   */
  interface hapi extends HttpServer {}

  /**
   * This plugin automatically instruments the
   * [http](https://nodejs.org/api/http.html) module.
   *
   * By default any option set at the root will apply to both clients and
   * servers. To configure only one or the other, use the `client` and `server`
   * options.
   */
  interface http extends HttpClient, HttpServer {
    /**
     * Configuration for HTTP clients.
     */
    client?: HttpClient,

    /**
     * Configuration for HTTP servers.
     */
    server?: HttpServer

    /**
     * Hooks to run before spans are finished.
     */
    hooks?: {
      /**
       * Hook to execute just before the request span finishes.
       */
      request?: (
        span?: opentracing.Span,
        req?: IncomingMessage | ClientRequest,
        res?: ServerResponse | IncomingMessage
      ) => any;
    };
  }

  /**
   * This plugin automatically instruments the
   * [http2](https://nodejs.org/api/http2.html) module.
   *
   * By default any option set at the root will apply to both clients and
   * servers. To configure only one or the other, use the `client` and `server`
   * options.
   */
  interface http2 extends Http2Client, Http2Server {
    /**
     * Configuration for HTTP clients.
     */
    client?: Http2Client,

    /**
     * Configuration for HTTP servers.
     */
    server?: Http2Server
  }

  /**
   * This plugin automatically instruments the
   * [ioredis](https://github.com/luin/ioredis) module.
   */
  interface ioredis extends Instrumentation {
    /**
     * List of commands that should be instrumented.
     *
     * @default /^.*$/
     */
    whitelist?: string | RegExp | ((command: string) => boolean) | (string | RegExp | ((command: string) => boolean))[];

    /**
     * List of commands that should not be instrumented. Takes precedence over
     * whitelist if a command matches an entry in both.
     *
     * @default []
     */
    blacklist?: string | RegExp | ((command: string) => boolean) | (string | RegExp | ((command: string) => boolean))[];
  }

  /**
   * This plugin automatically instruments the
   * [jest](https://github.com/facebook/jest) module.
   */
  interface jest extends Integration {}

  /**
   * This plugin patches the [knex](https://knexjs.org/)
   * module to bind the promise callback the the caller context.
   */
  interface knex extends Integration {}

  /**
   * This plugin automatically instruments the
   * [koa](https://koajs.com/) module.
   */
  interface koa extends HttpServer {}

  /**
   * This plugin automatically instruments the 
   * [kafkajs](https://kafka.js.org/) module.
   */
  interface kafkajs extends Instrumentation {}

  /**
   * This plugin automatically instruments the
   * [limitd-client](https://github.com/limitd/node-client) module.
   */
  interface limitd_client extends Integration {}

  /**
   * This plugin automatically instruments the
   * [memcached](https://github.com/3rd-Eden/memcached) module.
   */
  interface memcached extends Instrumentation {}

  /**
   * This plugin automatically instruments the
   * [microgateway-core](https://github.com/apigee/microgateway-core) module.
   */
  interface microgateway_core extends HttpServer {}

  /**
   * This plugin automatically instruments the
   * [mongodb-core](https://github.com/mongodb-js/mongodb-core) module.
   */
  interface mongodb_core extends Instrumentation {}

  /**
   * This plugin automatically instruments the
   * [mongoose](https://mongoosejs.com/) module.
   */
  interface mongoose extends Instrumentation {}

  /**
   * This plugin automatically instruments the
   * [mysql](https://github.com/mysqljs/mysql) module.
   */
  interface mysql extends Instrumentation {}

  /**
   * This plugin automatically instruments the
   * [mysql2](https://github.com/brianmario/mysql2) module.
   */
  interface mysql2 extends Instrumentation {}

  /**
   * This plugin automatically instruments the
   * [net](https://nodejs.org/api/net.html) module.
   */
  interface net extends Instrumentation {}

  /**
   * This plugin automatically instruments the
   * [paperplane](https://github.com/articulate/paperplane) module.
   */
  interface paperplane extends HttpServer {}

  /**
   * This plugin automatically instruments the
   * [pg](https://node-postgres.com/) module.
   */
  interface pg extends Instrumentation {
    /**
     * The service name to be used for this plugin. If a function is used, it will be passed the connection parameters and its return value will be used as the service name.
     */
    service?: string | ((params: any) => string);
  }

  /**
   * This plugin patches the [pino](http://getpino.io)
   * to automatically inject trace identifiers in log records when the
   * [logInjection](interfaces/traceroptions.html#logInjection) option is enabled
   * on the tracer.
   */
  interface pino extends Integration {}

  /**
   * This plugin patches the [promise-js](https://github.com/kevincennis/promise)
   * module to bind the promise callback the the caller context.
   */
  interface promise_js extends Integration {}

  /**
   * This plugin patches the [promise](https://github.com/then/promise)
   * module to bind the promise callback the the caller context.
   */
  interface promise extends Integration {}

  /**
   * This plugin patches the [q](https://github.com/kriskowal/q)
   * module to bind the promise callback the the caller context.
   */
  interface q extends Integration {}

  /**
   * This plugin automatically instruments the
   * [redis](https://github.com/NodeRedis/node_redis) module.
   */
  interface redis extends Instrumentation {
    /**
     * List of commands that should be instrumented.
     *
     * @default /^.*$/
     */
    whitelist?: string | RegExp | ((command: string) => boolean) | (string | RegExp | ((command: string) => boolean))[];

    /**
     * List of commands that should not be instrumented. Takes precedence over
     * whitelist if a command matches an entry in both.
     *
     * @default []
     */
    blacklist?: string | RegExp | ((command: string) => boolean) | (string | RegExp | ((command: string) => boolean))[];
  }

  /**
   * This plugin automatically instruments the
   * [restify](http://restify.com/) module.
   */
  interface restify extends HttpServer {}

  /**
   * This plugin automatically instruments the
   * [rhea](https://github.com/amqp/rhea) module.
   */
  interface rhea extends Instrumentation {}

  /**
   * This plugin automatically instruments the
   * [router](https://github.com/pillarjs/router) module.
   */
  interface router extends Integration {}

  /**
   * This plugin automatically instruments the
   * [tedious](https://github.com/tediousjs/tedious/) module.
   */
  interface tedious extends Instrumentation {}

  /**
   * This plugin patches the [when](https://github.com/cujojs/when)
   * module to bind the promise callback the the caller context.
   */
  interface when extends Integration {}

  /**
   * This plugin patches the [winston](https://github.com/winstonjs/winston)
   * to automatically inject trace identifiers in log records when the
   * [logInjection](interfaces/traceroptions.html#logInjection) option is enabled
   * on the tracer.
   */
  interface winston extends Integration {}
}

/**
 * Singleton returned by the module. It has to be initialized before it will
 * start tracing. If not initialized, or initialized and disabled, it will use
 * a no-op implementation.
 */
export declare const tracer: Tracer;

export default tracer;<|MERGE_RESOLUTION|>--- conflicted
+++ resolved
@@ -512,11 +512,8 @@
   "http": plugins.http;
   "http2": plugins.http2;
   "ioredis": plugins.ioredis;
-<<<<<<< HEAD
+  "jest": plugins.jest;
   "kafkajs": plugins.kafkajs
-=======
-  "jest": plugins.jest;
->>>>>>> a07b82c8
   "knex": plugins.knex;
   "koa": plugins.koa;
   "limitd-client": plugins.limitd_client;
