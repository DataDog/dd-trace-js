import { ClientRequest, IncomingMessage, ServerResponse } from "http";
import * as opentracing from "opentracing";
import { SpanOptions } from "opentracing/lib/tracer";

export { SpanOptions };

/**
 * Tracer is the entry-point of the Datadog tracing implementation.
 */
export declare interface Tracer extends opentracing.Tracer {
  /**
   * Starts and returns a new Span representing a logical unit of work.
   * @param {string} name The name of the operation.
   * @param {SpanOptions} [options] Options for the newly created span.
   * @returns {Span} A new Span object.
   */
  startSpan(name: string, options?: SpanOptions): Span;

  /**
   * Injects the given SpanContext instance for cross-process propagation
   * within `carrier`
   * @param  {SpanContext} spanContext The SpanContext to inject into the
   *         carrier object. As a convenience, a Span instance may be passed
   *         in instead (in which case its .context() is used for the
   *         inject()).
   * @param  {string} format The format of the carrier.
   * @param  {any} carrier The carrier object.
   */
  inject(spanContext: SpanContext | Span, format: string, carrier: any): void;

  /**
   * Returns a SpanContext instance extracted from `carrier` in the given
   * `format`.
   * @param  {string} format The format of the carrier.
   * @param  {any} carrier The carrier object.
   * @return {SpanContext}
   *         The extracted SpanContext, or null if no such SpanContext could
   *         be found in `carrier`
   */
  extract(format: string, carrier: any): SpanContext | null;

  /**
   * Initializes the tracer. This should be called before importing other libraries.
   */
  init(options?: TracerOptions): this;

  /**
   * Enable and optionally configure a plugin.
   * @param plugin The name of a built-in plugin.
   * @param config Configuration options. Can also be `false` to disable the plugin.
   */
  use<P extends keyof Plugins>(plugin: P, config?: Plugins[P] | boolean): this;

  /**
   * Returns a reference to the current scope.
   */
  scope(): Scope;

  /**
   * Instruments a function by automatically creating a span activated on its
   * scope.
   *
   * The span will automatically be finished when one of these conditions is
   * met:
   *
   * * The function returns a promise, in which case the span will finish when
   * the promise is resolved or rejected.
   * * The function takes a callback as its second parameter, in which case the
   * span will finish when that callback is called.
   * * The function doesn't accept a callback and doesn't return a promise, in
   * which case the span will finish at the end of the function execution.
   */
  trace<T>(name: string, fn: (span?: Span, fn?: (error?: Error) => any) => T): T;
  trace<T>(name: string, options: TraceOptions & SpanOptions, fn: (span?: Span, done?: (error?: Error) => string) => T): T;

  /**
   * Wrap a function to automatically create a span activated on its
   * scope when it's called.
   *
   * The span will automatically be finished when one of these conditions is
   * met:
   *
   * * The function returns a promise, in which case the span will finish when
   * the promise is resolved or rejected.
   * * The function takes a callback as its last parameter, in which case the
   * span will finish when that callback is called.
   * * The function doesn't accept a callback and doesn't return a promise, in
   * which case the span will finish at the end of the function execution.
   */
  wrap<T = (...args: any[]) => any>(name: string, fn: T): T;
  wrap<T = (...args: any[]) => any>(name: string, options: TraceOptions & SpanOptions, fn: T): T;
}

export declare interface TraceOptions extends Analyzable {
  /**
   * The resource you are tracing. The resource name must not be longer than
   * 5000 characters.
   */
  resource?: string,

  /**
   * The service you are tracing. The service name must not be longer than
   * 100 characters.
   */
  service?: string,

  /**
   * The type of request.
   */
  type?: string
}

/**
 * Span represents a logical unit of work as part of a broader Trace.
 * Examples of span might include remote procedure calls or a in-process
 * function calls to sub-components. A Trace has a single, top-level "root"
 * Span that in turn may have zero or more child Spans, which in turn may
 * have children.
 */
export declare interface Span extends opentracing.Span {
  context(): SpanContext;
}

/**
 * SpanContext represents Span state that must propagate to descendant Spans
 * and across process boundaries.
 *
 * SpanContext is logically divided into two pieces: the user-level "Baggage"
 * (see setBaggageItem and getBaggageItem) that propagates across Span
 * boundaries and any Tracer-implementation-specific fields that are needed to
 * identify or otherwise contextualize the associated Span instance (e.g., a
 * <trace_id, span_id, sampled> tuple).
 */
export declare interface SpanContext extends opentracing.SpanContext {
  /**
   * Returns the string representation of the internal trace ID.
   */
  toTraceId(): string;

  /**
   * Returns the string representation of the internal span ID.
   */
  toSpanId(): string;
}

/**
 * List of options available to the tracer.
 */
export declare interface TracerOptions {
  /**
   * Whether to enable the tracer.
   * @default true
   */
  enabled?: boolean;

  /**
   * Enable debug logging in the tracer.
   * @default false
   */
  debug?: boolean;

  /**
   * Whether to enable trace ID injection in log records to be able to correlate
   * traces with logs.
   * @default false
   */
  logInjection?: boolean,

  /**
   * Enable Trace Analytics.
   * @default false
   */
  analytics?: boolean;

  /**
   * The service name to be used for this program. If not set, the service name
   * will attempted to be inferred from package.json
   */
  service?: string;

  /**
   * The url of the trace agent that the tracer will submit to.
   * Takes priority over hostname and port, if set.
   */
  url?: string;

  /**
   * The address of the trace agent that the tracer will submit to.
   * @default 'localhost'
   */
  hostname?: string;

  /**
   * The port of the trace agent that the tracer will submit to.
   * @default 8126
   */
  port?: number | string;

  /**
   * Options specific for the Dogstatsd agent.
   */
  dogstatsd?: {
    /**
     * The port of the Dogstatsd agent that the metrics will submitted to.
     * @default 8125
     */
    port?: number
  };

  /**
   * Set an application’s environment e.g. prod, pre-prod, stage.
   */
  env?: string;

  /**
   * Percentage of spans to sample as a float between 0 and 1.
   * @default 1
   */
  sampleRate?: number;

  /**
   * Interval in milliseconds at which the tracer will submit traces to the agent.
   * @default 2000
   */
  flushInterval?: number;

  /**
   * Whether to enable runtime metrics.
   * @default false
   */
  runtimeMetrics?: boolean

  /**
   * Whether to track the scope of async functions. This is needed for async/await to work with non-native promises (thenables). Only disable this if you are sure only native promises are used with async/await.
   * @default true
   */
  trackAsyncScope?: boolean

  /**
   * Experimental features can be enabled all at once by using true or individually using key / value pairs.
   * @default {}
   */
  experimental?: boolean | {
    b3?: boolean

    /**
     * Whether to write traces to log output, rather than send to an agent
     * @default false
     */
    exporter?: 'log' | 'browser' | 'agent'

    /**
     * List of peer service URLs that will be called by this service. This is used to determine whether to send the distributed context from the browser.
     * @default []
     */
    peers?: string[]
  };

  /**
   * Whether to load all built-in plugins.
   * @default true
   */
  plugins?: boolean;

  /**
   * Custom logger to be used by the tracer (if debug = true),
   * should support debug() and error() methods
   * see https://datadog.github.io/dd-trace-js/#custom-logging
   */
  logger?: {
    debug: (message: string) => void;
    error: (err: Error | string) => void;
  };

  /**
   * Global tags that should be assigned to every span.
   */
  tags?: { [key: string]: any };

  /**
   * Specifies which scope implementation to use. The default is to use the best
   * implementation for the runtime. Only change this if you know what you are
   * doing.
   */
  scope?: 'async_hooks' | 'noop'

  /**
   * Whether to report the hostname of the service host. This is used when the agent is deployed on a different host and cannot determine the hostname automatically.
   * @default false
   */
  reportHostname?: boolean

  /**
<<<<<<< HEAD
   * List of integrations to disable when the tracer is initialized e.g. express,hapi,http,dns
   * @default []
   */
  ddIntegrationsDisabled?: string[]
=======
   * Client token for browser tracing. Can be generated in the UI at `Integrations -> APIs`.
   */
  clientToken?: string
>>>>>>> db859f7e
}

/** @hidden */
interface EventEmitter {
  emit(eventName: string | symbol, ...args: any[]): any;
  on?(eventName: string | symbol, listener: (...args: any[]) => any): any;
  off?(eventName: string | symbol, listener: (...args: any[]) => any): any;
  addListener?(eventName: string | symbol, listener: (...args: any[]) => any): any;
  removeListener?(eventName: string | symbol, listener: (...args: any[]) => any): any;
}

/**
 * The Datadog Scope Manager. This is used for context propagation.
 */
export declare interface Scope {
  /**
   * Get the current active span or null if there is none.
   *
   * @returns {Span} The active span.
   */
  active(): Span | null;

  /**
   * Activate a span in the scope of a function.
   *
   * @param {Span} span The span to activate.
   * @param {Function} fn Function that will have the span activated on its scope.
   * @returns The return value of the provided function.
   */
  activate<T>(span: Span, fn: ((...args: any[]) => T)): T;

  /**
   * Binds a target to the provided span, or the active span if omitted.
   *
   * @param {Function|Promise|EventEmitter} target Target that will have the span activated on its scope.
   * @param {Span} [span=scope.active()] The span to activate.
   * @returns The bound target.
   */
  bind<T extends (...args: any[]) => void>(fn: T, span?: Span | null): T;
  bind<V, T extends (...args: any[]) => V>(fn: T, span?: Span | null): T;
  bind<T>(fn: Promise<T>, span?: Span | null): Promise<T>;
  bind(emitter: EventEmitter, span?: Span | null): EventEmitter;
}

/** @hidden */
interface Plugins {
  "amqp10": plugins.amqp10;
  "amqplib": plugins.amqplib;
  "bluebird": plugins.bluebird;
  "bunyan": plugins.bunyan;
  "cassandra-driver": plugins.cassandra_driver;
  "connect": plugins.connect;
  "couchbase": plugins.couchbase;
  "dns": plugins.dns;
  "elasticsearch": plugins.elasticsearch;
  "express": plugins.express;
  "fastify": plugins.fastify;
  "generic-pool": plugins.generic_pool;
  "graphql": plugins.graphql;
  "grpc": plugins.grpc;
  "hapi": plugins.hapi;
  "http": plugins.http;
  "http2": plugins.http2;
  "ioredis": plugins.ioredis;
  "knex": plugins.knex;
  "koa": plugins.koa;
  "limitd-client": plugins.limitd_client;
  "memcached": plugins.memcached;
  "mongodb-core": plugins.mongodb_core;
  "mysql": plugins.mysql;
  "mysql2": plugins.mysql2;
  "net": plugins.net;
  "paperplane": plugins.paperplane;
  "pg": plugins.pg;
  "pino": plugins.pino;
  "promise-js": plugins.promise_js;
  "promise": plugins.promise;
  "q": plugins.q;
  "redis": plugins.redis;
  "restify": plugins.restify;
  "router": plugins.router;
  "tedious": plugins.tedious;
  "when": plugins.when;
  "winston": plugins.winston;
}

/** @hidden */
interface Analyzable {
  /**
   * Whether to enable App Analytics. Can also be set to a number instead to
   * control the sample rate, or to an key-value pair with span names as keys
   * and booleans or sample rates as values for more granular control.
   */
  analytics?: boolean | number | { [key: string]: boolean | number };
}

declare namespace plugins {
  /** @hidden */
  interface Integration {
    /**
     * The service name to be used for this plugin.
     */
    service?: string;

    /** Whether to enable the plugin.
     * @default true
     */
    enabled?: boolean;
  }

  /** @hidden */
  interface Instrumentation extends Integration, Analyzable {}

  /** @hidden */
  interface Http extends Instrumentation {
    /**
     * List of URLs that should be instrumented.
     *
     * @default /^.*$/
     */
    whitelist?: string | RegExp | ((url: string) => boolean) | (string | RegExp | ((url: string) => boolean))[];

    /**
     * List of URLs that should not be instrumented. Takes precedence over
     * whitelist if a URL matches an entry in both.
     *
     * @default []
     */
    blacklist?: string | RegExp | ((url: string) => boolean) | (string | RegExp | ((url: string) => boolean))[];

    /**
     * An array of headers to include in the span metadata.
     *
     * @default []
     */
    headers?: string[];

    /**
     * Callback function to determine if there was an error. It should take a
     * status code as its only parameter and return `true` for success or `false`
     * for errors.
     *
     * @default code => code < 500
     */
    validateStatus?: (code: number) => boolean;
  }

  /** @hidden */
  interface HttpServer extends Http {
    /**
     * Callback function to determine if there was an error. It should take a
     * status code as its only parameter and return `true` for success or `false`
     * for errors.
     *
     * @default code => code < 500
     */
    validateStatus?: (code: number) => boolean;

    /**
     * Hooks to run before spans are finished.
     */
    hooks?: {
      /**
       * Hook to execute just before the request span finishes.
       */
      request?: (span?: opentracing.Span, req?: IncomingMessage, res?: ServerResponse) => any;
    };
  }

  /** @hidden */
  interface HttpClient extends Http {
    /**
     * Use the remote endpoint host as the service name instead of the default.
     *
     * @default false
     */
    splitByDomain?: boolean;

    /**
     * Callback function to determine if there was an error. It should take a
     * status code as its only parameter and return `true` for success or `false`
     * for errors.
     *
     * @default code => code < 400
     */
    validateStatus?: (code: number) => boolean;

    /**
     * Hooks to run before spans are finished.
     */
    hooks?: {
      /**
       * Hook to execute just before the request span finishes.
       */
      request?: (span?: opentracing.Span, req?: ClientRequest, res?: IncomingMessage) => any;
    };
  }

  /** @hidden */
  interface Http2Client extends Http {
    /**
     * Use the remote endpoint host as the service name instead of the default.
     *
     * @default false
     */
    splitByDomain?: boolean;

    /**
     * Callback function to determine if there was an error. It should take a
     * status code as its only parameter and return `true` for success or `false`
     * for errors.
     *
     * @default code => code < 400
     */
    validateStatus?: (code: number) => boolean;
  }

  /** @hidden */
  interface Http2Server extends Http {
    /**
     * Callback function to determine if there was an error. It should take a
     * status code as its only parameter and return `true` for success or `false`
     * for errors.
     *
     * @default code => code < 500
     */
    validateStatus?: (code: number) => boolean;
  }

  /** @hidden */
  interface Grpc extends Instrumentation {
    /**
     * An array of metadata entries to record. Can also be a callback that returns
     * the key/value pairs to record. For example, using
     * `variables => variables` would record all variables.
     */
    metadata?: string[] | ((variables: { [key: string]: any }) => { [key: string]: any });
  }

  /**
   * This plugin automatically instruments the
   * [amqp10](https://github.com/noodlefrenzy/node-amqp10) module.
   */
  interface amqp10 extends Instrumentation {}

  /**
   * This plugin automatically instruments the
   * [amqplib](https://github.com/squaremo/amqp.node) module.
   */
  interface amqplib extends Instrumentation {}

  /**
   * This plugin patches the [bluebird](https://github.com/petkaantonov/bluebird)
   * module to bind the promise callback the the caller context.
   */
  interface bluebird extends Integration {}

  /**
   * This plugin patches the [bunyan](https://github.com/trentm/node-bunyan)
   * to automatically inject trace identifiers in log records when the
   * [logInjection](interfaces/traceroptions.html#logInjection) option is enabled
   * on the tracer.
   */
  interface bunyan extends Integration {}

  /**
   * This plugin automatically instruments the
   * [cassandra-driver](https://github.com/datastax/nodejs-driver) module.
   */
  interface cassandra_driver extends Instrumentation {}

  /**
   * This plugin automatically instruments the
   * [connect](https://github.com/senchalabs/connect) module.
   */
  interface connect extends HttpServer {}

  /**
   * This plugin automatically instruments the
   * [couchbase](https://www.npmjs.com/package/couchbase) module.
   */
  interface couchbase extends Instrumentation {}

  /**
   * This plugin automatically instruments the
   * [dns](https://nodejs.org/api/dns.html) module.
   */
  interface dns extends Instrumentation {}

  /**
   * This plugin automatically instruments the
   * [elasticsearch](https://github.com/elastic/elasticsearch-js) module.
   */
  interface elasticsearch extends Instrumentation {}

  /**
   * This plugin automatically instruments the
   * [express](http://expressjs.com/) module.
   */
  interface express extends HttpServer {}

  /**
   * This plugin automatically instruments the
   * [fastify](https://www.fastify.io/) module.
   */
  interface fastify extends HttpServer {}

  /**
   * This plugin patches the [generic-pool](https://github.com/coopernurse/node-pool)
   * module to bind the callbacks the the caller context.
   */
  interface generic_pool extends Integration {}

  /**
   * This plugin automatically instruments the
   * [graphql](https://github.com/graphql/graphql-js) module.
   *
   * The `graphql` integration uses the operation name as the span resource name.
   * If no operation name is set, the resource name will always be just `query`,
   * `mutation` or `subscription`.
   *
   * For example:
   *
   * ```graphql
   * # good, the resource name will be `query HelloWorld`
   * query HelloWorld {
   *   hello
   *   world
   * }
   *
   * # bad, the resource name will be `query`
   * {
   *   hello
   *   world
   * }
   * ```
   */
  interface graphql extends Instrumentation {
    /**
     * The maximum depth of fields/resolvers to instrument. Set to `0` to only
     * instrument the operation or to `-1` to instrument all fields/resolvers.
     *
     * @default -1
     */
    depth?: number;

    /**
     * An array of variable names to record. Can also be a callback that returns
     * the key/value pairs to record. For example, using
     * `variables => variables` would record all variables.
     */
    variables?: string[] | ((variables: { [key: string]: any }) => { [key: string]: any });

    /**
     * Whether to collapse list items into a single element. (i.e. single
     * `users.*.name` span instead of `users.0.name`, `users.1.name`, etc)
     *
     * @default true
     */
    collapse?: boolean;

    /**
     * Whether to enable signature calculation for the resource name. This can
     * be disabled if your GraphQL operations always have a name.
     *
     * @default true
     */
    signature?: boolean;
  }

  /**
   * This plugin automatically instruments the
   * [grpc](https://github.com/grpc/grpc-node) module.
   */
  interface grpc extends Grpc {
    /**
     * Configuration for gRPC clients.
     */
    client?: Grpc,

    /**
     * Configuration for gRPC servers.
     */
    server?: Grpc
  }

  /**
   * This plugin automatically instruments the
   * [hapi](https://hapijs.com/) module.
   */
  interface hapi extends HttpServer {}

  /**
   * This plugin automatically instruments the
   * [http](https://nodejs.org/api/http.html) module.
   *
   * By default any option set at the root will apply to both clients and
   * servers. To configure only one or the other, use the `client` and `server`
   * options.
   */
  interface http extends HttpClient, HttpServer {
    /**
     * Configuration for HTTP clients.
     */
    client?: HttpClient,

    /**
     * Configuration for HTTP servers.
     */
    server?: HttpServer

    /**
     * Hooks to run before spans are finished.
     */
    hooks?: {
      /**
       * Hook to execute just before the request span finishes.
       */
      request?: (
        span?: opentracing.Span,
        req?: IncomingMessage | ClientRequest,
        res?: ServerResponse | IncomingMessage
      ) => any;
    };
  }

  /**
   * This plugin automatically instruments the
   * [http2](https://nodejs.org/api/http2.html) module.
   *
   * By default any option set at the root will apply to both clients and
   * servers. To configure only one or the other, use the `client` and `server`
   * options.
   */
  interface http2 extends Http2Client, Http2Server {
    /**
     * Configuration for HTTP clients.
     */
    client?: Http2Client,

    /**
     * Configuration for HTTP servers.
     */
    server?: Http2Server
  }

  /**
   * This plugin automatically instruments the
   * [ioredis](https://github.com/luin/ioredis) module.
   */
  interface ioredis extends Instrumentation {}

  /**
   * This plugin patches the [knex](https://knexjs.org/)
   * module to bind the promise callback the the caller context.
   */
  interface knex extends Integration {}

  /**
   * This plugin automatically instruments the
   * [koa](https://koajs.com/) module.
   */
  interface koa extends HttpServer {}

  /**
   * This plugin automatically instruments the
   * [limitd-client](https://github.com/limitd/node-client) module.
   */
  interface limitd_client extends Integration {}

  /**
   * This plugin automatically instruments the
   * [memcached](https://github.com/3rd-Eden/memcached) module.
   */
  interface memcached extends Instrumentation {}

  /**
   * This plugin automatically instruments the
   * [mongodb-core](https://github.com/mongodb-js/mongodb-core) module.
   */
  interface mongodb_core extends Instrumentation {}

  /**
   * This plugin automatically instruments the
   * [mysql](https://github.com/mysqljs/mysql) module.
   */
  interface mysql extends Instrumentation {}

  /**
   * This plugin automatically instruments the
   * [mysql2](https://github.com/brianmario/mysql2) module.
   */
  interface mysql2 extends Instrumentation {}

  /**
   * This plugin automatically instruments the
   * [net](https://nodejs.org/api/net.html) module.
   */
  interface net extends Instrumentation {}

  /**
   * This plugin automatically instruments the
   * [paperplane](https://github.com/articulate/paperplane) module.
   */
  interface paperplane extends HttpServer {}

  /**
   * This plugin automatically instruments the
   * [pg](https://node-postgres.com/) module.
   */
  interface pg extends Instrumentation {}

  /**
   * This plugin patches the [pino](http://getpino.io)
   * to automatically inject trace identifiers in log records when the
   * [logInjection](interfaces/traceroptions.html#logInjection) option is enabled
   * on the tracer.
   */
  interface pino extends Integration {}

  /**
   * This plugin patches the [promise-js](https://github.com/kevincennis/promise)
   * module to bind the promise callback the the caller context.
   */
  interface promise_js extends Integration {}

  /**
   * This plugin patches the [promise](https://github.com/then/promise)
   * module to bind the promise callback the the caller context.
   */
  interface promise extends Integration {}

  /**
   * This plugin patches the [q](https://github.com/kriskowal/q)
   * module to bind the promise callback the the caller context.
   */
  interface q extends Integration {}

  /**
   * This plugin automatically instruments the
   * [redis](https://github.com/NodeRedis/node_redis) module.
   */
  interface redis extends Instrumentation {}

  /**
   * This plugin automatically instruments the
   * [restify](http://restify.com/) module.
   */
  interface restify extends HttpServer {}

  /**
   * This plugin automatically instruments the
   * [router](https://github.com/pillarjs/router) module.
   */
  interface router extends Integration {}

  /**
   * This plugin automatically instruments the
   * [tedious](https://github.com/tediousjs/tedious/) module.
   */
  interface tedious extends Instrumentation {}

  /**
   * This plugin patches the [when](https://github.com/cujojs/when)
   * module to bind the promise callback the the caller context.
   */
  interface when extends Integration {}

  /**
   * This plugin patches the [winston](https://github.com/winstonjs/winston)
   * to automatically inject trace identifiers in log records when the
   * [logInjection](interfaces/traceroptions.html#logInjection) option is enabled
   * on the tracer.
   */
  interface winston extends Integration {}
}

/**
 * Singleton returned by the module. It has to be initialized before it will
 * start tracing. If not initialized, or initialized and disabled, it will use
 * a no-op implementation.
 */
export declare const tracer: Tracer;

export default tracer;<|MERGE_RESOLUTION|>--- conflicted
+++ resolved
@@ -291,16 +291,15 @@
   reportHostname?: boolean
 
   /**
-<<<<<<< HEAD
    * List of integrations to disable when the tracer is initialized e.g. express,hapi,http,dns
    * @default []
    */
   ddIntegrationsDisabled?: string[]
-=======
+  
+  /**
    * Client token for browser tracing. Can be generated in the UI at `Integrations -> APIs`.
    */
   clientToken?: string
->>>>>>> db859f7e
 }
 
 /** @hidden */
