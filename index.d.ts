--- conflicted
+++ resolved
@@ -137,15 +137,10 @@
 // is doesn't need to be exported for Tracer
 /** @hidden */
 interface Plugins {
-<<<<<<< HEAD
   "aerospike": tracer.plugins.aerospike;
   "amqp10": tracer.plugins.amqp10;
   "amqplib": tracer.plugins.amqplib;
   "apollo-gateway": tracer.plugins.apollo_gateway;
-=======
-  "amqp10": tracer.plugins.amqp10;
-  "amqplib": tracer.plugins.amqplib;
->>>>>>> 03fa7c22
   "aws-sdk": tracer.plugins.aws_sdk;
   "bunyan": tracer.plugins.bunyan;
   "cassandra-driver": tracer.plugins.cassandra_driver;
@@ -892,7 +887,6 @@
      * @param {Span} span The span to activate.
      * @param {Function} fn Function that will have the span activated on its scope.
      * @returns The return value of the provided function.
-<<<<<<< HEAD
      */
     activate<T> (span: Span, fn: ((...args: any[]) => T)): T;
 
@@ -903,18 +897,6 @@
      * @param {Span} [span=scope.active()] The span to activate.
      * @returns The bound target.
      */
-=======
-     */
-    activate<T> (span: Span, fn: ((...args: any[]) => T)): T;
-
-    /**
-     * Binds a target to the provided span, or the active span if omitted.
-     *
-     * @param {Function|Promise} fn Target that will have the span activated on its scope.
-     * @param {Span} [span=scope.active()] The span to activate.
-     * @returns The bound target.
-     */
->>>>>>> 03fa7c22
     bind<T extends (...args: any[]) => void> (fn: T, span?: Span | null): T;
     bind<V, T extends (...args: any[]) => V> (fn: T, span?: Span | null): T;
     bind<T> (fn: Promise<T>, span?: Span | null): Promise<T>;
@@ -1085,7 +1067,6 @@
        */
       validateStatus?: (code: number) => boolean;
     }
-<<<<<<< HEAD
 
     /** @hidden */
     interface Http2Server extends Http {
@@ -1277,187 +1258,6 @@
     }
 
     /**
-=======
-
-    /** @hidden */
-    interface Http2Server extends Http {
-      /**
-       * Callback function to determine if there was an error. It should take a
-       * status code as its only parameter and return `true` for success or `false`
-       * for errors.
-       *
-       * @default code => code < 500
-       */
-      validateStatus?: (code: number) => boolean;
-    }
-
-    /** @hidden */
-    interface Grpc extends Instrumentation {
-      /**
-       * An array of metadata entries to record. Can also be a callback that returns
-       * the key/value pairs to record. For example, using
-       * `variables => variables` would record all variables.
-       */
-      metadata?: string[] | ((variables: { [key: string]: any }) => { [key: string]: any });
-    }
-
-    /** @hidden */
-    interface Moleculer extends Instrumentation {
-      /**
-       * Whether to include context meta as tags.
-       *
-       * @default false
-       */
-      meta?: boolean;
-    }
-
-    /**
-     * This plugin automatically instruments the
-     * [amqp10](https://github.com/noodlefrenzy/node-amqp10) module.
-     */
-    interface amqp10 extends Instrumentation {}
-
-    /**
-     * This plugin automatically instruments the
-     * [amqplib](https://github.com/squaremo/amqp.node) module.
-     */
-    interface amqplib extends Instrumentation {}
-
-    /**
-     * This plugin automatically instruments the
-     * [aws-sdk](https://github.com/aws/aws-sdk-js) module.
-     */
-    interface aws_sdk extends Instrumentation {
-      /**
-       * Whether to add a suffix to the service name so that each AWS service has its own service name.
-       * @default true
-       */
-      splitByAwsService?: boolean;
-
-      /**
-       * Hooks to run before spans are finished.
-       */
-      hooks?: {
-        /**
-         * Hook to execute just before the aws span finishes.
-         */
-        request?: (span?: Span, response?: anyObject) => any;
-      };
-
-      /**
-       * Configuration for individual services to enable/disable them. Message
-       * queue services can also configure the producer and consumer individually
-       * by passing an object with a `producer` and `consumer` properties. The
-       * list of valid service keys is in the service-specific section of
-       * https://docs.aws.amazon.com/AWSJavaScriptSDK/latest/AWS/Config.html
-       */
-      [key: string]: boolean | Object | undefined;
-    }
-
-    /**
-     * This plugin patches the [bunyan](https://github.com/trentm/node-bunyan)
-     * to automatically inject trace identifiers in log records when the
-     * [logInjection](interfaces/traceroptions.html#logInjection) option is enabled
-     * on the tracer.
-     */
-    interface bunyan extends Integration {}
-
-    /**
-     * This plugin automatically instruments the
-     * [cassandra-driver](https://github.com/datastax/nodejs-driver) module.
-     */
-    interface cassandra_driver extends Instrumentation {}
-
-    /**
-     * This plugin automatically instruments the
-     * [connect](https://github.com/senchalabs/connect) module.
-     */
-    interface connect extends HttpServer {}
-
-    /**
-     * This plugin automatically instruments the
-     * [couchbase](https://www.npmjs.com/package/couchbase) module.
-     */
-    interface couchbase extends Instrumentation {}
-
-    /**
-     * This plugin automatically instruments the
-     * [cucumber](https://www.npmjs.com/package/@cucumber/cucumber) module.
-     */
-    interface cucumber extends Integration {}
-
-    /**
-     * This plugin automatically instruments the
-     * [cypress](https://github.com/cypress-io/cypress) module.
-     */
-    interface cypress extends Integration {}
-
-    /**
-     * This plugin automatically instruments the
-     * [dns](https://nodejs.org/api/dns.html) module.
-     */
-    interface dns extends Instrumentation {}
-
-    /**
-     * This plugin automatically instruments the
-     * [elasticsearch](https://github.com/elastic/elasticsearch-js) module.
-     */
-    interface elasticsearch extends Instrumentation {
-      /**
-       * Hooks to run before spans are finished.
-       */
-      hooks?: {
-        /**
-         * Hook to execute just before the query span finishes.
-         */
-        query?: (span?: Span, params?: TransportRequestParams) => any;
-      };
-    }
-
-    /**
-     * This plugin automatically instruments the
-     * [express](http://expressjs.com/) module.
-     */
-    interface express extends HttpServer {}
-
-    /**
-     * This plugin automatically instruments the
-     * [fastify](https://www.fastify.io/) module.
-     */
-    interface fastify extends HttpServer {}
-
-    /**
-     * This plugin automatically instruments the
-     * [fetch](https://nodejs.org/api/globals.html#fetch) global.
-     */
-    interface fetch extends HttpClient {}
-
-    /**
-     * This plugin patches the [generic-pool](https://github.com/coopernurse/node-pool)
-     * module to bind the callbacks the the caller context.
-     */
-    interface generic_pool extends Integration {}
-
-    /**
-     * This plugin automatically instruments the
-     * [@google-cloud/pubsub](https://github.com/googleapis/nodejs-pubsub) module.
-     */
-    interface google_cloud_pubsub extends Integration {}
-
-    /** @hidden */
-    interface ExecutionArgs {
-      schema: any,
-      document: any,
-      rootValue?: any,
-      contextValue?: any,
-      variableValues?: any,
-      operationName?: string,
-      fieldResolver?: any,
-      typeResolver?: any,
-    }
-
-    /**
->>>>>>> 03fa7c22
      * This plugin automatically instruments the
      * [graphql](https://github.com/graphql/graphql-js) module.
      *
