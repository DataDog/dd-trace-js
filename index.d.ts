--- conflicted
+++ resolved
@@ -559,16 +559,7 @@
      */
     eventTracking?: {
       /**
-<<<<<<< HEAD
-       * Constrols the automated user event tracking mode
-=======
-       * Whether to enable automated user event tracking.
-       * @default true
-       */
-      enabled?: boolean,
-      /**
        * Controls the automated user event tracking mode
->>>>>>> b2420c85
        * @default 'safe'
        */
       mode?: 'safe' | 'extended' | 'disabled'
