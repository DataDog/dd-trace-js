import { ClientRequest, IncomingMessage, OutgoingMessage, ServerResponse } from "http";
import { LookupFunction } from 'net';
import * as opentracing from "opentracing";
import * as otel from "@opentelemetry/api";

/**
 * Tracer is the entry-point of the Datadog tracing implementation.
 */
interface Tracer extends opentracing.Tracer {
  /**
   * Add tracer as a named export
   */
  tracer: Tracer;

  /**
   * For compatibility with NodeNext + esModuleInterop: false
   */
  default: Tracer;

  /**
   * Starts and returns a new Span representing a logical unit of work.
   * @param {string} name The name of the operation.
   * @param {tracer.SpanOptions} [options] Options for the newly created span.
   * @returns {Span} A new Span object.
   */
  startSpan (name: string, options?: tracer.SpanOptions): tracer.Span;

  /**
   * Injects the given SpanContext instance for cross-process propagation
   * within `carrier`
   * @param  {SpanContext} spanContext The SpanContext to inject into the
   *         carrier object. As a convenience, a Span instance may be passed
   *         in instead (in which case its .context() is used for the
   *         inject()).
   * @param  {string} format The format of the carrier.
   * @param  {any} carrier The carrier object.
   */
  inject (spanContext: tracer.SpanContext | tracer.Span, format: string, carrier: any): void;

  /**
   * Returns a SpanContext instance extracted from `carrier` in the given
   * `format`.
   * @param  {string} format The format of the carrier.
   * @param  {any} carrier The carrier object.
   * @return {SpanContext}
   *         The extracted SpanContext, or null if no such SpanContext could
   *         be found in `carrier`
   */
  extract (format: string, carrier: any): tracer.SpanContext | null;

  /**
   * Initializes the tracer. This should be called before importing other libraries.
   */
  init (options?: tracer.TracerOptions): this;

  /**
   * Sets the URL for the trace agent. This should only be called _after_
   * init() is called, only in cases where the URL needs to be set after
   * initialization.
   */
  setUrl (url: string): this;

  /**
   * Enable and optionally configure a plugin.
   * @param plugin The name of a built-in plugin.
   * @param config Configuration options. Can also be `false` to disable the plugin.
   */
  use<P extends keyof Plugins> (plugin: P, config?: Plugins[P] | boolean): this;

  /**
   * Returns a reference to the current scope.
   */
  scope (): tracer.Scope;

  /**
   * Instruments a function by automatically creating a span activated on its
   * scope.
   *
   * The span will automatically be finished when one of these conditions is
   * met:
   *
   * * The function returns a promise, in which case the span will finish when
   * the promise is resolved or rejected.
   * * The function takes a callback as its second parameter, in which case the
   * span will finish when that callback is called.
   * * The function doesn't accept a callback and doesn't return a promise, in
   * which case the span will finish at the end of the function execution.
   *
   * If the `orphanable` option is set to false, the function will not be traced
   * unless there is already an active span or `childOf` option. Note that this
   * option is deprecated and has been removed in version 4.0.
   */
  trace<T> (name: string, fn: (span: tracer.Span) => T): T;
  trace<T> (name: string, fn: (span: tracer.Span, done: (error?: Error) => void) => T): T;
  trace<T> (name: string, options: tracer.TraceOptions & tracer.SpanOptions, fn: (span?: tracer.Span, done?: (error?: Error) => void) => T): T;

  /**
   * Wrap a function to automatically create a span activated on its
   * scope when it's called.
   *
   * The span will automatically be finished when one of these conditions is
   * met:
   *
   * * The function returns a promise, in which case the span will finish when
   * the promise is resolved or rejected.
   * * The function takes a callback as its last parameter, in which case the
   * span will finish when that callback is called.
   * * The function doesn't accept a callback and doesn't return a promise, in
   * which case the span will finish at the end of the function execution.
   */
  wrap<T = (...args: any[]) => any> (name: string, fn: T): T;
  wrap<T = (...args: any[]) => any> (name: string, options: tracer.TraceOptions & tracer.SpanOptions, fn: T): T;
  wrap<T = (...args: any[]) => any> (name: string, options: (...args: any[]) => tracer.TraceOptions & tracer.SpanOptions, fn: T): T;

  /**
   * Create and return a string that can be included in the <head> of a
   * document to enable RUM tracing to include it. The resulting string
   * should not be cached.
   */
  getRumData (): string;

  /**
   * Links an authenticated user to the current trace.
   * @param {User} user Properties of the authenticated user. Accepts custom fields.
   * @returns {Tracer} The Tracer instance for chaining.
   */
  setUser (user: tracer.User): Tracer;

  appsec: tracer.Appsec;

  TracerProvider: tracer.opentelemetry.TracerProvider;

  dogstatsd: tracer.DogStatsD;
}

// left out of the namespace, so it
// is doesn't need to be exported for Tracer
/** @hidden */
interface Plugins {
  "aerospike": tracer.plugins.aerospike;
  "amqp10": tracer.plugins.amqp10;
  "amqplib": tracer.plugins.amqplib;
  "apollo": tracer.plugins.apollo;
  "aws-sdk": tracer.plugins.aws_sdk;
  "bunyan": tracer.plugins.bunyan;
  "cassandra-driver": tracer.plugins.cassandra_driver;
  "connect": tracer.plugins.connect;
  "couchbase": tracer.plugins.couchbase;
  "cucumber": tracer.plugins.cucumber;
  "cypress": tracer.plugins.cypress;
  "dns": tracer.plugins.dns;
  "elasticsearch": tracer.plugins.elasticsearch;
  "express": tracer.plugins.express;
  "fastify": tracer.plugins.fastify;
  "fetch": tracer.plugins.fetch;
  "generic-pool": tracer.plugins.generic_pool;
  "google-cloud-pubsub": tracer.plugins.google_cloud_pubsub;
  "graphql": tracer.plugins.graphql;
  "grpc": tracer.plugins.grpc;
  "hapi": tracer.plugins.hapi;
  "http": tracer.plugins.http;
  "http2": tracer.plugins.http2;
  "ioredis": tracer.plugins.ioredis;
  "jest": tracer.plugins.jest;
  "kafkajs": tracer.plugins.kafkajs
  "knex": tracer.plugins.knex;
  "koa": tracer.plugins.koa;
  "mariadb": tracer.plugins.mariadb;
  "memcached": tracer.plugins.memcached;
  "microgateway-core": tracer.plugins.microgateway_core;
  "mocha": tracer.plugins.mocha;
  "moleculer": tracer.plugins.moleculer;
  "mongodb-core": tracer.plugins.mongodb_core;
  "mongoose": tracer.plugins.mongoose;
  "mysql": tracer.plugins.mysql;
  "mysql2": tracer.plugins.mysql2;
  "net": tracer.plugins.net;
  "next": tracer.plugins.next;
  "openai": tracer.plugins.openai;
  "opensearch": tracer.plugins.opensearch;
  "oracledb": tracer.plugins.oracledb;
  "paperplane": tracer.plugins.paperplane;
  "playwright": tracer.plugins.playwright;
  "pg": tracer.plugins.pg;
  "pino": tracer.plugins.pino;
  "redis": tracer.plugins.redis;
  "restify": tracer.plugins.restify;
  "rhea": tracer.plugins.rhea;
  "router": tracer.plugins.router;
  "selenium": tracer.plugins.selenium;
  "sharedb": tracer.plugins.sharedb;
  "tedious": tracer.plugins.tedious;
  "winston": tracer.plugins.winston;
}

declare namespace tracer {
  export type SpanOptions = opentracing.SpanOptions;
  export { Tracer };

  export interface TraceOptions extends Analyzable {
    /**
     * The resource you are tracing. The resource name must not be longer than
     * 5000 characters.
     */
    resource?: string,

    /**
     * The service you are tracing. The service name must not be longer than
     * 100 characters.
     */
    service?: string,

    /**
     * The type of request.
     */
    type?: string

    /**
     * An array of span links
     */
    links?: Array<{ context: SpanContext, attributes?: Object }>
  }

  /**
   * Span represents a logical unit of work as part of a broader Trace.
   * Examples of span might include remote procedure calls or a in-process
   * function calls to sub-components. A Trace has a single, top-level "root"
   * Span that in turn may have zero or more child Spans, which in turn may
   * have children.
   */
  export interface Span extends opentracing.Span {
    context (): SpanContext;

    /**
     * Causally links another span to the current span
     * @param {SpanContext} context The context of the span to link to.
     * @param {Object} attributes An optional key value pair of arbitrary values.
     * @returns {void}
     */
    addLink (context: SpanContext, attributes?: Object): void;
  }

  /**
   * SpanContext represents Span state that must propagate to descendant Spans
   * and across process boundaries.
   *
   * SpanContext is logically divided into two pieces: the user-level "Baggage"
   * (see setBaggageItem and getBaggageItem) that propagates across Span
   * boundaries and any Tracer-implementation-specific fields that are needed to
   * identify or otherwise contextualize the associated Span instance (e.g., a
   * <trace_id, span_id, sampled> tuple).
   */
  export interface SpanContext extends opentracing.SpanContext {
    /**
     * Returns the string representation of the internal trace ID.
     */
    toTraceId (): string;

    /**
     * Returns the string representation of the internal span ID.
     */
    toSpanId (): string;

    /**
     * Returns the string representation used for DBM integration.
     */
    toTraceparent (): string;
  }

  /**
   * Sampling rule to configure on the priority sampler.
   */
  export interface SamplingRule {
    /**
     * Sampling rate for this rule.
     */
    sampleRate: number

    /**
     * Service on which to apply this rule. The rule will apply to all services if not provided.
     */
    service?: string | RegExp

    /**
     * Operation name on which to apply this rule. The rule will apply to all operation names if not provided.
     */
    name?: string | RegExp
  }

  /**
   * Span sampling rules to ingest single spans where the enclosing trace is dropped
   */
  export interface SpanSamplingRule {
    /**
     * Sampling rate for this rule. Will default to 1.0 (always) if not provided.
     */
    sampleRate?: number

    /**
     * Maximum number of spans matching a span sampling rule to be allowed per second.
     */
    maxPerSecond?: number

    /**
     * Service name or pattern on which to apply this rule. The rule will apply to all services if not provided.
     */
    service?: string

    /**
     * Operation name or pattern on which to apply this rule. The rule will apply to all operation names if not provided.
     */
    name?: string
  }

  /**
   * Selection and priority order of context propagation injection and extraction mechanisms.
   */
  export interface PropagationStyle {
    /**
     * Selection of context propagation injection mechanisms.
     */
    inject: string[],

    /**
     * Selection and priority order of context propagation extraction mechanisms.
     */
    extract: string[]
  }

  /**
   * List of options available to the tracer.
   */
  export interface TracerOptions {
    /**
     * Whether to enable trace ID injection in log records to be able to correlate
     * traces with logs.
     * @default false
     */
    logInjection?: boolean,

    /**
     * Whether to enable startup logs.
     * @default true
     */
    startupLogs?: boolean,

    /**
     * The service name to be used for this program. If not set, the service name
     * will attempted to be inferred from package.json
     */
    service?: string;

    /**
     * Provide service name mappings for each plugin.
     */
    serviceMapping?: { [key: string]: string };

    /**
     * The url of the trace agent that the tracer will submit to.
     * Takes priority over hostname and port, if set.
     */
    url?: string;

    /**
     * The address of the trace agent that the tracer will submit to.
     * @default 'localhost'
     */
    hostname?: string;

    /**
     * The port of the trace agent that the tracer will submit to.
     * @default 8126
     */
    port?: number | string;

    /**
     * Whether to enable profiling.
     */
    profiling?: boolean

    /**
     * Options specific for the Dogstatsd agent.
     */
    dogstatsd?: {
      /**
       * The hostname of the Dogstatsd agent that the metrics will submitted to.
       */
      hostname?: string

      /**
       * The port of the Dogstatsd agent that the metrics will submitted to.
       * @default 8125
       */
      port?: number
    };

    /**
     * Set an application’s environment e.g. prod, pre-prod, stage.
     */
    env?: string;

    /**
     * The version number of the application. If not set, the version
     * will attempted to be inferred from package.json.
     */
    version?: string;

    /**
     * Controls the ingestion sample rate (between 0 and 1) between the agent and the backend.
     */
    sampleRate?: number;

    /**
     * Global rate limit that is applied on the global sample rate and all rules,
     * and controls the ingestion rate limit between the agent and the backend.
     * Defaults to deferring the decision to the agent.
     */
    rateLimit?: number,

    /**
     * Sampling rules to apply to priority samplin. Each rule is a JSON,
     * consisting of `service` and `name`, which are regexes to match against
     * a trace's `service` and `name`, and a corresponding `sampleRate`. If not
     * specified, will defer to global sampling rate for all spans.
     * @default []
     */
    samplingRules?: SamplingRule[]

    /**
     * Span sampling rules that take effect when the enclosing trace is dropped, to ingest single spans
     * @default []
     */
    spanSamplingRules?: SpanSamplingRule[]

    /**
     * Interval in milliseconds at which the tracer will submit traces to the agent.
     * @default 2000
     */
    flushInterval?: number;

    /**
     *  Number of spans before partially exporting a trace. This prevents keeping all the spans in memory for very large traces.
     * @default 1000
     */
    flushMinSpans?: number;

    /**
     * Whether to enable runtime metrics.
     * @default false
     */
    runtimeMetrics?: boolean

    /**
     * Custom function for DNS lookups when sending requests to the agent.
     * @default dns.lookup()
     */
    lookup?: LookupFunction

    /**
     * Protocol version to use for requests to the agent. The version configured must be supported by the agent version installed or all traces will be dropped.
     * @default 0.4
     */
    protocolVersion?: string

    /**
     * Deprecated in favor of the global versions of the variables provided under this option
     *
     * @deprecated
     * @hidden
     */
    ingestion?: {
      /**
       * Controls the ingestion sample rate (between 0 and 1) between the agent and the backend.
       */
      sampleRate?: number

      /**
       * Controls the ingestion rate limit between the agent and the backend. Defaults to deferring the decision to the agent.
       */
      rateLimit?: number
    };

    /**
     * Experimental features can be enabled individually using key / value pairs.
     * @default {}
     */
    experimental?: {
      b3?: boolean
      traceparent?: boolean

      /**
       * Whether to add an auto-generated `runtime-id` tag to metrics.
       * @default false
       */
      runtimeId?: boolean

      /**
       * Whether to write traces to log output or agentless, rather than send to an agent
       * @default false
       */
      exporter?: 'log' | 'agent' | 'datadog'

      /**
       * Whether to enable the experimental `getRumData` method.
       * @default false
       */
      enableGetRumData?: boolean

      /**
       * Configuration of the IAST. Can be a boolean as an alias to `iast.enabled`.
       */
      iast?: boolean | {
        /**
         * Whether to enable IAST.
         * @default false
         */
        enabled?: boolean,
        /**
         * Controls the percentage of requests that iast will analyze
         * @default 30
         */
        requestSampling?: number,
        /**
         * Controls how many request can be analyzing code vulnerabilities at the same time
         * @default 2
         */
        maxConcurrentRequests?: number,
        /**
         * Controls how many code vulnerabilities can be detected in the same request
         * @default 2
         */
        maxContextOperations?: number,
        /**
         * Whether to enable vulnerability deduplication
         */
        deduplicationEnabled?: boolean,
        /**
         * Whether to enable vulnerability redaction
         * @default true
         */
        redactionEnabled?: boolean,
        /**
         * Specifies a regex that will redact sensitive source names in vulnerability reports.
         */
        redactionNamePattern?: string,
        /**
         * Specifies a regex that will redact sensitive source values in vulnerability reports.
         */
        redactionValuePattern?: string
      }
    };

    /**
     * Whether to load all built-in plugins.
     * @default true
     */
    plugins?: boolean;

    /**
     * Custom logger to be used by the tracer (if debug = true),
     * should support error(), warn(), info(), and debug() methods
     * see https://datadog.github.io/dd-trace-js/#custom-logging
     */
    logger?: {
      error: (err: Error | string) => void;
      warn: (message: string) => void;
      info: (message: string) => void;
      debug: (message: string) => void;
    };

    /**
     * Global tags that should be assigned to every span.
     */
    tags?: { [key: string]: any };

    /**
     * Specifies which scope implementation to use. The default is to use the best
     * implementation for the runtime. Only change this if you know what you are
     * doing.
     */
    scope?: 'async_hooks' | 'async_local_storage' | 'async_resource' | 'sync' | 'noop'

    /**
     * Whether to report the hostname of the service host. This is used when the agent is deployed on a different host and cannot determine the hostname automatically.
     * @default false
     */
    reportHostname?: boolean

    /**
     * A string representing the minimum tracer log level to use when debug logging is enabled
     * @default 'debug'
     */
    logLevel?: 'error' | 'debug'

    /**
     * If false, require a parent in order to trace.
     * @default true
     * @deprecated since version 4.0
     */
    orphanable?: boolean

    /**
     * Enables DBM to APM link using tag injection.
     * @default 'disabled'
     */
    dbmPropagationMode?: 'disabled' | 'service' | 'full'

    /**
     * Configuration of the AppSec protection. Can be a boolean as an alias to `appsec.enabled`.
     */
    appsec?: boolean | {
      /**
       * Whether to enable AppSec.
       * @default false
       */
      enabled?: boolean,

      /**
       * Specifies a path to a custom rules file.
       */
      rules?: string,

      /**
       * Controls the maximum amount of traces sampled by AppSec attacks, per second.
       * @default 100
       */
      rateLimit?: number,

      /**
       * Controls the maximum amount of time in microseconds the WAF is allowed to run synchronously for.
       * @default 5000
       */
      wafTimeout?: number,

      /**
       * Specifies a regex that will redact sensitive data by its key in attack reports.
       */
      obfuscatorKeyRegex?: string,

      /**
       * Specifies a regex that will redact sensitive data by its value in attack reports.
       */
      obfuscatorValueRegex?: string,

      /**
       * Specifies a path to a custom blocking template html file.
       */
      blockedTemplateHtml?: string,

      /**
       * Specifies a path to a custom blocking template json file.
       */
      blockedTemplateJson?: string,

      /**
       * Specifies a path to a custom blocking template json file for graphql requests
       */
      blockedTemplateGraphql?: string,

      /**
       * Controls the automated user event tracking configuration
       */
      eventTracking?: {
        /**
         * Controls the automated user event tracking mode. Possible values are disabled, safe and extended.
         * On safe mode, any detected Personally Identifiable Information (PII) about the user will be redacted from the event.
         * On extended mode, no redaction will take place.
         * @default 'safe'
         */
        mode?: 'safe' | 'extended' | 'disabled'
      },
      /**
       * Configuration for Api Security sampling
       */
      apiSecurity?: {
        /** Whether to enable Api Security.
         * @default false
         */
        enabled?: boolean,

        /** Controls the request sampling rate (between 0 and 1) in which Api Security is triggered.
         * The value will be coerced back if it's outside of the 0-1 range.
         * @default 0.1
         */
        requestSampling?: number
      }
    };

    /**
     * Configuration of ASM Remote Configuration
     */
    remoteConfig?: {
      /**
       * Specifies the remote configuration polling interval in seconds
       * @default 5
       */
      pollInterval?: number,
    }

    /**
     * Whether to enable client IP collection from relevant IP headers
     * @default false
     */
    clientIpEnabled?: boolean

    /**
     * Custom header name to source the http.client_ip tag from.
     */
    clientIpHeader?: string,

    /**
     * The selection and priority order of context propagation injection and extraction mechanisms.
     */
    propagationStyle?: string[] | PropagationStyle
  }

  /**
   * User object that can be passed to `tracer.setUser()`.
   */
  export interface User {
    /**
     * Unique identifier of the user.
     * Mandatory.
     */
    id: string,

    /**
     * Email of the user.
     */
    email?: string,

    /**
     * User-friendly name of the user.
     */
    name?: string,

    /**
     * Session ID of the user.
     */
    session_id?: string,

    /**
     * Role the user is making the request under.
     */
    role?: string,

    /**
     * Scopes or granted authorizations the user currently possesses.
     * The value could come from the scope associated with an OAuth2
     * Access Token or an attribute value in a SAML 2 Assertion.
     */
    scope?: string,

    /**
     * Custom fields to attach to the user (RBAC, Oauth, etc…).
     */
    [key: string]: string | undefined
  }

  export interface DogStatsD {
    /**
     * Increments a metric by the specified value, optionally specifying tags.
     * @param {string} stat The dot-separated metric name.
     * @param {number} value The amount to increment the stat by.
     * @param {[tag:string]:string|number} tags Tags to pass along, such as `{ foo: 'bar' }`. Values are combined with config.tags.
     */
    increment(stat: string, value?: number, tags?: { [tag: string]: string|number }): void

    /**
     * Decrements a metric by the specified value, optionally specifying tags.
     * @param {string} stat The dot-separated metric name.
     * @param {number} value The amount to decrement the stat by.
     * @param {[tag:string]:string|number} tags Tags to pass along, such as `{ foo: 'bar' }`. Values are combined with config.tags.
     */
    decrement(stat: string, value?: number, tags?: { [tag: string]: string|number }): void

    /**
     * Sets a distribution value, optionally specifying tags.
     * @param {string} stat The dot-separated metric name.
     * @param {number} value The amount to increment the stat by.
     * @param {[tag:string]:string|number} tags Tags to pass along, such as `{ foo: 'bar' }`. Values are combined with config.tags.
     */
    distribution(stat: string, value?: number, tags?: { [tag: string]: string|number }): void

    /**
     * Sets a gauge value, optionally specifying tags.
     * @param {string} stat The dot-separated metric name.
     * @param {number} value The amount to increment the stat by.
     * @param {[tag:string]:string|number} tags Tags to pass along, such as `{ foo: 'bar' }`. Values are combined with config.tags.
     */
    gauge(stat: string, value?: number, tags?: { [tag: string]: string|number }): void

    /**
     * Sets a histogram value, optionally specifying tags.
     * @param {string} stat The dot-separated metric name.
     * @param {number} value The amount to increment the stat by.
     * @param {[tag:string]:string|number} tags Tags to pass along, such as `{ foo: 'bar' }`. Values are combined with config.tags.
     */
    histogram(stat: string, value?: number, tags?: { [tag: string]: string|number }): void

    /**
     * Forces any unsent metrics to be sent
     *
     * @beta This method is experimental and could be removed in future versions.
     */
    flush(): void
  }

  export interface Appsec {
    /**
     * Links a successful login event to the current trace. Will link the passed user to the current trace with Appsec.setUser() internally.
     * @param {User} user Properties of the authenticated user. Accepts custom fields.
     * @param {[key: string]: string} metadata Custom fields to link to the login success event.
     *
     * @beta This method is in beta and could change in future versions.
     */
    trackUserLoginSuccessEvent(user: User, metadata?: { [key: string]: string }): void

    /**
     * Links a failed login event to the current trace.
     * @param {string} userId The user id of the attemped login.
     * @param {boolean} exists If the user id exists.
     * @param {[key: string]: string} metadata Custom fields to link to the login failure event.
     *
     * @beta This method is in beta and could change in future versions.
     */
    trackUserLoginFailureEvent(userId: string, exists: boolean, metadata?: { [key: string]: string }): void

    /**
     * Links a custom event to the current trace.
     * @param {string} eventName The name of the event.
     * @param {[key: string]: string} metadata Custom fields to link to the event.
     *
     * @beta This method is in beta and could change in future versions.
     */
    trackCustomEvent(eventName: string, metadata?: { [key: string]: string }): void

    /**
     * Checks if the passed user should be blocked according to AppSec rules.
     * If no user is linked to the current trace, will link the passed user to it.
     * @param {User} user Properties of the authenticated user. Accepts custom fields.
     * @return {boolean} Indicates whether the user should be blocked.
     *
     * @beta This method is in beta and could change in the future
     */
    isUserBlocked(user: User): boolean

    /**
     * Sends a "blocked" template response based on the request accept header and ends the response.
     * **You should stop processing the request after calling this function!**
     * @param {IncomingMessage} req Can be passed to force which request to act on. Optional.
     * @param {OutgoingMessage} res Can be passed to force which response to act on. Optional.
     * @return {boolean} Indicates if the action was successful.
     *
     * @beta This method is in beta and could change in the future
     */
    blockRequest(req?: IncomingMessage, res?: OutgoingMessage): boolean

    /**
     * Links an authenticated user to the current trace.
     * @param {User} user Properties of the authenticated user. Accepts custom fields.
     *
     * @beta This method is in beta and could change in the future
     */
    setUser(user: User): void
  }

  /** @hidden */
  type anyObject = {
    [key: string]: any;
  };

  /** @hidden */
  interface TransportRequestParams {
    method: string;
    path: string;
    body?: anyObject;
    bulkBody?: anyObject;
    querystring?: anyObject;
  }

  /**
   * The Datadog Scope Manager. This is used for context propagation.
   */
  export interface Scope {
    /**
     * Get the current active span or null if there is none.
     *
     * @returns {Span} The active span.
     */
    active (): Span | null;

    /**
     * Activate a span in the scope of a function.
     *
     * @param {Span} span The span to activate.
     * @param {Function} fn Function that will have the span activated on its scope.
     * @returns The return value of the provided function.
     */
    activate<T> (span: Span, fn: ((...args: any[]) => T)): T;

    /**
     * Binds a target to the provided span, or the active span if omitted.
     *
     * @param {Function|Promise} fn Target that will have the span activated on its scope.
     * @param {Span} [span=scope.active()] The span to activate.
     * @returns The bound target.
     */
    bind<T extends (...args: any[]) => void> (fn: T, span?: Span | null): T;
    bind<V, T extends (...args: any[]) => V> (fn: T, span?: Span | null): T;
    bind<T> (fn: Promise<T>, span?: Span | null): Promise<T>;
  }

  /** @hidden */
  interface Analyzable {
    /**
     * Whether to measure the span. Can also be set to a key-value pair with span
     * names as keys and booleans as values for more granular control.
     */
    measured?: boolean | { [key: string]: boolean };
  }

  export namespace plugins {
    /** @hidden */
    interface Integration {
      /**
       * The service name to be used for this plugin.
       */
      service?: string | any;

      /** Whether to enable the plugin.
       * @default true
       */
      enabled?: boolean;
    }

    /** @hidden */
    interface Instrumentation extends Integration, Analyzable {}

    /** @hidden */
    interface Http extends Instrumentation {
      /**
       * List of URLs/paths that should be instrumented.
       *
       * Note that when used for an http client the entry represents a full
       * outbound URL (`https://example.org/api/foo`) but when used as a
       * server the entry represents an inbound path (`/api/foo`).
       *
       * @default /^.*$/
       */
      allowlist?: string | RegExp | ((urlOrPath: string) => boolean) | (string | RegExp | ((urlOrPath: string) => boolean))[];

      /**
       * Deprecated in favor of `allowlist`.
       *
       * @deprecated
       * @hidden
       */
      whitelist?: string | RegExp | ((urlOrPath: string) => boolean) | (string | RegExp | ((urlOrPath: string) => boolean))[];

      /**
       * List of URLs/paths that should not be instrumented. Takes precedence over
       * allowlist if a URL matches an entry in both.
       *
       * Note that when used for an http client the entry represents a full
       * outbound URL (`https://example.org/api/foo`) but when used as a
       * server the entry represents an inbound path (`/api/foo`).
       *
       * @default []
       */
      blocklist?: string | RegExp | ((urlOrPath: string) => boolean) | (string | RegExp | ((urlOrPath: string) => boolean))[];

      /**
       * Deprecated in favor of `blocklist`.
       *
       * @deprecated
       * @hidden
       */
      blacklist?: string | RegExp | ((urlOrPath: string) => boolean) | (string | RegExp | ((urlOrPath: string) => boolean))[];

      /**
       * An array of headers to include in the span metadata.
       *
       * @default []
       */
      headers?: string[];

      /**
       * Callback function to determine if there was an error. It should take a
       * status code as its only parameter and return `true` for success or `false`
       * for errors.
       *
       * @default code => code < 500
       */
      validateStatus?: (code: number) => boolean;

      /**
       * Enable injection of tracing headers into requests signed with AWS IAM headers.
       * Disable this if you get AWS signature errors (HTTP 403).
       *
       * @default false
       */
      enablePropagationWithAmazonHeaders?: boolean;
    }

    /** @hidden */
    interface HttpServer extends Http {
      /**
       * Callback function to determine if there was an error. It should take a
       * status code as its only parameter and return `true` for success or `false`
       * for errors.
       *
       * @default code => code < 500
       */
      validateStatus?: (code: number) => boolean;

      /**
       * Hooks to run before spans are finished.
       */
      hooks?: {
        /**
         * Hook to execute just before the request span finishes.
         */
        request?: (span?: Span, req?: IncomingMessage, res?: ServerResponse) => any;
      };

      /**
       * Whether to enable instrumentation of <plugin>.middleware spans
       *
       * @default true
       */
      middleware?: boolean;
    }

    /** @hidden */
    interface HttpClient extends Http {
      /**
       * Use the remote endpoint host as the service name instead of the default.
       *
       * @default false
       */
      splitByDomain?: boolean;

      /**
       * Callback function to determine if there was an error. It should take a
       * status code as its only parameter and return `true` for success or `false`
       * for errors.
       *
       * @default code => code < 400 || code >= 500
       */
      validateStatus?: (code: number) => boolean;

      /**
       * Hooks to run before spans are finished.
       */
      hooks?: {
        /**
         * Hook to execute just before the request span finishes.
         */
        request?: (span?: Span, req?: ClientRequest, res?: IncomingMessage) => any;
      };

      /**
       * List of urls to which propagation headers should not be injected
       */
      propagationBlocklist?: string | RegExp | ((url: string) => boolean) | (string | RegExp | ((url: string) => boolean))[];
    }

    /** @hidden */
    interface Http2Client extends Http {
      /**
       * Use the remote endpoint host as the service name instead of the default.
       *
       * @default false
       */
      splitByDomain?: boolean;

      /**
       * Callback function to determine if there was an error. It should take a
       * status code as its only parameter and return `true` for success or `false`
       * for errors.
       *
       * @default code => code < 400 || code >= 500
       */
      validateStatus?: (code: number) => boolean;
    }

    /** @hidden */
    interface Http2Server extends Http {
      /**
       * Callback function to determine if there was an error. It should take a
       * status code as its only parameter and return `true` for success or `false`
       * for errors.
       *
       * @default code => code < 500
       */
      validateStatus?: (code: number) => boolean;
    }

    /** @hidden */
    interface Grpc extends Instrumentation {
      /**
       * An array of metadata entries to record. Can also be a callback that returns
       * the key/value pairs to record. For example, using
       * `variables => variables` would record all variables.
       */
      metadata?: string[] | ((variables: { [key: string]: any }) => { [key: string]: any });
    }

    /** @hidden */
    interface Moleculer extends Instrumentation {
      /**
       * Whether to include context meta as tags.
       *
       * @default false
       */
      meta?: boolean;
    }

    /**
     * This plugin automatically instruments the
     * [aerospike](https://github.com/aerospike/aerospike-client-nodejs) for module versions >= v3.16.2.
     */
    interface aerospike extends Instrumentation {}

    /**
     * This plugin automatically instruments the
     * [amqp10](https://github.com/noodlefrenzy/node-amqp10) module.
     */
    interface amqp10 extends Instrumentation {}

    /**
     * This plugin automatically instruments the
     * [amqplib](https://github.com/squaremo/amqp.node) module.
     */
    interface amqplib extends Instrumentation {}

    /**
     * Currently this plugin automatically instruments
     * [@apollo/gateway](https://github.com/apollographql/federation) for module versions >= v2.3.0.
     * This module uses graphql operations to service requests & thus generates graphql spans.
     * We recommend disabling the graphql plugin if you only want to trace @apollo/gateway
     */
    interface apollo extends Instrumentation {
      /**
       * Whether to include the source of the operation within the query as a tag
       * on every span. This may contain sensitive information and should only be
       * enabled if sensitive data is always sent as variables and not in the
       * query text.
       *
       * @default false
       */
      source?: boolean;

      /**
       * Whether to enable signature calculation for the resource name. This can
       * be disabled if your apollo/gateway operations always have a name. Note that when
       * disabled all queries will need to be named for this to work properly.
       *
       * @default true
       */
      signature?: boolean;
    }

    /**
     * This plugin automatically instruments the
     * [aws-sdk](https://github.com/aws/aws-sdk-js) module.
     */
    interface aws_sdk extends Instrumentation {
      /**
       * Whether to add a suffix to the service name so that each AWS service has its own service name.
       * @default true
       */
      splitByAwsService?: boolean;

      /**
       * Hooks to run before spans are finished.
       */
      hooks?: {
        /**
         * Hook to execute just before the aws span finishes.
         */
        request?: (span?: Span, response?: anyObject) => any;
      };

      /**
       * Configuration for individual services to enable/disable them. Message
       * queue services can also configure the producer and consumer individually
       * by passing an object with a `producer` and `consumer` properties. The
       * list of valid service keys is in the service-specific section of
       * https://docs.aws.amazon.com/AWSJavaScriptSDK/latest/AWS/Config.html
       */
      [key: string]: boolean | Object | undefined;
    }

    /**
     * This plugin patches the [bunyan](https://github.com/trentm/node-bunyan)
     * to automatically inject trace identifiers in log records when the
     * [logInjection](interfaces/traceroptions.html#logInjection) option is enabled
     * on the tracer.
     */
    interface bunyan extends Integration {}

    /**
     * This plugin automatically instruments the
     * [cassandra-driver](https://github.com/datastax/nodejs-driver) module.
     */
    interface cassandra_driver extends Instrumentation {}

    /**
     * This plugin automatically instruments the
     * [connect](https://github.com/senchalabs/connect) module.
     */
    interface connect extends HttpServer {}

    /**
     * This plugin automatically instruments the
     * [couchbase](https://www.npmjs.com/package/couchbase) module.
     */
<<<<<<< HEAD
    metadata?: string[] | ((variables: { [key: string]: any }) => { [key: string]: any });

    /**
     * Callback function to determine if there was an error. It should take a
     * status code as its only parameter and return `true` for success or `false`
     * for errors.
     *
     * @default code => code === 0
     */
    validateStatus?: (code: number) => boolean;
  }
=======
    interface couchbase extends Instrumentation {}
>>>>>>> 52da415e

    /**
     * This plugin automatically instruments the
     * [cucumber](https://www.npmjs.com/package/@cucumber/cucumber) module.
     */
    interface cucumber extends Integration {}

    /**
     * This plugin automatically instruments the
     * [cypress](https://github.com/cypress-io/cypress) module.
     */
    interface cypress extends Integration {}

    /**
     * This plugin automatically instruments the
     * [dns](https://nodejs.org/api/dns.html) module.
     */
    interface dns extends Instrumentation {}

    /**
     * This plugin automatically instruments the
     * [elasticsearch](https://github.com/elastic/elasticsearch-js) module.
     */
    interface elasticsearch extends Instrumentation {
      /**
       * Hooks to run before spans are finished.
       */
      hooks?: {
        /**
         * Hook to execute just before the query span finishes.
         */
        query?: (span?: Span, params?: TransportRequestParams) => any;
      };
    }

    /**
     * This plugin automatically instruments the
     * [express](http://expressjs.com/) module.
     */
    interface express extends HttpServer {}

    /**
     * This plugin automatically instruments the
     * [fastify](https://www.fastify.io/) module.
     */
    interface fastify extends HttpServer {}

    /**
     * This plugin automatically instruments the
     * [fetch](https://nodejs.org/api/globals.html#fetch) global.
     */
    interface fetch extends HttpClient {}

    /**
     * This plugin patches the [generic-pool](https://github.com/coopernurse/node-pool)
     * module to bind the callbacks the the caller context.
     */
    interface generic_pool extends Integration {}

    /**
     * This plugin automatically instruments the
     * [@google-cloud/pubsub](https://github.com/googleapis/nodejs-pubsub) module.
     */
    interface google_cloud_pubsub extends Integration {}

    /** @hidden */
    interface ExecutionArgs {
      schema: any,
      document: any,
      rootValue?: any,
      contextValue?: any,
      variableValues?: any,
      operationName?: string,
      fieldResolver?: any,
      typeResolver?: any,
    }

    /**
     * This plugin automatically instruments the
     * [graphql](https://github.com/graphql/graphql-js) module.
     *
     * The `graphql` integration uses the operation name as the span resource name.
     * If no operation name is set, the resource name will always be just `query`,
     * `mutation` or `subscription`.
     *
     * For example:
     *
     * ```graphql
     * # good, the resource name will be `query HelloWorld`
     * query HelloWorld {
     *   hello
     *   world
     * }
     *
     * # bad, the resource name will be `query`
     * {
     *   hello
     *   world
     * }
     * ```
     */
    interface graphql extends Instrumentation {
      /**
       * The maximum depth of fields/resolvers to instrument. Set to `0` to only
       * instrument the operation or to `-1` to instrument all fields/resolvers.
       *
       * @default -1
       */
      depth?: number;

      /**
       * Whether to include the source of the operation within the query as a tag
       * on every span. This may contain sensitive information and sould only be
       * enabled if sensitive data is always sent as variables and not in the
       * query text.
       *
       * @default false
       */
      source?: boolean;

      /**
       * An array of variable names to record. Can also be a callback that returns
       * the key/value pairs to record. For example, using
       * `variables => variables` would record all variables.
       */
      variables?: string[] | ((variables: { [key: string]: any }) => { [key: string]: any });

      /**
       * Whether to collapse list items into a single element. (i.e. single
       * `users.*.name` span instead of `users.0.name`, `users.1.name`, etc)
       *
       * @default true
       */
      collapse?: boolean;

      /**
       * Whether to enable signature calculation for the resource name. This can
       * be disabled if your GraphQL operations always have a name. Note that when
       * disabled all queries will need to be named for this to work properly.
       *
       * @default true
       */
      signature?: boolean;

      /**
       * An object of optional callbacks to be executed during the respective
       * phase of a GraphQL operation. Undefined callbacks default to a noop
       * function.
       *
       * @default {}
       */
      hooks?: {
        execute?: (span?: Span, args?: ExecutionArgs, res?: any) => void;
        validate?: (span?: Span, document?: any, errors?: any) => void;
        parse?: (span?: Span, source?: any, document?: any) => void;
      }
    }

    /**
     * This plugin automatically instruments the
     * [grpc](https://github.com/grpc/grpc-node) module.
     */
    interface grpc extends Grpc {
      /**
       * Configuration for gRPC clients.
       */
      client?: Grpc,

      /**
       * Configuration for gRPC servers.
       */
      server?: Grpc
    }

    /**
     * This plugin automatically instruments the
     * [hapi](https://hapijs.com/) module.
     */
    interface hapi extends HttpServer {}

    /**
     * This plugin automatically instruments the
     * [http](https://nodejs.org/api/http.html) module.
     *
     * By default any option set at the root will apply to both clients and
     * servers. To configure only one or the other, use the `client` and `server`
     * options.
     */
    interface http extends HttpClient, HttpServer {
      /**
       * Configuration for HTTP clients.
       */
      client?: HttpClient | boolean,

      /**
       * Configuration for HTTP servers.
       */
      server?: HttpServer | boolean

      /**
       * Hooks to run before spans are finished.
       */
      hooks?: {
        /**
         * Hook to execute just before the request span finishes.
         */
        request?: (
          span?: Span,
          req?: IncomingMessage | ClientRequest,
          res?: ServerResponse | IncomingMessage
        ) => any;
      };
    }

    /**
     * This plugin automatically instruments the
     * [http2](https://nodejs.org/api/http2.html) module.
     *
     * By default any option set at the root will apply to both clients and
     * servers. To configure only one or the other, use the `client` and `server`
     * options.
     */
    interface http2 extends Http2Client, Http2Server {
      /**
       * Configuration for HTTP clients.
       */
      client?: Http2Client | boolean,

      /**
       * Configuration for HTTP servers.
       */
      server?: Http2Server | boolean
    }

    /**
     * This plugin automatically instruments the
     * [ioredis](https://github.com/luin/ioredis) module.
     */
    interface ioredis extends Instrumentation {
      /**
       * List of commands that should be instrumented. Commands must be in
       * lowercase for example 'xread'.
       *
       * @default /^.*$/
       */
      allowlist?: string | RegExp | ((command: string) => boolean) | (string | RegExp | ((command: string) => boolean))[];

      /**
       * Deprecated in favor of `allowlist`.
       *
       * @deprecated
       * @hidden
       */
      whitelist?: string | RegExp | ((command: string) => boolean) | (string | RegExp | ((command: string) => boolean))[];

      /**
       * List of commands that should not be instrumented. Takes precedence over
       * allowlist if a command matches an entry in both. Commands must be in
       * lowercase for example 'xread'.
       *
       * @default []
       */
      blocklist?: string | RegExp | ((command: string) => boolean) | (string | RegExp | ((command: string) => boolean))[];

      /**
       * Deprecated in favor of `blocklist`.
       *
       * @deprecated
       * @hidden
       */
      blacklist?: string | RegExp | ((command: string) => boolean) | (string | RegExp | ((command: string) => boolean))[];

      /**
       * Whether to use a different service name for each Redis instance based
       * on the configured connection name of the client.
       *
       * @default false
       */
      splitByInstance?: boolean;
    }

    /**
     * This plugin automatically instruments the
     * [jest](https://github.com/facebook/jest) module.
     */
    interface jest extends Integration {}

    /**
     * This plugin patches the [knex](https://knexjs.org/)
     * module to bind the promise callback the the caller context.
     */
    interface knex extends Integration {}

    /**
     * This plugin automatically instruments the
     * [koa](https://koajs.com/) module.
     */
    interface koa extends HttpServer {}

    /**
     * This plugin automatically instruments the
     * [kafkajs](https://kafka.js.org/) module.
     */
    interface kafkajs extends Instrumentation {}

    /**
     * This plugin automatically instruments the
     * [ldapjs](https://github.com/ldapjs/node-ldapjs/) module.
     */
    interface ldapjs extends Instrumentation {}

    /**
     * This plugin automatically instruments the
     * [mariadb](https://github.com/mariadb-corporation/mariadb-connector-nodejs) module.
     */
    interface mariadb extends mysql {}

    /**
     * This plugin automatically instruments the
     * [memcached](https://github.com/3rd-Eden/memcached) module.
     */
    interface memcached extends Instrumentation {}

    /**
     * This plugin automatically instruments the
     * [microgateway-core](https://github.com/apigee/microgateway-core) module.
     */
    interface microgateway_core extends HttpServer {}

    /**
     * This plugin automatically instruments the
     * [mocha](https://mochajs.org/) module.
     */
    interface mocha extends Integration {}

    /**
     * This plugin automatically instruments the
     * [moleculer](https://moleculer.services/) module.
     */
    interface moleculer extends Moleculer {
      /**
       * Configuration for Moleculer clients. Set to false to disable client
       * instrumentation.
       */
      client?: boolean | Moleculer;

      /**
       * Configuration for Moleculer servers. Set to false to disable server
       * instrumentation.
       */
      server?: boolean | Moleculer;
    }

    /**
     * This plugin automatically instruments the
     * [mongodb-core](https://github.com/mongodb-js/mongodb-core) module.
     */
    interface mongodb_core extends Instrumentation {
      /**
       * Whether to include the query contents in the resource name.
       */
      queryInResourceName?: boolean;
    }

    /**
     * This plugin automatically instruments the
     * [mongoose](https://mongoosejs.com/) module.
     */
    interface mongoose extends Instrumentation {}

    /**
     * This plugin automatically instruments the
     * [mysql](https://github.com/mysqljs/mysql) module.
     */
    interface mysql extends Instrumentation {
      service?: string | ((params: any) => string);
    }

    /**
     * This plugin automatically instruments the
     * [mysql2](https://github.com/sidorares/node-mysql2) module.
     */
    interface mysql2 extends mysql {}

    /**
     * This plugin automatically instruments the
     * [net](https://nodejs.org/api/net.html) module.
     */
    interface net extends Instrumentation {}

    /**
     * This plugin automatically instruments the
     * [next](https://nextjs.org/) module.
     */
    interface next extends Instrumentation {
      /**
       * Hooks to run before spans are finished.
       */
      hooks?: {
        /**
         * Hook to execute just before the request span finishes.
         */
        request?: (span?: Span, req?: IncomingMessage, res?: ServerResponse) => any;
      };
    }

    /**
     * This plugin automatically instruments the
     * [openai](https://platform.openai.com/docs/api-reference?lang=node.js) module.
     *
     * Note that for logs to work you'll need to set the `DD_API_KEY` environment variable.
     * You'll also need to adjust any firewall settings to allow the tracer to communicate
     * with `http-intake.logs.datadoghq.com`.
     *
     * Note that for metrics to work you'll need to enable
     * [DogStatsD](https://docs.datadoghq.com/developers/dogstatsd/?tab=hostagent#setup)
     * in the agent.
     */
    interface openai extends Instrumentation {}

    /**
     * This plugin automatically instruments the
     * [opensearch](https://github.com/opensearch-project/opensearch-js) module.
     */
    interface opensearch extends elasticsearch {}

    /**
     * This plugin automatically instruments the
     * [oracledb](https://github.com/oracle/node-oracledb) module.
     */
    interface oracledb extends Instrumentation {
      /**
       * The service name to be used for this plugin. If a function is used, it will be passed the connection parameters and its return value will be used as the service name.
       */
      service?: string | ((params: any) => string);
    }

    /**
     * This plugin automatically instruments the
     * [paperplane](https://github.com/articulate/paperplane) module.
     */
    interface paperplane extends HttpServer {}

    /**
    * This plugin automatically instruments the
    * [playwright](https://github.com/microsoft/playwright) module.
    */
    interface playwright extends Integration {}

    /**
     * This plugin automatically instruments the
     * [pg](https://node-postgres.com/) module.
     */
    interface pg extends Instrumentation {
      /**
       * The service name to be used for this plugin. If a function is used, it will be passed the connection parameters and its return value will be used as the service name.
       */
      service?: string | ((params: any) => string);
      /**
       * The database monitoring propagation mode to be used for this plugin.
       */
      dbmPropagationMode?: string;
    }

    /**
     * This plugin patches the [pino](http://getpino.io)
     * to automatically inject trace identifiers in log records when the
     * [logInjection](interfaces/traceroptions.html#logInjection) option is enabled
     * on the tracer.
     */
    interface pino extends Integration {}

    /**
     * This plugin automatically instruments the
     * [redis](https://github.com/NodeRedis/node_redis) module.
     */
    interface redis extends Instrumentation {
      /**
       * List of commands that should be instrumented.
       *
       * @default /^.*$/
       */
      allowlist?: string | RegExp | ((command: string) => boolean) | (string | RegExp | ((command: string) => boolean))[];

      /**
       * Deprecated in favor of `allowlist`.
       *
       * deprecated
       * @hidden
       */
      whitelist?: string | RegExp | ((command: string) => boolean) | (string | RegExp | ((command: string) => boolean))[];

      /**
       * List of commands that should not be instrumented. Takes precedence over
       * allowlist if a command matches an entry in both.
       *
       * @default []
       */
      blocklist?: string | RegExp | ((command: string) => boolean) | (string | RegExp | ((command: string) => boolean))[];

      /**
       * Deprecated in favor of `blocklist`.
       *
       * @deprecated
       * @hidden
       */
      blacklist?: string | RegExp | ((command: string) => boolean) | (string | RegExp | ((command: string) => boolean))[];
    }

    /**
     * This plugin automatically instruments the
     * [restify](http://restify.com/) module.
     */
    interface restify extends HttpServer {}

    /**
     * This plugin automatically instruments the
     * [rhea](https://github.com/amqp/rhea) module.
     */
    interface rhea extends Instrumentation {}

    /**
     * This plugin automatically instruments the
     * [router](https://github.com/pillarjs/router) module.
     */
    interface router extends Integration {}

    /**
    * This plugin automatically instruments the
    * [selenium-webdriver](https://www.npmjs.com/package/selenium-webdriver) module.
    */
    interface selenium extends Integration {}

    /**
     * This plugin automatically instruments the
     * [sharedb](https://github.com/share/sharedb) module.
     */
    interface sharedb extends Integration {
      /**
       * Hooks to run before spans are finished.
       */
      hooks?: {
        /**
         * Hook to execute just when the span is created.
         */
        receive?: (span?: Span, request?: any) => any;

        /**
         * Hook to execute just when the span is finished.
         */
        reply?: (span?: Span, request?: any, response?: any) => any;
      };
    }

    /**
     * This plugin automatically instruments the
     * [tedious](https://github.com/tediousjs/tedious/) module.
     */
    interface tedious extends Instrumentation {}

    /**
     * This plugin patches the [winston](https://github.com/winstonjs/winston)
     * to automatically inject trace identifiers in log records when the
     * [logInjection](interfaces/traceroptions.html#logInjection) option is enabled
     * on the tracer.
     */
    interface winston extends Integration {}
  }

  export namespace opentelemetry {
    /**
     * A registry for creating named {@link Tracer}s.
     */
    export interface TracerProvider extends otel.TracerProvider {
      /**
       * Construct a new TracerProvider to register with @opentelemetry/api
       *
       * @returns TracerProvider A TracerProvider instance
       */
      new(): TracerProvider;

      /**
       * Returns a Tracer, creating one if one with the given name and version is
       * not already created.
       *
       * @param name The name of the tracer or instrumentation library.
       * @param version The version of the tracer or instrumentation library.
       * @param options The options of the tracer or instrumentation library.
       * @returns Tracer A Tracer with the given name and version
       */
      getTracer(name: string, version?: string, options?: any): Tracer;

      /**
       * Register this tracer provider with @opentelemetry/api
       */
      register(): void;
    }

    /**
     * Tracer provides an interface for creating {@link Span}s.
     */
    export interface Tracer extends otel.Tracer {
      /**
       * Starts a new {@link Span}. Start the span without setting it on context.
       *
       * This method do NOT modify the current Context.
       *
       * @param name The name of the span
       * @param [options] SpanOptions used for span creation
       * @param [context] Context to use to extract parent
       * @returns Span The newly created span
       * @example
       *     const span = tracer.startSpan('op');
       *     span.setAttribute('key', 'value');
       *     span.end();
       */
      startSpan(name: string, options?: SpanOptions, context?: Context): Span;

      /**
       * Starts a new {@link Span} and calls the given function passing it the
       * created span as first argument.
       * Additionally the new span gets set in context and this context is activated
       * for the duration of the function call.
       *
       * @param name The name of the span
       * @param [options] SpanOptions used for span creation
       * @param [context] Context to use to extract parent
       * @param fn function called in the context of the span and receives the newly created span as an argument
       * @returns return value of fn
       * @example
       *     const something = tracer.startActiveSpan('op', span => {
       *       try {
       *         do some work
       *         span.setStatus({code: SpanStatusCode.OK});
       *         return something;
       *       } catch (err) {
       *         span.setStatus({
       *           code: SpanStatusCode.ERROR,
       *           message: err.message,
       *         });
       *         throw err;
       *       } finally {
       *         span.end();
       *       }
       *     });
       *
       * @example
       *     const span = tracer.startActiveSpan('op', span => {
       *       try {
       *         do some work
       *         return span;
       *       } catch (err) {
       *         span.setStatus({
       *           code: SpanStatusCode.ERROR,
       *           message: err.message,
       *         });
       *         throw err;
       *       }
       *     });
       *     do some more work
       *     span.end();
       */
      startActiveSpan<F extends (span: Span) => unknown>(name: string, options: SpanOptions, context: otel.Context, fn: F): ReturnType<F>;
      startActiveSpan<F extends (span: Span) => unknown>(name: string, options: SpanOptions, fn: F): ReturnType<F>;
      startActiveSpan<F extends (span: Span) => unknown>(name: string, fn: F): ReturnType<F>;
    }

    /**
     * An interface that represents a span. A span represents a single operation
     * within a trace. Examples of span might include remote procedure calls or a
     * in-process function calls to sub-components. A Trace has a single, top-level
     * "root" Span that in turn may have zero or more child Spans, which in turn
     * may have children.
     *
     * Spans are created by the {@link Tracer.startSpan} method.
     */
    export interface Span extends otel.Span {
      /**
       * Returns the {@link SpanContext} object associated with this Span.
       *
       * Get an immutable, serializable identifier for this span that can be used
       * to create new child spans. Returned SpanContext is usable even after the
       * span ends.
       *
       * @returns the SpanContext object associated with this Span.
       */
      spanContext(): SpanContext;

      /**
       * Sets an attribute to the span.
       *
       * Sets a single Attribute with the key and value passed as arguments.
       *
       * @param key the key for this attribute.
       * @param value the value for this attribute. Setting a value null or
       *              undefined is invalid and will result in undefined behavior.
       */
      setAttribute(key: string, value: SpanAttributeValue): this;

      /**
       * Sets attributes to the span.
       *
       * @param attributes the attributes that will be added.
       *                   null or undefined attribute values
       *                   are invalid and will result in undefined behavior.
       */
      setAttributes(attributes: SpanAttributes): this;

      /**
       * Adds an event to the Span.
       *
       * @param name the name of the event.
       * @param [attributesOrStartTime] the attributes that will be added; these are
       *     associated with this event. Can be also a start time
       *     if type is {@link TimeInput} and 3rd param is undefined
       * @param [startTime] start time of the event.
       */
      addEvent(name: string, attributesOrStartTime?: SpanAttributes | TimeInput, startTime?: TimeInput): this;

      /**
       * Sets a status to the span. If used, this will override the default Span
       * status. Default is {@link otel.SpanStatusCode.UNSET}. SetStatus overrides the value
       * of previous calls to SetStatus on the Span.
       *
       * @param status the SpanStatus to set.
       */
      setStatus(status: SpanStatus): this;

      /**
       * Updates the Span name.
       *
       * This will override the name provided via {@link Tracer.startSpan}.
       *
       * Upon this update, any sampling behavior based on Span name will depend on
       * the implementation.
       *
       * @param name the Span name.
       */
      updateName(name: string): this;

      /**
       * Marks the end of Span execution.
       *
       * Call to End of a Span MUST not have any effects on child spans. Those may
       * still be running and can be ended later.
       *
       * Do not return `this`. The Span generally should not be used after it
       * is ended so chaining is not desired in this context.
       *
       * @param [endTime] the time to set as Span's end time. If not provided,
       *     use the current time as the span's end time.
       */
      end(endTime?: TimeInput): void;

      /**
       * Returns the flag whether this span will be recorded.
       *
       * @returns true if this Span is active and recording information like events
       *     with the `AddEvent` operation and attributes using `setAttributes`.
       */
      isRecording(): boolean;

      /**
       * Sets exception as a span event
       * @param exception the exception the only accepted values are string or Error
       * @param [time] the time to set as Span's event time. If not provided,
       *     use the current time.
       */
      recordException(exception: Exception, time?: TimeInput): void;

      /**
       * Causally links another span to the current span
       * @param {otel.SpanContext} context The context of the span to link to.
       * @param {SpanAttributes} attributes An optional key value pair of arbitrary values.
       * @returns {void}
       */
      addLink(context: otel.SpanContext, attributes?: SpanAttributes): void;
    }

    /**
     * A SpanContext represents the portion of a {@link Span} which must be
     * serialized and propagated along side of a {@link otel.Baggage}.
     */
    export interface SpanContext extends otel.SpanContext {
      /**
       * The ID of the trace that this span belongs to. It is worldwide unique
       * with practically sufficient probability by being made as 16 randomly
       * generated bytes, encoded as a 32 lowercase hex characters corresponding to
       * 128 bits.
       */
      traceId: string;

      /**
       * The ID of the Span. It is globally unique with practically sufficient
       * probability by being made as 8 randomly generated bytes, encoded as a 16
       * lowercase hex characters corresponding to 64 bits.
       */
      spanId: string;

      /**
       * Only true if the SpanContext was propagated from a remote parent.
       */
      isRemote?: boolean;

      /**
       * Trace flags to propagate.
       *
       * It is represented as 1 byte (bitmap). Bit to represent whether trace is
       * sampled or not. When set, the least significant bit documents that the
       * caller may have recorded trace data. A caller who does not record trace
       * data out-of-band leaves this flag unset.
       *
       * see {@link otel.TraceFlags} for valid flag values.
       */
      traceFlags: number;

      /**
       * Tracing-system-specific info to propagate.
       *
       * The tracestate field value is a `list` as defined below. The `list` is a
       * series of `list-members` separated by commas `,`, and a list-member is a
       * key/value pair separated by an equals sign `=`. Spaces and horizontal tabs
       * surrounding `list-members` are ignored. There can be a maximum of 32
       * `list-members` in a `list`.
       * More Info: https://www.w3.org/TR/trace-context/#tracestate-field
       *
       * Examples:
       *     Single tracing system (generic format):
       *         tracestate: rojo=00f067aa0ba902b7
       *     Multiple tracing systems (with different formatting):
       *         tracestate: rojo=00f067aa0ba902b7,congo=t61rcWkgMzE
       */
      traceState?: TraceState;
    }

    export type Context = otel.Context;
    export type Exception = otel.Exception;
    export type SpanAttributes = otel.SpanAttributes;
    export type SpanAttributeValue = otel.SpanAttributeValue;
    export type SpanOptions = otel.SpanOptions;
    export type SpanStatus = otel.SpanStatus;
    export type TimeInput = otel.TimeInput;
    export type TraceState = otel.TraceState;
  }
}

/**
 * Singleton returned by the module. It has to be initialized before it will
 * start tracing. If not initialized, or initialized and disabled, it will use
 * a no-op implementation.
 */
declare const tracer: Tracer;

export = tracer;<|MERGE_RESOLUTION|>--- conflicted
+++ resolved
@@ -1105,6 +1105,15 @@
        * `variables => variables` would record all variables.
        */
       metadata?: string[] | ((variables: { [key: string]: any }) => { [key: string]: any });
+      
+      /**
+       * Callback function to determine if there was an error. It should take a
+       * status code as its only parameter and return `true` for success or `false`
+       * for errors.
+       *
+       * @default code => code === 0
+       */
+      validateStatus?: (code: number) => boolean;
     }
 
     /** @hidden */
@@ -1217,21 +1226,7 @@
      * This plugin automatically instruments the
      * [couchbase](https://www.npmjs.com/package/couchbase) module.
      */
-<<<<<<< HEAD
-    metadata?: string[] | ((variables: { [key: string]: any }) => { [key: string]: any });
-
-    /**
-     * Callback function to determine if there was an error. It should take a
-     * status code as its only parameter and return `true` for success or `false`
-     * for errors.
-     *
-     * @default code => code === 0
-     */
-    validateStatus?: (code: number) => boolean;
-  }
-=======
     interface couchbase extends Instrumentation {}
->>>>>>> 52da415e
 
     /**
      * This plugin automatically instruments the
